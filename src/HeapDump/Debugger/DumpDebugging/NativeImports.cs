//---------------------------------------------------------------------
//  This file is part of the CLR Managed Debugger (mdbg) Sample.
// 
//  Copyright (C) Microsoft Corporation.  All rights reserved.
//
// Part of managed wrappers for native debugging APIs.
// NativeImports.cs: raw definitions of native methods and structures 
//  for native debugging API.
//  Also includes some useful utility methods.
//---------------------------------------------------------------------


using Microsoft.Samples.Debugging.NativeApi;
using Microsoft.Win32.SafeHandles;
using System;
using System.Runtime.InteropServices;
using System.Runtime.Serialization;
using System.Security.Permissions;

// Native structures used for the implementation of the pipeline.
namespace Microsoft.Samples.Debugging.NativeApi
{
    #region Structures for CreateProcess
    [StructLayout(LayoutKind.Sequential, Pack = 8), ComVisible(false)]
    public class PROCESS_INFORMATION
    {
        public IntPtr hProcess;
        public IntPtr hThread;
        public int dwProcessId;
        public int dwThreadId;
        public PROCESS_INFORMATION() { }
    }

    [StructLayout(LayoutKind.Sequential, Pack = 8), ComVisible(false)]
    public class SECURITY_ATTRIBUTES
    {
        public int nLength;
        public IntPtr lpSecurityDescriptor;
        public bool bInheritHandle;
        public SECURITY_ATTRIBUTES() { }
    }

    [StructLayout(LayoutKind.Sequential, CharSet = CharSet.Auto, Pack = 8), ComVisible(false)]
    public class STARTUPINFO
    {
        public int cb;
        public string lpReserved;
        public string lpDesktop;
        public string lpTitle;
        public int dwX;
        public int dwY;
        public int dwXSize;
        public int dwYSize;
        public int dwXCountChars;
        public int dwYCountChars;
        public int dwFillAttribute;
        public int dwFlags;
        public short wShowWindow;
        public short cbReserved2;
        public IntPtr lpReserved2;
        public SafeFileHandle hStdInput;
        public SafeFileHandle hStdOutput;
        public SafeFileHandle hStdError;
        public STARTUPINFO()
        {
            // Initialize size field.
            cb = Marshal.SizeOf(this);

            // initialize safe handles 
            hStdInput = new Microsoft.Win32.SafeHandles.SafeFileHandle(new IntPtr(0), false);
            hStdOutput = new Microsoft.Win32.SafeHandles.SafeFileHandle(new IntPtr(0), false);
            hStdError = new Microsoft.Win32.SafeHandles.SafeFileHandle(new IntPtr(0), false);
        }
    }

    #endregion // Structures for CreateProcess

} // Microsoft.Samples.Debugging.CorDebug.NativeApi

namespace Microsoft.Samples.Debugging.Native
{
    #region Interfaces

    /// <summary>
    /// Thrown when failing to read memory from a target.
    /// </summary>
    [Serializable()]
    public class ReadMemoryFailureException : InvalidOperationException
    {
        /// <summary>
        /// Initialize a new exception
        /// </summary>
        /// <param name="address">address where read failed</param>
        /// <param name="countBytes">size of read attempted</param>
        public ReadMemoryFailureException(IntPtr address, int countBytes)
            : base(MessageHelper(address, countBytes))
        {
        }

        public ReadMemoryFailureException(IntPtr address, int countBytes, Exception innerException)
            : base(MessageHelper(address, countBytes), innerException)
        {
        }

        // Internal helper to get the message string for the ctor.
        private static string MessageHelper(IntPtr address, int countBytes)
        {
            return String.Format("Failed to read memory at 0x" + address.ToString("x") + " of " + countBytes + " bytes.");
        }

        #region Standard Ctors
        /// <summary>
        /// Initializes a new instance of the ReadMemoryFailureException.
        /// </summary>
        public ReadMemoryFailureException()
        {
        }

        /// <summary>
        /// Initializes a new instance of the ReadMemoryFailureException with the specified error message.
        /// </summary>
        /// <param name="message">The message that describes the error.</param>
        public ReadMemoryFailureException(string message)
            : base(message)
        {
        }

        /// <summary>
        /// Initializes a new instance of the ReadMemoryFailureException with the specified error message and inner Exception.
        /// </summary>
        /// <param name="message">The message that describes the error.</param>
        /// <param name="innerException">The exception that is the cause of the current exception.</param>
        public ReadMemoryFailureException(string message, Exception innerException)
            : base(message, innerException)
        {
        }

        /// <summary>
        /// Initializes a new instance of the ReadMemoryFailureException class with serialized data.
        /// </summary>
        /// <param name="info">The SerializationInfo that holds the serialized object data about the exception being thrown.</param>
        /// <param name="context">The StreamingContext that contains contextual information about the source or destination.</param>
        protected ReadMemoryFailureException(SerializationInfo info, StreamingContext context)
            : base(info, context)
        {
        }
        #endregion
    }

    // <strip>This may evolve into a data-target</strip>
    /// <summary>
    /// Interface to provide access to target
    /// </summary>
    public interface IMemoryReader
    {
        /// <summary>
        /// Read memory from the target process. Either reads all memory or throws.
        /// </summary>
        /// <param name="address">target address to read memory from</param>
        /// <param name="buffer">buffer to fill with memory</param>
        /// <exception cref="ReadMemoryFailureException">Throws if can't read all the memory</exception>
        void ReadMemory(IntPtr address, byte[] buffer);
    }
    #endregion


    #region Native Structures

    /// <summary>
    /// Platform agnostic flags used to extract platform-specific context flag values
    /// </summary>
    [Flags]
    public enum AgnosticContextFlags : int
    {
        //using a seperate bit for each flag will allow logical operations of flags
        // i.e  ContextControl | ContextInteger | ContextSegments, etc
        ContextControl = 0x1,
        ContextInteger = 0x2,
        ContextFloatingPoint = 0x4,
        ContextDebugRegisters = 0x10,  //on IA64, this will be equivalent to ContextDebug
        ContextAll = 0x3F,
        None = 0x0
    }

    [Flags]
    public enum ContextFlags
    {
        None = 0,
        X86Context = 0x10000,
        X86ContextControl = X86Context | 0x1,
        X86ContextInteger = X86Context | 0x2,
        X86ContextSegments = X86Context | 0x4,
        X86ContextFloatingPoint = X86Context | 0x8,
        X86ContextDebugRegisters = X86Context | 0x10,
        X86ContextExtendedRegisters = X86Context | 0x20,
        X86ContextFull = X86Context | X86ContextControl | X86ContextInteger | X86ContextSegments,
        X86ContextAll = X86Context | X86ContextControl | X86ContextInteger | X86ContextSegments | X86ContextFloatingPoint |
                          X86ContextDebugRegisters | X86ContextExtendedRegisters,

        AMD64Context = 0x100000,
        AMD64ContextControl = AMD64Context | 0x1,
        AMD64ContextInteger = AMD64Context | 0x2,
        AMD64ContextSegments = AMD64Context | 0x4,
        AMD64ContextFloatingPoint = AMD64Context | 0x8,
        AMD64ContextDebugRegisters = AMD64Context | 0x10,
        AMD64ContextFull = AMD64Context | AMD64ContextControl | AMD64ContextInteger | AMD64ContextFloatingPoint,
        AMD64ContextAll = AMD64Context | AMD64ContextControl | AMD64ContextInteger | AMD64ContextSegments |
                            AMD64ContextFloatingPoint | AMD64ContextDebugRegisters,

        IA64Context = 0x80000,
        IA64ContextControl = IA64Context | 0x1,
        IA64ContextLowerFloatingPoint = IA64Context | 0x2,
        IA64ContextHigherFloatingPoint = IA64Context | 0x4,
        IA64ContextInteger = IA64Context | 0x8,
        IA64ContextDebug = IA64Context | 0x10,
        IA64ContextIA32Control = IA64Context | 0x20,
        IA64ContextFloatingPoint = IA64Context | IA64ContextLowerFloatingPoint | IA64ContextHigherFloatingPoint,
        IA64ContextFull = IA64Context | IA64ContextControl | IA64ContextFloatingPoint | IA64ContextInteger | IA64ContextIA32Control,
        IA64ContextAll = IA64Context | IA64ContextControl | IA64ContextFloatingPoint | IA64ContextInteger |
                           IA64ContextDebug | IA64ContextIA32Control,

        ARMContext = 0x200000,
        ARMContextControl = ARMContext | 0x1,
        ARMContextInteger = ARMContext | 0x2,
        ARMContextFloatingPoint = ARMContext | 0x4,
        ARMContextDebugRegisters = ARMContext | 0x8,
        ARMContextFull = ARMContext | ARMContextControl | ARMContextInteger,
        ARMContextAll = ARMContext | ARMContextControl | ARMContextInteger | ARMContextDebugRegisters,
    }

    public enum ContextSize : int
    {
        None = 0,
        X86 = 716,
        AMD64 = 1232,
        IA64 = 2672,
        ARM = 416,
    }

    [Flags]
    public enum X86Offsets : int
    {
        ContextFlags = 0x0,

        // This section is specified/returned if CONTEXT_DEBUG_REGISTERS is
        // set in ContextFlags.  Note that CONTEXT_DEBUG_REGISTERS is NOT
        // included in CONTEXT_FULL.
        Dr0 = 0x4,
        Dr1 = 0x8,
        Dr2 = 0xC,
        Dr3 = 0x10,
        Dr6 = 0x14,
        Dr7 = 0x18,

        // This section is specified/returned if the
        // ContextFlags word contians the flag CONTEXT_FLOATING_POINT.
        FloatSave = 0x1C,

        // This section is specified/returned if the
        // ContextFlags word contians the flag CONTEXT_SEGMENTS.
        SegGs = 0x8C,
        SegFs = 0x90,
        SegEs = 0x94,
        SegDs = 0x98,

        // This section is specified/returned if the
        // ContextFlags word contians the flag CONTEXT_INTEGER.
        Edi = 0x9C,
        Esi = 0xA0,
        Ebx = 0xA4,
        Edx = 0xA8,
        Ecx = 0xAC,
        Eax = 0xB0,

        // This section is specified/returned if the
        // ContextFlags word contians the flag CONTEXT_CONTROL.
        Ebp = 0xB4,
        Eip = 0xB8,
        SegCs = 0xBC,
        EFlags = 0xC0,
        Esp = 0xC4,
        SegSs = 0xC8,

        // This section is specified/returned if the ContextFlags word
        // contains the flag CONTEXT_EXTENDED_REGISTERS.
        // The format and contexts are processor specific
        ExtendedRegisters = 0xCB,  //512
    }

    [Flags]
    public enum X86Flags : int
    {
        SINGLE_STEP_FLAG = 0x100,
    }

    [Flags]
    public enum AMD64Offsets : int
    {
        // Register Parameter Home Addresses
        P1Home = 0x000,
        P2Home = 0x008,
        P3Home = 0x010,
        P4Home = 0x018,
        P5Home = 0x020,
        P6Home = 0x028,

        // Control Flags
        ContextFlags = 0x030,
        MxCsr = 0x034,

        // Segment Registers and Processor Flags
        SegCs = 0x038,
        SegDs = 0x03a,
        SegEs = 0x03c,
        SegFs = 0x03e,
        SegGs = 0x040,
        SegSs = 0x042,
        EFlags = 0x044,

        // Debug Registers
        Dr0 = 0x048,
        Dr1 = 0x050,
        Dr2 = 0x058,
        Dr3 = 0x060,
        Dr6 = 0x068,
        Dr7 = 0x070,

        // Integer Registers
        Rax = 0x078,
        Rcx = 0x080,
        Rdx = 0x088,
        Rbx = 0x090,
        Rsp = 0x098,
        Rbp = 0x0a0,
        Rsi = 0x0a8,
        Rdi = 0x0b0,
        R8 = 0x0b8,
        R9 = 0x0c0,
        R10 = 0x0c8,
        R11 = 0x0d0,
        R12 = 0x0d8,
        R13 = 0x0e0,
        R14 = 0x0e8,
        R15 = 0x0f0,

        // Program Counter
        Rip = 0x0f8,

        // Floating Point State
        FltSave = 0x100,
        Legacy = 0x120,
        Xmm0 = 0x1a0,
        Xmm1 = 0x1b0,
        Xmm2 = 0x1c0,
        Xmm3 = 0x1d0,
        Xmm4 = 0x1e0,
        Xmm5 = 0x1f0,
        Xmm6 = 0x200,
        Xmm7 = 0x210,
        Xmm8 = 0x220,
        Xmm9 = 0x230,
        Xmm10 = 0x240,
        Xmm11 = 0x250,
        Xmm12 = 0x260,
        Xmm13 = 0x270,
        Xmm14 = 0x280,
        Xmm15 = 0x290,

        // Vector Registers
        VectorRegister = 0x300,
        VectorControl = 0x4a0,

        // Special Debug Control Registers
        DebugControl = 0x4a8,
        LastBranchToRip = 0x4b0,
        LastBranchFromRip = 0x4b8,
        LastExceptionToRip = 0x4c0,
        LastExceptionFromRip = 0x4c8,
    }

    [Flags]
    public enum AMD64Flags : int
    {
        SINGLE_STEP_FLAG = 0x100,
    }

    [Flags]
    public enum IA64Offsets : int
    {
        ContextFlags = 0x0,

        // This section is specified/returned if the ContextFlags word contains
        // the flag CONTEXT_DEBUG.
        DbI0 = 0x010,
        DbI1 = 0x018,
        DbI2 = 0x020,
        DbI3 = 0x028,
        DbI4 = 0x030,
        DbI5 = 0x038,
        DbI6 = 0x040,
        DbI7 = 0x048,

        DbD0 = 0x050,
        DbD1 = 0x058,
        DbD2 = 0x060,
        DbD3 = 0x068,
        DbD4 = 0x070,
        DbD5 = 0x078,
        DbD6 = 0x080,
        DbD7 = 0x088,

        // This section is specified/returned if the ContextFlags word contains
        // the flag CONTEXT_LOWER_FLOATING_POINT.
        FltS0 = 0x090,
        FltS1 = 0x0a0,
        FltS2 = 0x0b0,
        FltS3 = 0x0c0,
        FltT0 = 0x0d0,
        FltT1 = 0x0e0,
        FltT2 = 0x0f0,
        FltT3 = 0x100,
        FltT4 = 0x110,
        FltT5 = 0x120,
        FltT6 = 0x130,
        FltT7 = 0x140,
        FltT8 = 0x150,
        FltT9 = 0x160,

        // This section is specified/returned if the ContextFlags word contains
        // the flag CONTEXT_HIGHER_FLOATING_POINT.
        FltS4 = 0x170,
        FltS5 = 0x180,
        FltS6 = 0x190,
        FltS7 = 0x1a0,
        FltS8 = 0x1b0,
        FltS9 = 0x1c0,
        FltS10 = 0x1d0,
        FltS11 = 0x1e0,
        FltS12 = 0x1f0,
        FltS13 = 0x200,
        FltS14 = 0x210,
        FltS15 = 0x220,
        FltS16 = 0x230,
        FltS17 = 0x240,
        FltS18 = 0x250,
        FltS19 = 0x260,

        FltF32 = 0x270,
        FltF33 = 0x280,
        FltF34 = 0x290,
        FltF35 = 0x2a0,
        FltF36 = 0x2b0,
        FltF37 = 0x2c0,
        FltF38 = 0x2d0,
        FltF39 = 0x2e0,

        FltF40 = 0x2f0,
        FltF41 = 0x300,
        FltF42 = 0x310,
        FltF43 = 0x320,
        FltF44 = 0x330,
        FltF45 = 0x340,
        FltF46 = 0x350,
        FltF47 = 0x360,
        FltF48 = 0x370,
        FltF49 = 0x380,

        FltF50 = 0x390,
        FltF51 = 0x3a0,
        FltF52 = 0x3b0,
        FltF53 = 0x3c0,
        FltF54 = 0x3d0,
        FltF55 = 0x3e0,
        FltF56 = 0x3f0,
        FltF57 = 0x400,
        FltF58 = 0x410,
        FltF59 = 0x420,

        FltF60 = 0x430,
        FltF61 = 0x440,
        FltF62 = 0x450,
        FltF63 = 0x460,
        FltF64 = 0x470,
        FltF65 = 0x480,
        FltF66 = 0x490,
        FltF67 = 0x4a0,
        FltF68 = 0x4b0,
        FltF69 = 0x4c0,

        FltF70 = 0x4d0,
        FltF71 = 0x4e0,
        FltF72 = 0x4f0,
        FltF73 = 0x500,
        FltF74 = 0x510,
        FltF75 = 0x520,
        FltF76 = 0x530,
        FltF77 = 0x540,
        FltF78 = 0x550,
        FltF79 = 0x560,

        FltF80 = 0x570,
        FltF81 = 0x580,
        FltF82 = 0x590,
        FltF83 = 0x5a0,
        FltF84 = 0x5b0,
        FltF85 = 0x5c0,
        FltF86 = 0x5d0,
        FltF87 = 0x5e0,
        FltF88 = 0x5f0,
        FltF89 = 0x600,

        FltF90 = 0x610,
        FltF91 = 0x620,
        FltF92 = 0x630,
        FltF93 = 0x640,
        FltF94 = 0x650,
        FltF95 = 0x660,
        FltF96 = 0x670,
        FltF97 = 0x680,
        FltF98 = 0x690,
        FltF99 = 0x6a0,

        FltF100 = 0x6b0,
        FltF101 = 0x6c0,
        FltF102 = 0x6d0,
        FltF103 = 0x6e0,
        FltF104 = 0x6f0,
        FltF105 = 0x700,
        FltF106 = 0x710,
        FltF107 = 0x720,
        FltF108 = 0x730,
        FltF109 = 0x740,

        FltF110 = 0x750,
        FltF111 = 0x760,
        FltF112 = 0x770,
        FltF113 = 0x780,
        FltF114 = 0x790,
        FltF115 = 0x7a0,
        FltF116 = 0x7b0,
        FltF117 = 0x7c0,
        FltF118 = 0x7d0,
        FltF119 = 0x7e0,

        FltF120 = 0x7f0,
        FltF121 = 0x800,
        FltF122 = 0x810,
        FltF123 = 0x820,
        FltF124 = 0x830,
        FltF125 = 0x840,
        FltF126 = 0x850,
        FltF127 = 0x860,

        // This section is specified/returned if the ContextFlags word contains
        // the flag CONTEXT_LOWER_FLOATING_POINT | CONTEXT_HIGHER_FLOATING_POINT | CONTEXT_CONTROL.
        StFPSR = 0x870,     //  FP status

        // This section is specified/returned if the ContextFlags word contains
        // the flag CONTEXT_INTEGER.
        IntGp = 0x878,      //  r1 = 0x, volatile
        IntT0 = 0x880,      //  r2-r3 = 0x, volatile
        IntT1 = 0x888,      //
        IntS0 = 0x890,      //  r4-r7 = 0x, preserved
        IntS1 = 0x898,
        IntS2 = 0x8a0,
        IntS3 = 0x8a8,
        IntV0 = 0x8b0,      //  r8 = 0x, volatile
        IntT2 = 0x8b8,      //  r9-r11 = 0x, volatile
        IntT3 = 0x8c0,
        IntT4 = 0x8c8,
        IntSp = 0x8d0,      //  stack pointer (r12) = 0x, special
        IntTeb = 0x8d8,     //  teb (r13) = 0x, special
        IntT5 = 0x8e0,      //  r14-r31 = 0x, volatile
        IntT6 = 0x8e8,
        IntT7 = 0x8f0,
        IntT8 = 0x8f8,
        IntT9 = 0x900,
        IntT10 = 0x908,
        IntT11 = 0x910,
        IntT12 = 0x918,
        IntT13 = 0x920,
        IntT14 = 0x928,
        IntT15 = 0x930,
        IntT16 = 0x938,
        IntT17 = 0x940,
        IntT18 = 0x948,
        IntT19 = 0x950,
        IntT20 = 0x958,
        IntT21 = 0x960,
        IntT22 = 0x968,
        IntNats = 0x970,    //  Nat bits for r1-r31
                            //  r1-r31 in bits 1 thru 31.
        Preds = 0x978,      //  predicates = 0x, preserved

        BrRp = 0x980,       //  return pointer = 0x, b0 = 0x, preserved
        BrS0 = 0x988,       //  b1-b5 = 0x, preserved
        BrS1 = 0x990,
        BrS2 = 0x998,
        BrS3 = 0x9a0,
        BrS4 = 0x9a8,
        BrT0 = 0x9b0,       //  b6-b7 = 0x, volatile
        BrT1 = 0x9b8,

        // This section is specified/returned if the ContextFlags word contains
        // the flag CONTEXT_CONTROL.

        // Other application registers
        ApUNAT = 0x9c0,     //  User Nat collection register = 0x, preserved
        ApLC = 0x9c8,       //  Loop counter register = 0x, preserved
        ApEC = 0x9d0,       //  Epilog counter register = 0x, preserved
        ApCCV = 0x9d8,      //  CMPXCHG value register = 0x, volatile
        ApDCR = 0x9e0,      //  Default control register (TBD)

        // Register stack info
        RsPFS = 0x9e8,      //  Previous function state = 0x, preserved
        RsBSP = 0x9f0,      //  Backing store pointer = 0x, preserved
        RsBSPSTORE = 0x9f8,
        RsRSC = 0xa00,      //  RSE configuration = 0x, volatile
        RsRNAT = 0xa08,     //  RSE Nat collection register = 0x, preserved

        // Trap Status Information
        StIPSR = 0xa10,     //  Interruption Processor Status
        StIIP = 0xa18,      //  Interruption IP
        StIFS = 0xa20,      //  Interruption Function State

        // iA32 related control registers
        StFCR = 0xa28,      //  copy of Ar21
        Eflag = 0xa30,      //  Eflag copy of Ar24
        SegCSD = 0xa38,     //  iA32 CSDescriptor (Ar25)
        SegSSD = 0xa40,     //  iA32 SSDescriptor (Ar26)
        Cflag = 0xa48,      //  Cr0+Cr4 copy of Ar27
        StFSR = 0xa50,      //  x86 FP status (copy of AR28)
        StFIR = 0xa58,      //  x86 FP status (copy of AR29)
        StFDR = 0xa60,      //  x86 FP status (copy of AR30)
        UNUSEDPACK = 0xa68, // alignment padding

    }

    [Flags]
    public enum IA64Flags : long
    {
        PSR_RI = 41,
        IA64_BUNDLE_SIZE = 16,
        SINGLE_STEP_FLAG = 0x1000000000,
    }

    [Flags]
    public enum ARMOffsets : int
    {
        ContextFlags = 0x0,

        // Integer registers
        Dr0 = 0x4,
        Dr1 = 0x8,
        Dr2 = 0xC,
        Dr3 = 0x10,
        Dr4 = 0x14,
        Dr5 = 0x18,
        Dr6 = 0x1C,
        Dr7 = 0x20,
        Dr8 = 0x24,
        Dr9 = 0x28,
        Dr10 = 0x2C,
        Dr11 = 0x30,
        Dr12 = 0x34,

        // Control Registers
        Sp = 0x38,
        Lr = 0x3C,
        Pc = 0x40,
        Cpsr = 0x44,

        // Floating Point/NEON Registers
        //
        Fpscr = 0x48,

        /*
        union {
            M128A Q[16]; --> Quad) 16 items that are 16 byte aligned. Total size is 256 decimal or 100 hex
            ULONGLONG D[32]; --> Double) 32 items that are 8 bytes in size. Total size is 256 decimal or 100 hex
            DWORD S[32]; --> Single) 32 items that are 4 bytes in size. Total size is 128 decimal or 80 hex
        } DUMMYUNIONNAME;
        // size of the union = largest size which is 256 deciman or 100 hex...From dumping the context in Windbg
        // it appears that the union is aligned to start at the next 0x10 boundary which is 0x5C which
        // means the next item will start at 0x15C
        */
        Q = 0x50,
        D = 0x50,
        S = 0x50,

        //
        // Debug registers
        //
        /*
        // ARM_MAX_BREAKPOINTS = 8
        // ARM_MAX_WATCHPOINTS = 1
        DWORD Bvr[ARM_MAX_BREAKPOINTS];
        DWORD Bcr[ARM_MAX_BREAKPOINTS];
        DWORD Wvr[ARM_MAX_WATCHPOINTS];
        DWORD Wcr[ARM_MAX_WATCHPOINTS];
        */
        Bvr = 0x150,
        Bcr = 0x170,
        Wvr = 0x190,
        Wcr = 0x194,
    }

    [Flags]
    public enum ARMFlags : int
    {
        // There is no single step flag for arm that is implemented or recognized
        // on all arm devices. Single stepping was implemented by the CLR team for
        // managed debuging and this flag is just a place holder
        SINGLE_STEP_FLAG = 0x000,
    }

    [Flags]
    public enum ImageFileMachine : int
    {
        X86 = 0x014c,
        AMD64 = 0x8664,
        IA64 = 0x0200,
        ARM = 0x01c4, // IMAGE_FILE_MACHINE_ARMNT
    }

    public enum Platform
    {
        None = 0,
        X86 = 1,
        AMD64 = 2,
        IA64 = 3,
        ARM = 4,
    }


    /// <summary>
    /// Native debug event Codes that are returned through NativeStop event
    /// </summary>
    public enum NativeDebugEventCode
    {
        None = 0,
        EXCEPTION_DEBUG_EVENT = 1,
        CREATE_THREAD_DEBUG_EVENT = 2,
        CREATE_PROCESS_DEBUG_EVENT = 3,
        EXIT_THREAD_DEBUG_EVENT = 4,
        EXIT_PROCESS_DEBUG_EVENT = 5,
        LOAD_DLL_DEBUG_EVENT = 6,
        UNLOAD_DLL_DEBUG_EVENT = 7,
        OUTPUT_DEBUG_STRING_EVENT = 8,
        RIP_EVENT = 9,
    }

    // Debug header for debug events.
    [StructLayout(LayoutKind.Sequential)]
    public struct DebugEventHeader
    {
        public NativeDebugEventCode dwDebugEventCode;
        public UInt32 dwProcessId;
        public UInt32 dwThreadId;
    };

    public enum ThreadAccess : int
    {
        None = 0,
        THREAD_ALL_ACCESS = (0x1F03FF),
        THREAD_DIRECT_IMPERSONATION = (0x0200),
        THREAD_GET_CONTEXT = (0x0008),
        THREAD_IMPERSONATE = (0x0100),
        THREAD_QUERY_INFORMATION = (0x0040),
        THREAD_QUERY_LIMITED_INFORMATION = (0x0800),
        THREAD_SET_CONTEXT = (0x0010),
        THREAD_SET_INFORMATION = (0x0020),
        THREAD_SET_LIMITED_INFORMATION = (0x0400),
        THREAD_SET_THREAD_TOKEN = (0x0080),
        THREAD_SUSPEND_RESUME = (0x0002),
        THREAD_TERMINATE = (0x0001),

    }

    #region Exception events
    /// <summary>
    /// Common Exception codes
    /// </summary>
    /// <remarks>Users can define their own exception codes, so the code could be any value. 
    /// The OS reserves bit 28 and may clear that for its own purposes</remarks>
    public enum ExceptionCode : uint
    {
        None = 0x0, // included for completeness sake
        STATUS_BREAKPOINT = 0x80000003,
        STATUS_SINGLESTEP = 0x80000004,

        EXCEPTION_INT_DIVIDE_BY_ZERO = 0xC0000094,

        /// <summary>
        /// Fired when debuggee gets a Control-C. 
        /// </summary>
        DBG_CONTROL_C = 0x40010005,

        EXCEPTION_STACK_OVERFLOW = 0xC00000FD,
        EXCEPTION_NONCONTINUABLE_EXCEPTION = 0xC0000025,
        EXCEPTION_ACCESS_VIOLATION = 0xc0000005,
    }

    /// <summary>
    /// Flags for <see cref="EXCEPTION_RECORD"/>
    /// </summary>
    [Flags]
    public enum ExceptionRecordFlags : uint
    {
        /// <summary>
        /// No flags. 
        /// </summary>
        None = 0x0,

        /// <summary>
        /// Exception can not be continued. Debugging services can still override this to continue the exception, but recommended to warn the user in this case.
        /// </summary>
        EXCEPTION_NONCONTINUABLE = 0x1,
    }

    /// <summary>
    /// Information about an exception
    /// </summary>    
    /// <remarks>This will default to the correct caller's platform</remarks>
    [StructLayout(LayoutKind.Sequential)]
    public struct EXCEPTION_RECORD
    {
        public ExceptionCode ExceptionCode;
        public ExceptionRecordFlags ExceptionFlags;

        /// <summary>
        /// Based off ExceptionFlags, is the exception Non-continuable?
        /// </summary>
        public bool IsNotContinuable
        {
            get
            {
                return (ExceptionFlags & ExceptionRecordFlags.EXCEPTION_NONCONTINUABLE) != 0;
            }
        }

        public IntPtr ExceptionRecord;

        /// <summary>
        /// Address in the debuggee that the exception occured at.
        /// </summary>
        public IntPtr ExceptionAddress;

        /// <summary>
        /// Number of parameters used in ExceptionInformation array.
        /// </summary>
        public UInt32 NumberParameters;
        private const int EXCEPTION_MAXIMUM_PARAMETERS = 15;
        // We'd like to marshal this as a ByValArray, but that's not supported yet.
        // We get an alignment error  / TypeLoadException for DebugEventUnion
        //[MarshalAs(UnmanagedType.ByValArray, SizeConst = EXCEPTION_MAXIMUM_PARAMETERS)]
        //public IntPtr [] ExceptionInformation;  

        // Instead, mashal manually.
        public IntPtr ExceptionInformation0;
        public IntPtr ExceptionInformation1;
        public IntPtr ExceptionInformation2;
        public IntPtr ExceptionInformation3;
        public IntPtr ExceptionInformation4;
        public IntPtr ExceptionInformation5;
        public IntPtr ExceptionInformation6;
        public IntPtr ExceptionInformation7;
        public IntPtr ExceptionInformation8;
        public IntPtr ExceptionInformation9;
        public IntPtr ExceptionInformation10;
        public IntPtr ExceptionInformation11;
        public IntPtr ExceptionInformation12;
        public IntPtr ExceptionInformation13;
        public IntPtr ExceptionInformation14;
    } // end of class EXCEPTION_RECORD

    /// <summary>
    /// Information about an exception debug event.
    /// </summary>
    [StructLayout(LayoutKind.Sequential)]
    public struct EXCEPTION_DEBUG_INFO
    {
        public EXCEPTION_RECORD ExceptionRecord;
        public UInt32 dwFirstChance;
    } // end of class EXCEPTION_DEBUG_INFO

    #endregion // Exception events

    // MODULEINFO declared in psapi.h
    [StructLayout(LayoutKind.Sequential)]
    public struct ModuleInfo
    {
        public IntPtr lpBaseOfDll;
        public uint SizeOfImage;
        public IntPtr EntryPoint;
    }

    [StructLayout(LayoutKind.Sequential)]
    public struct CREATE_PROCESS_DEBUG_INFO
    {
        public IntPtr hFile;
        public IntPtr hProcess;
        public IntPtr hThread;
        public IntPtr lpBaseOfImage;
        public UInt32 dwDebugInfoFileOffset;
        public UInt32 nDebugInfoSize;
        public IntPtr lpThreadLocalBase;
        public IntPtr lpStartAddress;
        public IntPtr lpImageName;
        public UInt16 fUnicode;
    } // end of class CREATE_PROCESS_DEBUG_INFO

    [StructLayout(LayoutKind.Sequential)]
    public struct CREATE_THREAD_DEBUG_INFO
    {
        public IntPtr hThread;
        public IntPtr lpThreadLocalBase;
        public IntPtr lpStartAddress;
    } // end of class CREATE_THREAD_DEBUG_INFO

    [StructLayout(LayoutKind.Sequential)]
    public struct EXIT_THREAD_DEBUG_INFO
    {
        public UInt32 dwExitCode;
    } // end of class EXIT_THREAD_DEBUG_INFO

    [StructLayout(LayoutKind.Sequential)]
    public struct EXIT_PROCESS_DEBUG_INFO
    {
        public UInt32 dwExitCode;
    } // end of class EXIT_PROCESS_DEBUG_INFO

    [StructLayout(LayoutKind.Sequential)]
    public struct LOAD_DLL_DEBUG_INFO
    {
        public IntPtr hFile;
        public IntPtr lpBaseOfDll;
        public UInt32 dwDebugInfoFileOffset;
        public UInt32 nDebugInfoSize;
        public IntPtr lpImageName;
        public UInt16 fUnicode;


        // Helper to read an IntPtr from the target
        private IntPtr ReadIntPtrFromTarget(IMemoryReader reader, IntPtr ptr)
        {
            // This is not cross-platform: it assumes host and target are the same size.
            byte[] buffer = new byte[IntPtr.Size];
            reader.ReadMemory(ptr, buffer);

            System.UInt64 val = 0;
            // Note: this is dependent on endienness.
            for (int i = buffer.Length - 1; i >= 0; i--)
            {
                val <<= 8;
                val += buffer[i];
            }
            IntPtr newptr = new IntPtr(unchecked((long)val));

            return newptr;
        }


        /// <summary>
        /// Read the image name from the target.
        /// </summary>
        /// <param name="reader">access to target's memory</param>
        /// <returns>String for full path to image. Null if name not available</returns>
        /// <remarks>MSDN says this will never be provided for during Attach scenarios; nor for the first 1 or 2 dlls.</remarks>
        public string ReadImageNameFromTarget(IMemoryReader reader)
        {
            string moduleName;
            bool bUnicode = (fUnicode != 0);

            if (lpImageName == IntPtr.Zero)
            {
                return null;
            }
            else
            {
                try
                {
                    IntPtr newptr = ReadIntPtrFromTarget(reader, lpImageName);

                    if (newptr == IntPtr.Zero)
                    {
                        return null;
                    }
                    else
                    {
                        int charSize = (bUnicode) ? 2 : 1;
                        byte[] buffer = new byte[charSize];

                        System.Text.StringBuilder sb = new System.Text.StringBuilder();

                        while (true)
                        {
                            // Read 1 character at a time. This is extremely inefficient,
                            // but we don't know the whole length of the string and it ensures we don't
                            // read off a page.
                            reader.ReadMemory(newptr, buffer);

                            int b;
                            if (bUnicode)
                            {
                                b = (int)buffer[0] + ((int)buffer[1] << 8);
                            }
                            else
                            {
                                b = (int)buffer[0];
                            }

                            if (b == 0) // string is null-terminated
                            {
                                break;
                            }
                            sb.Append((char)b);
                            newptr = new IntPtr(newptr.ToInt64() + charSize); // move to next character
                        }

                        moduleName = sb.ToString();
                    }
                }
                catch (System.DataMisalignedException)
                {
                    return null;
                }
                catch (InvalidOperationException) // ignore failures to read
                {
                    return null;
                }
                catch (COMException e)
                {
                    // 0x80131c49 is CORDBG_E_READVIRTUAL_FAILURE, but because of the way MDbg is built I can't 
                    // reference Microsoft.Samples.Debugging.CorDebug.HResult.CORDBG_E_READVIRTUAL_FAILURE here.
                    //
                    // On Win8, for some reason the name of the module is not available at the module load debug 
                    // event, even though the address is stored by the OS in the DEBUG_EVENT struct.
                    if (e.ErrorCode == unchecked((int)0x80131c49))
                    {
                        return null;
                    }
                    else
                    {
                        throw;
                    }
                }
            }

            return moduleName;
        }


    } // end of class LOAD_DLL_DEBUG_INFO

    [StructLayout(LayoutKind.Sequential)]
    public struct UNLOAD_DLL_DEBUG_INFO
    {
        public IntPtr lpBaseOfDll;
    } // end of class UNLOAD_DLL_DEBUG_INFO

    [StructLayout(LayoutKind.Sequential)]
    public struct OUTPUT_DEBUG_STRING_INFO
    {
        public IntPtr lpDebugStringData;
        public UInt16 fUnicode;
        public UInt16 nDebugStringLength;

        // 
        /// <summary>
        /// Read the log message from the target. 
        /// </summary>
        /// <param name="reader">interface to access debuggee memory</param>
        /// <returns>string containing message or null if not available</returns>
        public string ReadMessageFromTarget(IMemoryReader reader)
        {
            try
            {
                bool isUnicode = (fUnicode != 0);

                int cbCharSize = (isUnicode) ? 2 : 1;
                byte[] buffer = new byte[nDebugStringLength * cbCharSize];
                reader.ReadMemory(lpDebugStringData, buffer);

                System.Text.StringBuilder sb = new System.Text.StringBuilder();
                for (int i = 0; i < buffer.Length; i += cbCharSize)
                {
                    int val;
                    if (isUnicode)
                    {
                        val = (int)buffer[i] + ((int)buffer[i + 1] << 8);
                    }
                    else
                    {
                        val = buffer[i];
                    }
                    sb.Append((char)val);
                }
                return sb.ToString();
            }
            catch (InvalidOperationException)
            {
                return null;
            }
        }

    } // end of class OUTPUT_DEBUG_STRING_INFO

    [StructLayout(LayoutKind.Explicit)]
    public struct DebugEventUnion
    {
        [FieldOffset(0)]
        public CREATE_PROCESS_DEBUG_INFO CreateProcess;

        [FieldOffset(0)]
        public EXCEPTION_DEBUG_INFO Exception;

        [FieldOffset(0)]
        public CREATE_THREAD_DEBUG_INFO CreateThread;

        [FieldOffset(0)]
        public EXIT_THREAD_DEBUG_INFO ExitThread;

        [FieldOffset(0)]
        public EXIT_PROCESS_DEBUG_INFO ExitProcess;

        [FieldOffset(0)]
        public LOAD_DLL_DEBUG_INFO LoadDll;

        [FieldOffset(0)]
        public UNLOAD_DLL_DEBUG_INFO UnloadDll;

        [FieldOffset(0)]
        public OUTPUT_DEBUG_STRING_INFO OutputDebugString;
    }

    // 32-bit and 64-bit have sufficiently different alignment that we need 
    // two different debug event structures.

    /// <summary>
    /// Matches DEBUG_EVENT layout on 32-bit architecture
    /// </summary>
    [StructLayout(LayoutKind.Explicit)]
    public struct DebugEvent32
    {
        [FieldOffset(0)]
        public DebugEventHeader header;

        [FieldOffset(12)]
        public DebugEventUnion union;
    }

    /// <summary>
    /// Matches DEBUG_EVENT layout on 64-bit architecture
    /// </summary>
    [StructLayout(LayoutKind.Explicit)]
    public struct DebugEvent64
    {
        [FieldOffset(0)]
        public DebugEventHeader header;

        [FieldOffset(16)]
        public DebugEventUnion union;
    }

    #endregion Native Structures


    // SafeHandle to call CloseHandle
    [SecurityPermission(SecurityAction.LinkDemand, UnmanagedCode = true)]
    public sealed class SafeWin32Handle : SafeHandleZeroOrMinusOneIsInvalid
    {
        public SafeWin32Handle() : base(true) { }

        public SafeWin32Handle(IntPtr handle)
            : base(true)
        {
            SetHandle(handle);
        }


        protected override bool ReleaseHandle()
        {
            return NativeMethods.CloseHandle(handle);
        }
    }

    // These extend the Mdbg native definitions.
    public static class NativeMethods
    {
        private const string Kernel32LibraryName = "kernel32.dll";
        private const string PsapiLibraryName = "psapi.dll";

        //
        // These should be sharable with other pinvokes
        //

        [DllImport(Kernel32LibraryName, SetLastError = true, PreserveSig = true)]
        [return: MarshalAs(UnmanagedType.Bool)]
        public static extern bool CloseHandle(IntPtr handle);

        [DllImport(Kernel32LibraryName, SetLastError = true, PreserveSig = true)]
        public static extern int WaitForSingleObject(IntPtr hHandle, uint dwMilliseconds);

        [DllImport(Kernel32LibraryName)]
        [return: MarshalAs(UnmanagedType.Bool)]
        public static extern bool GetThreadContext(IntPtr hThread, IntPtr lpContext);

        [DllImport(Kernel32LibraryName)]
        public static extern IntPtr OpenThread(ThreadAccess dwDesiredAccess,
            [MarshalAs(UnmanagedType.Bool)] bool bInheritHandle,
            uint dwThreadId);

        [DllImport(Kernel32LibraryName)]
        public static extern SafeWin32Handle OpenProcess(Int32 dwDesiredAccess, bool bInheritHandle, Int32 dwProcessId);

        [DllImport(Kernel32LibraryName)]
        [return: MarshalAs(UnmanagedType.Bool)]
        public static extern bool SetThreadContext(IntPtr hThread, IntPtr lpContext);

        // This gets the raw OS thread ID. This is not fiber aware. 
        [DllImport(Kernel32LibraryName)]
        public static extern int GetCurrentThreadId();

        [DllImport(Kernel32LibraryName)]
        [return: MarshalAs(UnmanagedType.Bool)]
        public static extern bool IsWow64Process(SafeWin32Handle hProcess, ref bool isWow);

        [Flags]
        public enum PageProtection : uint
        {
            NoAccess = 0x01,
            Readonly = 0x02,
            ReadWrite = 0x04,
            WriteCopy = 0x08,
            Execute = 0x10,
            ExecuteRead = 0x20,
            ExecuteReadWrite = 0x40,
            ExecuteWriteCopy = 0x80,
            Guard = 0x100,
            NoCache = 0x200,
            WriteCombine = 0x400,
        }

        // Call BOOL UnmapViewOfFile(void*) to clean up. 
        [DllImport(Kernel32LibraryName, SetLastError = true)]
<<<<<<< HEAD
        public static extern SafeMapViewHandle MapViewOfFile(SafeMemoryMappedFileHandle hFileMappingObject, uint
=======
        public static extern SafeMemoryMappedViewHandle MapViewOfFile(SafeMemoryMappedFileHandle hFileMappingObject, uint
>>>>>>> 2dbad0c1
           dwDesiredAccess, uint dwFileOffsetHigh, uint dwFileOffsetLow,
           IntPtr dwNumberOfBytesToMap);

        [Flags]
        public enum LoadLibraryFlags : uint
        {
            NoFlags = 0x00000000,
            DontResolveDllReferences = 0x00000001,
            LoadIgnoreCodeAuthzLevel = 0x00000010,
            LoadLibraryAsDatafile = 0x00000002,
            LoadLibraryAsDatafileExclusive = 0x00000040,
            LoadLibraryAsImageResource = 0x00000020,
            LoadWithAlteredSearchPath = 0x00000008
        }

        // SafeHandle to call FreeLibrary
        [SecurityPermission(SecurityAction.LinkDemand, UnmanagedCode = true)]
        public sealed class SafeLoadLibraryHandle : SafeHandleZeroOrMinusOneIsInvalid
        {
            private SafeLoadLibraryHandle() : base(true) { }
            public SafeLoadLibraryHandle(IntPtr handle) : base(true)
            {
                SetHandle(handle);
            }

            protected override bool ReleaseHandle()
            {
                return FreeLibrary(handle);
            }

            // This is technically equivalent to DangerousGetHandle, but it's safer for loaded
            // libraries where the HMODULE is also the base address the module is loaded at.
            public IntPtr BaseAddress
            {
                get
                {
                    return handle;
                }
            }
        }

        [DllImportAttribute(Kernel32LibraryName)]
        [return: MarshalAs(UnmanagedType.Bool)]
        internal static extern bool FreeLibrary(IntPtr hModule);

        [DllImportAttribute(Kernel32LibraryName)]
        internal static extern IntPtr LoadLibraryEx(String fileName, int hFile, LoadLibraryFlags dwFlags);

        // Filesize can be used as a approximation of module size in memory.
        // In memory size will be larger because of alignment issues.
        [DllImport(Kernel32LibraryName)]
        [return: MarshalAs(UnmanagedType.Bool)]
        public static extern bool GetFileSizeEx(IntPtr hFile, out System.Int64 lpFileSize);

        // Get the module's size.
        // This can not be called during the actual dll-load debug event. 
        // (The debug event is sent before the information is initialized)
        [DllImport(PsapiLibraryName, SetLastError = true)]
        [return: MarshalAs(UnmanagedType.Bool)]
        public static extern bool GetModuleInformation(IntPtr hProcess, IntPtr hModule, out ModuleInfo lpmodinfo, uint countBytes);


        // Read memory from live, local process.
        [DllImport(Kernel32LibraryName, SetLastError = true, PreserveSig = true)]
        [return: MarshalAs(UnmanagedType.Bool)]
        public static extern bool ReadProcessMemory(IntPtr hProcess, IntPtr lpBaseAddress,
          byte[] lpBuffer, UIntPtr nSize, out int lpNumberOfBytesRead);



        // Requires Windows XP / Win2k03
        [DllImport(Kernel32LibraryName, SetLastError = true, PreserveSig = true)]
        [return: MarshalAs(UnmanagedType.Bool)]
        public static extern bool DebugSetProcessKillOnExit(
            [MarshalAs(UnmanagedType.Bool)]
            bool KillOnExit
        );

        // Requires WinXp/Win2k03
        [DllImport(Kernel32LibraryName, SetLastError = true, PreserveSig = true)]
        [return: MarshalAs(UnmanagedType.Bool)]
        public static extern bool DebugBreakProcess(IntPtr hProcess);

        [DllImport(Kernel32LibraryName, SetLastError = true, PreserveSig = true)]
        [return: MarshalAs(UnmanagedType.Bool)]
        public static extern bool SetEvent(SafeWin32Handle eventHandle);


        #region Attach / Detach APIS
        // constants used in CreateProcess functions
        public enum CreateProcessFlags
        {
            CREATE_NEW_CONSOLE = 0x00000010,

            // This will include child processes.
            DEBUG_PROCESS = 1,

            // This will be just the target process.
            DEBUG_ONLY_THIS_PROCESS = 2,
        }

        [DllImport(Kernel32LibraryName, CharSet = CharSet.Unicode, SetLastError = true, PreserveSig = true)]
        [return: MarshalAs(UnmanagedType.Bool)]
        public static extern bool CreateProcess(
            string lpApplicationName,
            string lpCommandLine,
            IntPtr lpProcessAttributes,
            IntPtr lpThreadAttributes,
            [MarshalAs(UnmanagedType.Bool)]
            bool bInheritHandles,
            CreateProcessFlags dwCreationFlags,
            IntPtr lpEnvironment,
            string lpCurrentDirectory,
            STARTUPINFO lpStartupInfo,// class
            PROCESS_INFORMATION lpProcessInformation // class
        );


        // Attach to a process
        [DllImport(Kernel32LibraryName, SetLastError = true, PreserveSig = true)]
        [return: MarshalAs(UnmanagedType.Bool)]
        public static extern bool DebugActiveProcess(uint dwProcessId);

        // Detach from a process
        // Requires WinXp/Win2k03
        [DllImport(Kernel32LibraryName, SetLastError = true, PreserveSig = true)]
        [return: MarshalAs(UnmanagedType.Bool)]
        public static extern bool DebugActiveProcessStop(uint dwProcessId);

        [DllImport(Kernel32LibraryName, SetLastError = true, PreserveSig = true)]
        [return: MarshalAs(UnmanagedType.Bool)]
        public static extern bool TerminateProcess(IntPtr hProcess, uint uExitCode);


        #endregion // Attach / Detach APIS


        #region Stop-Go APIs
        // We have two separate versions of kernel32!WaitForDebugEvent to cope with different structure
        // layout on each platform.
        [DllImport(Kernel32LibraryName, EntryPoint = "WaitForDebugEvent", SetLastError = true, PreserveSig = true)]
        [return: MarshalAs(UnmanagedType.Bool)]
        public static extern bool WaitForDebugEvent32(ref DebugEvent32 pDebugEvent, int dwMilliseconds);

        [DllImport(Kernel32LibraryName, EntryPoint = "WaitForDebugEvent", SetLastError = true, PreserveSig = true)]
        [return: MarshalAs(UnmanagedType.Bool)]
        public static extern bool WaitForDebugEvent64(ref DebugEvent64 pDebugEvent, int dwMilliseconds);

        /// <summary>
        /// Values to pass to ContinueDebugEvent for ContinueStatus
        /// </summary>
        public enum ContinueStatus : uint
        {
            /// <summary>
            /// This is our own "empty" value
            /// </summary>
            CONTINUED = 0,

            /// <summary>
            /// Debugger consumes exceptions. Debuggee will never see the exception. Like "gh" in Windbg.
            /// </summary>
            DBG_CONTINUE = 0x00010002,

            /// <summary>
            /// Debugger does not interfere with exception processing, this passes the exception onto the debuggee.
            /// Like "gn" in Windbg.
            /// </summary>
            DBG_EXCEPTION_NOT_HANDLED = 0x80010001,
        }

        [DllImport(Kernel32LibraryName, SetLastError = true, PreserveSig = true)]
        [return: MarshalAs(UnmanagedType.Bool)]
        public static extern bool ContinueDebugEvent(uint dwProcessId, uint dwThreadId, ContinueStatus dwContinueStatus);

        #endregion // Stop-Go

        [DllImport("kernel32.dll")]
        public static extern void GetSystemInfo([MarshalAs(UnmanagedType.Struct)] out SYSTEM_INFO lpSystemInfo);


        [StructLayout(LayoutKind.Sequential)]
        public struct SYSTEM_INFO
        {
            // Don't marshal dwOemId since that's obsolete and lets
            // us avoid marshalling a union.
            internal ProcessorArchitecture wProcessorArchitecture;
            internal ushort wReserved;

            public uint dwPageSize;
            public IntPtr lpMinimumApplicationAddress;
            public IntPtr lpMaximumApplicationAddress;
            public IntPtr dwActiveProcessorMask;
            public uint dwNumberOfProcessors;
            public uint dwProcessorType; // obsolete
            public uint dwAllocationGranularity;
            public ushort dwProcessorLevel;
            public ushort dwProcessorRevision;
        }

    } // NativeMethods

}<|MERGE_RESOLUTION|>--- conflicted
+++ resolved
@@ -1244,11 +1244,7 @@
 
         // Call BOOL UnmapViewOfFile(void*) to clean up. 
         [DllImport(Kernel32LibraryName, SetLastError = true)]
-<<<<<<< HEAD
-        public static extern SafeMapViewHandle MapViewOfFile(SafeMemoryMappedFileHandle hFileMappingObject, uint
-=======
         public static extern SafeMemoryMappedViewHandle MapViewOfFile(SafeMemoryMappedFileHandle hFileMappingObject, uint
->>>>>>> 2dbad0c1
            dwDesiredAccess, uint dwFileOffsetHigh, uint dwFileOffsetLow,
            IntPtr dwNumberOfBytesToMap);
 

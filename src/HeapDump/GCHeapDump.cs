﻿using FastSerialization;
using Graphs;
using Microsoft.Diagnostics.Utilities;
using System;
using System.Collections.Generic;
using System.Diagnostics;
using System.IO;
using System.Text.RegularExpressions;
using System.Xml;
using Address = System.UInt64;


/// <summary>
/// Represents a .GCDump file.  You can open it for reading with the construtor
/// and you can write one with WriteMemoryGraph 
/// </summary>
public class GCHeapDump : IFastSerializable, IFastSerializableVersion
{
    public GCHeapDump(string inputFileName) :
        this(new Deserializer(inputFileName))
    { }

    public GCHeapDump(Stream inputStream, string streamName) :
        this(new Deserializer(inputStream, streamName))
    { }

    /// <summary>
    /// Writes the memory graph 'graph' as a .gcump file to 'outputFileName'
    /// 'toolName' is the name of the tool generating the data.  It is persisted in the GCDump file
    /// and can be used by the viewer to customize the view.  
    /// 
    /// TODO can't set the rest of the meta-data associated with the graph this way.  
    /// </summary>
    public static void WriteMemoryGraph(MemoryGraph graph, string outputFileName, string toolName = null)
    {
        var dumper = new GCHeapDump(graph);
        dumper.CreationTool = toolName;
        dumper.Write(outputFileName);
    }

    /// <summary>
    /// The 
    /// </summary>
    public MemoryGraph MemoryGraph { get { return m_graph; } internal set { m_graph = value; } }

    /// <summary>
    /// Information about COM objects that is not contained in the MemoryGraph.  
    /// </summary>
    public InteropInfo InteropInfo { get { return m_interop; } internal set { m_interop = value; } }
    /// <summary>
    /// TODO FIX NOW REMOVE DO NOT USE  Use MemoryGraph.Is64Bit instead.    
    /// Was this dump taken from a 64 bit process
    /// </summary>
    public bool Is64Bit { get { return MemoryGraph.Is64Bit; } }

    // sampling support.  
    /// <summary>
    /// If we have sampled, sampleCount * ThisMultiplier = originalCount.   If sampling not done then == 1
    /// </summary>
    public double AverageCountMultiplier { get; internal set; }
    /// <summary>
    /// If we have sampled sampledSize * thisMultiplier = originalSize.  If sampling not done then == 1
    /// </summary>
    public double AverageSizeMultiplier { get; internal set; }
    /// <summary>
    /// This can be null.  If non-null it indicates that only a sample of the GC graph was persisted in 
    /// the MemoryGraph filed.  To get an approximation of the original heap, each type's count should be 
    /// scaled CountMultipliersByType[T] to get the unsampled count of the original heap.
    /// 
    /// We can't use a uniform number for all types because we want to see all large objects, and we 
    /// want to include paths to root for all objects, which means we can only approximate a uniform scaling.  
    /// </summary>
    public double[] CountMultipliersByType { get; internal set; }

    public DotNetHeapInfo DotNetHeapInfo { get; internal set; }
    public JSHeapInfo JSHeapInfo { get; internal set; }

    /// <summary>
    /// This is the log file that was generated at the time of collection 
    /// </summary>
    public string CollectionLog { get; internal set; }
    public DateTime TimeCollected { get; internal set; }
    public string MachineName { get; internal set; }
    public string ProcessName { get; internal set; }
    public int ProcessID { get; internal set; }
    public long TotalProcessCommit { get; internal set; }
    public long TotalProcessWorkingSet { get; internal set; }

    /// <summary>
    /// Returns a string that represents the tool that created this GCDump file.  May be null if not known/supported.  
    /// </summary>
    public string CreationTool { get; set; }

    public struct ProcessInfo
    {
        public int ID;
        public bool UsesDotNet;
        public bool UsesJavaScript;
    }
    /// <summary>
    /// returns a list of ProcessInfos that indicate which processes
    /// have use a runtime .NET or JavaScript that we can potentially dump
    /// 
    /// Note that for 64 bit systems this will ONLY return processes that
    /// have the same bitness as the current process (for PerfView it is 32 bit)
    /// </summary>
    public static Dictionary<int, ProcessInfo> GetProcessesWithGCHeaps()
    {
        var ret = new Dictionary<int, ProcessInfo>();

        // Do the 64 bit processes first, then do us   
        if (EnvironmentUtilities.Is64BitOperatingSystem && !EnvironmentUtilities.Is64BitProcess)
        {
            GetProcessesWithGCHeapsFromHeapDump(ret);
        }

        var info = new ProcessInfo();
        foreach (var process in Process.GetProcesses())
        {
            try
            {
                if (process == null)
                {
                    continue;
                }

                info.ID = process.Id;
                if (info.ID == 0 || info.ID == 4)       // these are special and cause failures otherwise 
                {
                    continue;
                }

                info.UsesDotNet = false;
                info.UsesJavaScript = false;
                foreach (ProcessModule module in process.Modules)
                {
                    if (module == null)
                    {
                        continue;
                    }

                    var fileName = module.FileName;
                    if (fileName.EndsWith("clr.dll", StringComparison.OrdinalIgnoreCase))
                    {
                        info.UsesDotNet = true;
                    }
                    else if (fileName.EndsWith("coreclr.dll", StringComparison.OrdinalIgnoreCase))
                    {
                        info.UsesDotNet = true;
                    }
                    else if (fileName.EndsWith("mscorwks.dll", StringComparison.OrdinalIgnoreCase))
                    {
                        info.UsesDotNet = true;
                    }
                    else if (0 <= fileName.IndexOf(@"\mrt", StringComparison.OrdinalIgnoreCase))
                    {
                        info.UsesDotNet = true;
                    }
                    else if (fileName.EndsWith("jscript9.dll", StringComparison.OrdinalIgnoreCase))
                    {
                        info.UsesJavaScript = true;
                    }
                    else if (fileName.EndsWith("chakra.dll", StringComparison.OrdinalIgnoreCase))
                    {
                        info.UsesJavaScript = true;
                    }
                }
            }
            catch (Exception)
            {
            }
            if (info.UsesJavaScript || info.UsesDotNet)
            {
                // Merge with previous values.  
                ProcessInfo prev;
                if (ret.TryGetValue(info.ID, out prev))
                {
                    info.UsesDotNet |= prev.UsesDotNet;
                    info.UsesJavaScript |= prev.UsesJavaScript;
                }
                ret[info.ID] = info;
            }
        }
        return ret;
    }

    #region private

    /// <summary>
    /// Writes the data to 'outputFileName'   
    /// </summary>
    private void Write(string outputFileName)
    {
        Debug.Assert(MemoryGraph != null);
        var serializer = new Serializer(outputFileName, this);
        serializer.Close();
    }

    // Creation APIs
    internal GCHeapDump(MemoryGraph graph)
    {
        m_graph = graph;
        AverageCountMultiplier = 1;
        AverageSizeMultiplier = 1;
    }

    // For serialization
    private GCHeapDump() { }

    private GCHeapDump(Deserializer deserializer)
    {
        deserializer.RegisterFactory(typeof(MemoryGraph), delegate () { return new MemoryGraph(1); });
        deserializer.RegisterFactory(typeof(Graphs.Module), delegate () { return new Graphs.Module(0); });
        deserializer.RegisterFactory(typeof(InteropInfo), delegate () { return new InteropInfo(); });
        deserializer.RegisterFactory(typeof(GCHeapDump), delegate () { return this; });
        deserializer.RegisterFactory(typeof(GCHeapDumpSegment), delegate () { return new GCHeapDumpSegment(); });
        deserializer.RegisterFactory(typeof(JSHeapInfo), delegate () { return new JSHeapInfo(); });
        deserializer.RegisterFactory(typeof(DotNetHeapInfo), delegate () { return new DotNetHeapInfo(); });

        try
        {
            var entryObj = (GCHeapDump)deserializer.GetEntryObject();
            Debug.Assert(entryObj == this);
        }
        catch (Exception e)
        {
            throw new ApplicationException("Error opening file " + deserializer.Name + " Message: " + e.Message);
        }
    }

    private static void GetProcessesWithGCHeapsFromHeapDump(Dictionary<int, ProcessInfo> ret)
    {
#if PERFVIEW
        // TODO FIX NOW, need to work for PerfView64
        var heapDumpExe = Path.Combine(Utilities.SupportFiles.SupportFileDir, @"amd64\HeapDump.exe");
        var cmd = Utilities.Command.Run(heapDumpExe + " /GetProcessesWithGCHeaps");
        var info = new ProcessInfo();

        int idx = 0;
        var output = cmd.Output;
        for (; ; )
        {
            var newLineIdx = output.IndexOf('\n', idx);
            if (newLineIdx < 0)
                break;
            if (idx + 5 <= newLineIdx && output[idx] != '#')
            {
                info.UsesDotNet = (output[idx] == 'N');
                info.UsesJavaScript = (output[idx + 1] == 'J');
                var idStr = output.Substring(idx + 3, newLineIdx - idx - 4);
                if (int.TryParse(idStr, out info.ID))
                    ret[info.ID] = info;
            }
            idx = newLineIdx + 1;
        }
#endif
    }

    void IFastSerializable.ToStream(Serializer serializer)
    {
        serializer.Write(m_graph);
        serializer.Write(m_graph.Is64Bit);  // This is redundant but graph did not used to hold this value 
        // we write the bit here to preserve compatibility. 
        serializer.Write((float)AverageCountMultiplier);
        serializer.Write((float)AverageSizeMultiplier);

        serializer.Write(JSHeapInfo);
        serializer.Write(DotNetHeapInfo);

        serializer.Write(CollectionLog);
        serializer.Write(TimeCollected.Ticks);
        serializer.Write(MachineName);
        serializer.Write(ProcessName);
        serializer.Write(ProcessID);
        serializer.Write(TotalProcessCommit);
        serializer.Write(TotalProcessWorkingSet);

        if (CountMultipliersByType == null)
        {
            serializer.Write(0);
        }
        else
        {
            serializer.Write(CountMultipliersByType.Length);
            for (int i = 0; i < CountMultipliersByType.Length; i++)
<<<<<<< HEAD
                serializer.Write((float)CountMultipliersByType[i]);
=======
            {
                serializer.Write(CountMultipliersByType[i]);
            }
>>>>>>> 1caf955b
        }

        // All fields after version 8 should go here and should be in
        // the version order (thus always add at the end).  Also use the 
        // WriteTagged variation to write. 
        serializer.WriteTagged(m_interop);
        serializer.WriteTagged(CreationTool);
    }

    void IFastSerializable.FromStream(Deserializer deserializer)
    {
        // This is the old crufy way of reading things in.  We can abandon this eventually 
        if (deserializer.VersionBeingRead < 8)
        {
            PreVersion8FromStream(deserializer);
            return;
        }
        if (deserializer.VersionBeingRead == 8)
        {
            throw new SerializationException("Unsupported version GCDump version: 8");
        }

        deserializer.Read(out m_graph);
        deserializer.ReadBool();                    // Used to be Is64Bit but that is now on m_graph and we want to keep compatibility. 

        AverageCountMultiplier = deserializer.ReadFloat();
        AverageSizeMultiplier = deserializer.ReadFloat();

        JSHeapInfo = (JSHeapInfo)deserializer.ReadObject();
        DotNetHeapInfo = (DotNetHeapInfo)deserializer.ReadObject();

        CollectionLog = deserializer.ReadString();
        TimeCollected = new DateTime(deserializer.ReadInt64());
        MachineName = deserializer.ReadString();
        ProcessName = deserializer.ReadString();
        ProcessID = deserializer.ReadInt();
        TotalProcessCommit = deserializer.ReadInt64();
        TotalProcessWorkingSet = deserializer.ReadInt64();

        int count;
        deserializer.Read(out count);
        if (count != 0)
        {
            var a = new double[count];
            for (int i = 0; i < a.Length; i++)
            {
                a[i] = deserializer.ReadFloat();
            }

            CountMultipliersByType = a;
        }

        // Things after version 8 go here. Always add the the end, and it should always work
        // and use the tagged variation.  
        deserializer.TryReadTagged<InteropInfo>(ref m_interop);
        string creationTool = null;
        deserializer.TryReadTagged(ref creationTool);
        CreationTool = creationTool;
    }

    /// <summary>
    /// Deals with legacy formats.  We should be able to get rid of eventually.  
    /// </summary>
    private void PreVersion8FromStream(Deserializer deserializer)
    {
        DotNetHeapInfo = new DotNetHeapInfo();

        deserializer.Read(out m_graph);
        DotNetHeapInfo.SizeOfAllSegments = deserializer.ReadInt64();
        deserializer.ReadInt64(); // Size of dumped objects 
        deserializer.ReadInt64(); // Number of dumped objects 
        deserializer.ReadBool();  // All objects dumped

        if (deserializer.VersionBeingRead >= 5)
        {
            CollectionLog = deserializer.ReadString();
            TimeCollected = new DateTime(deserializer.ReadInt64());
            MachineName = deserializer.ReadString();
            ProcessName = deserializer.ReadString();
            ProcessID = deserializer.ReadInt();
            TotalProcessCommit = deserializer.ReadInt64();
            TotalProcessWorkingSet = deserializer.ReadInt64();

            if (deserializer.VersionBeingRead >= 6)
            {
                // Skip the segments
                var count = deserializer.ReadInt();
                for (int i = 0; i < count; i++)
                {
                    deserializer.ReadObject();
                }

                if (deserializer.VersionBeingRead >= 7)
                {
                    deserializer.ReadBool();    // Is64bit
                }
            }
        }
    }

    int IFastSerializableVersion.Version
    {
        // As long as we are on a tagged plan, we don't really have to increment this because
        // the tagged values we put in the stream do this for us, but it does not hurt and
        // acts as good documentation so we do increment it when we change things.   
        get { return 10; }
    }

    int IFastSerializableVersion.MinimumVersionCanRead
    {
        // We support back to version 4
        get { return 4; }
    }

    int IFastSerializableVersion.MinimumReaderVersion
    {
        // Since version 8 we are on a Tagged plan
        get { return 8; }
    }

    private MemoryGraph m_graph;
    private InteropInfo m_interop;
    #endregion
}

public class JSHeapInfo : IFastSerializable
{
    #region private
    void IFastSerializable.ToStream(Serializer serializer)
    {
    }
    void IFastSerializable.FromStream(Deserializer deserializer)
    {
    }
    #endregion
}

public class InteropInfo : IFastSerializable
{
    public class RCWInfo
    {
        internal NodeIndex node;
        internal int refCount;
        internal Address addrIUnknown;
        internal Address addrJupiter;
        internal Address addrVTable;
        internal int firstComInf;
        internal int countComInf;
    }

    public class CCWInfo
    {
        internal NodeIndex node;
        internal int refCount;
        internal Address addrIUnknown;
        internal Address addrHandle;
        internal int firstComInf;
        internal int countComInf;
    }

    public class ComInterfaceInfo
    {
        internal bool fRCW;
        internal int owner;
        internal NodeTypeIndex typeID;
        internal Address addrInterface;
        internal Address addrFirstVTable;
        internal Address addrFirstFunc;
    }


    public class InteropModuleInfo
    {
        public Address baseAddress;
        public uint fileSize;
        public uint timeStamp;
        public string fileName;

        public int loadOrder;   // unused when serializing
        private string _moduleName;     // unused when serializing

        public string moduleName
        {
            get
            {
                if (_moduleName == null)
                {
                    int pos = fileName.LastIndexOf('\\');

                    if (pos < 0)
                    {
                        pos = fileName.LastIndexOf(':');
                    }

                    if (pos > 0)
                    {
                        _moduleName = fileName.Substring(pos + 1);
                    }
                    else
                    {
                        _moduleName = fileName;
                    }
                }

                return _moduleName;
            }
        }

        public static int CompareBase(InteropModuleInfo one, InteropModuleInfo two)
        {
            return (int)(one.baseAddress - two.baseAddress);
        }
    }

    internal int m_countRCWs;
    internal int m_countCCWs;
    internal int m_countInterfaces;
    internal int m_countRCWInterfaces; // only used in the deserializing case.
    internal int m_countModules;

    internal List<RCWInfo> m_listRCWInfo;
    internal List<CCWInfo> m_listCCWInfo;
    internal List<ComInterfaceInfo> m_listComInterfaceInfo;
    internal List<InteropModuleInfo> m_listModules;

    public InteropInfo(bool fInitLater = false)
    {
        if (!fInitLater)
        {
            m_listRCWInfo = new List<RCWInfo>();
            m_listCCWInfo = new List<CCWInfo>();
            m_listComInterfaceInfo = new List<ComInterfaceInfo>();
            m_listModules = new List<InteropModuleInfo>();
        }
    }

    public int currentRCWCount { get { return m_listRCWInfo.Count; } }
    public int currentCCWCount { get { return m_listCCWInfo.Count; } }
    public int currentInterfaceCount { get { return m_listComInterfaceInfo.Count; } }
    public int currentModuleCount { get { return m_listModules.Count; } }

    public void AddRCW(RCWInfo rcwInfo)
    {
        m_listRCWInfo.Add(rcwInfo);
    }

    public void AddCCW(CCWInfo ccwInfo)
    {
        m_listCCWInfo.Add(ccwInfo);
    }

    public void AddComInterface(ComInterfaceInfo interfaceInfo)
    {
        m_listComInterfaceInfo.Add(interfaceInfo);
    }

    public void AddModule(InteropModuleInfo moduleInfo)
    {
        m_listModules.Add(moduleInfo);
    }

    public bool InteropInfoExists()
    {
        return ((currentRCWCount != 0) || (currentCCWCount != 0));
    }

    // The format we are writing out is:
    // total # of RCWs/CCWs. If this is 0, it means there's no interop info.
    // # of RCWs
    // # of CCWs
    // # of interfaces
    // # of modules
    // RCWs
    // CCWs
    // Interfaces
    // Modules
    void IFastSerializable.ToStream(Serializer serializer)
    {
        int countRCWCCW = m_listRCWInfo.Count + m_listCCWInfo.Count;

        serializer.Write(countRCWCCW);
        if (countRCWCCW == 0)
        {
            return;
        }

        serializer.Write(m_listRCWInfo.Count);
        serializer.Write(m_listCCWInfo.Count);
        serializer.Write(m_listComInterfaceInfo.Count);
        serializer.Write(m_listModules.Count);

        for (int i = 0; i < m_listRCWInfo.Count; i++)
        {
            serializer.Write((int)m_listRCWInfo[i].node);
            serializer.Write(m_listRCWInfo[i].refCount);
            serializer.Write((long)m_listRCWInfo[i].addrIUnknown);
            serializer.Write((long)m_listRCWInfo[i].addrJupiter);
            serializer.Write((long)m_listRCWInfo[i].addrVTable);
            serializer.Write(m_listRCWInfo[i].firstComInf);
            serializer.Write(m_listRCWInfo[i].countComInf);
        }

        for (int i = 0; i < m_listCCWInfo.Count; i++)
        {
            serializer.Write((int)m_listCCWInfo[i].node);
            serializer.Write(m_listCCWInfo[i].refCount);
            serializer.Write((long)m_listCCWInfo[i].addrIUnknown);
            serializer.Write((long)m_listCCWInfo[i].addrHandle);
            serializer.Write(m_listCCWInfo[i].firstComInf);
            serializer.Write(m_listCCWInfo[i].countComInf);
        }

        for (int i = 0; i < m_listComInterfaceInfo.Count; i++)
        {
            serializer.Write(m_listComInterfaceInfo[i].fRCW ? (byte)1 : (byte)0);
            serializer.Write(m_listComInterfaceInfo[i].owner);
            serializer.Write((int)m_listComInterfaceInfo[i].typeID);
            serializer.Write((long)m_listComInterfaceInfo[i].addrInterface);
            serializer.Write((long)m_listComInterfaceInfo[i].addrFirstVTable);
            serializer.Write((long)m_listComInterfaceInfo[i].addrFirstFunc);
        }

        for (int i = 0; i < m_listModules.Count; i++)
        {
            serializer.Write((long)m_listModules[i].baseAddress);
            serializer.Write((int)m_listModules[i].fileSize);
            serializer.Write((int)m_listModules[i].timeStamp);
            serializer.Write(m_listModules[i].fileName);
        }
    }

    void IFastSerializable.FromStream(Deserializer deserializer)
    {
        int countRCWCCW = deserializer.ReadInt();
        if (countRCWCCW == 0)
        {
            return;
        }

        m_countRCWs = deserializer.ReadInt();
        m_countCCWs = deserializer.ReadInt();
        m_countInterfaces = deserializer.ReadInt();
        m_countModules = deserializer.ReadInt();

        m_listRCWInfo = new List<RCWInfo>(m_countRCWs);
        m_listCCWInfo = new List<CCWInfo>(m_countCCWs);
        m_listComInterfaceInfo = new List<ComInterfaceInfo>(m_countInterfaces);
        m_listModules = new List<InteropModuleInfo>(m_countModules);

        m_countRCWInterfaces = 0;

        for (int i = 0; i < m_countRCWs; i++)
        {
            RCWInfo infoRCW = new RCWInfo();
            infoRCW.node = (NodeIndex)deserializer.ReadInt();
            infoRCW.refCount = deserializer.ReadInt();
            infoRCW.addrIUnknown = (Address)deserializer.ReadInt64();
            infoRCW.addrJupiter = (Address)deserializer.ReadInt64();
            infoRCW.addrVTable = (Address)deserializer.ReadInt64();
            infoRCW.firstComInf = deserializer.ReadInt();
            infoRCW.countComInf = deserializer.ReadInt();
            m_listRCWInfo.Add(infoRCW);
            m_countRCWInterfaces += infoRCW.countComInf;
        }

        for (int i = 0; i < m_countCCWs; i++)
        {
            CCWInfo infoCCW = new CCWInfo();
            infoCCW.node = (NodeIndex)deserializer.ReadInt();
            infoCCW.refCount = deserializer.ReadInt();
            infoCCW.addrIUnknown = (Address)deserializer.ReadInt64();
            infoCCW.addrHandle = (Address)deserializer.ReadInt64();
            infoCCW.firstComInf = deserializer.ReadInt();
            infoCCW.countComInf = deserializer.ReadInt();
            m_listCCWInfo.Add(infoCCW);
        }

        for (int i = 0; i < m_countInterfaces; i++)
        {
            ComInterfaceInfo infoInterface = new ComInterfaceInfo();
            infoInterface.fRCW = ((deserializer.ReadByte() == 1) ? true : false);
            infoInterface.owner = deserializer.ReadInt();
            infoInterface.typeID = (NodeTypeIndex)deserializer.ReadInt();
            infoInterface.addrInterface = (Address)deserializer.ReadInt64();
            infoInterface.addrFirstVTable = (Address)deserializer.ReadInt64();
            infoInterface.addrFirstFunc = (Address)deserializer.ReadInt64();
            m_listComInterfaceInfo.Add(infoInterface);
        }

        for (int i = 0; i < m_countModules; i++)
        {
            InteropModuleInfo infoModule = new InteropModuleInfo();
            infoModule.baseAddress = (Address)deserializer.ReadInt64();
            infoModule.fileSize = (uint)deserializer.ReadInt();
            infoModule.timeStamp = (uint)deserializer.ReadInt();
            deserializer.Read(out infoModule.fileName);
            infoModule.loadOrder = i;
            m_listModules.Add(infoModule);
        }

        m_listModules.Sort(InteropModuleInfo.CompareBase);
    }
}

/// <summary>
/// Reads the format as an XML file.   It it is a very simple format  Here is an example. 
/// <graph>
///   <rootIndex>3</rootIndex>
///   <nodeTypes>
///     <nodeType Index="1" Size="10" Name="Type1" Module="MyModule" />
///     <nodeType Index="2" Size="1" Name="Type2" />
///     <nodeType Index="3" Size="20" Name="Type3" />
///     <nodeType Index="4" Size="10" Name="Type4" Module="MyModule" />
///   </nodeTypes>
///   <nodes>
///     <node Index="1" Size="100" TypeIndex="1" >2</node>
///     <node Index="2" TypeIndex="1" >3</node>
///     <node Index="3" TypeIndex="1" >1 4</node>
///     <node Index="4" TypeIndex="4" >2</node>
///   </nodes>
/// </graph>
/// 
/// </summary>
internal class XmlGcHeapDump
{
    public static GCHeapDump ReadGCHeapDumpFromXml(string fileName)
    {
        XmlReaderSettings settings = new XmlReaderSettings() { IgnoreWhitespace = true, IgnoreComments = true };
        using (XmlReader reader = XmlReader.Create(fileName, settings))
        {
            reader.ReadToDescendant("GCHeapDump");
            return ReadGCHeapDumpFromXml(reader);
        }
    }

    public static GCHeapDump ReadGCHeapDumpFromXml(XmlReader reader)
    {
        if (reader.NodeType != XmlNodeType.Element)
        {
            throw new InvalidOperationException("Must advance to GCHeapDump element (e.g. call ReadToDescendant)");
        }

        var elementName = reader.Name;
        var inputDepth = reader.Depth;
        reader.Read();      // Advance to children 

        GCHeapDump ret = new GCHeapDump((MemoryGraph)null);
        while (inputDepth < reader.Depth)
        {
            if (reader.NodeType == XmlNodeType.Element)
            {
                switch (reader.Name)
                {
                    case "MemoryGraph":
                        ret.MemoryGraph = ReadMemoryGraphFromXml(reader);
                        break;
                    case "CollectionLog":
                        ret.CollectionLog = reader.ReadElementContentAsString();
                        break;
                    case "TimeCollected":
                        ret.TimeCollected = DateTime.Parse(reader.ReadElementContentAsString());
                        break;
                    case "MachineName":
                        ret.MachineName = reader.ReadElementContentAsString();
                        break;
                    case "ProcessName":
                        ret.ProcessName = reader.ReadElementContentAsString();
                        break;
                    case "ProcessID":
                        ret.ProcessID = reader.ReadElementContentAsInt();
                        break;
                    case "CountMultipliersByType":
                        var multipliers = new List<double>();
                        ReadCountMultipliersByTypeFromXml(reader, multipliers);
                        ret.CountMultipliersByType = multipliers.ToArray();
                        break;
                    case "TotalProcessCommit":
                        ret.TotalProcessCommit = reader.ReadElementContentAsLong();
                        break;
                    case "TotalProcessWorkingSet":
                        ret.TotalProcessWorkingSet = reader.ReadElementContentAsLong();
                        break;
                    default:
                        Debug.WriteLine("Skipping unknown element {0}", reader.Name);
                        reader.Skip();
                        break;
                }
            }
            else if (!reader.Read())
            {
                break;
            }
        }
        if (ret.MemoryGraph == null)
        {
            throw new ApplicationException(elementName + " does not have MemoryGraph field.");
        }

        return ret;
    }

    public static MemoryGraph ReadMemoryGraphFromXml(XmlReader reader)
    {
        if (reader.NodeType != XmlNodeType.Element)
        {
            throw new InvalidOperationException("Must advance to MemoryGraph element (e.g. call ReadToDescendant)");
        }

        var expectedSize = 1000;
        var nodeCount = reader.GetAttribute("NodeCount");
        if (nodeCount != null)
        {
            expectedSize = int.Parse(nodeCount) + 1;        // 1 for undefined 
        }

        MemoryGraph graph = new MemoryGraph(10);
        Debug.Assert((int)graph.NodeTypeIndexLimit == 1);
        var firstNode = graph.CreateNode();                             // Use one up
        Debug.Assert(firstNode == 0);
        Debug.Assert((int)graph.NodeIndexLimit == 1);

        var inputDepth = reader.Depth;
        reader.Read();      // Advance to children 
        while (inputDepth < reader.Depth)
        {
            if (reader.NodeType == XmlNodeType.Element)
            {
                switch (reader.Name)
                {
                    case "NodeTypes":
                        ReadNodeTypesFromXml(reader, graph);
                        break;
                    case "Nodes":
                        ReadNodesFromXml(reader, graph);
                        break;
                    case "RootIndex":
                        graph.RootIndex = (NodeIndex)reader.ReadElementContentAsInt();
                        break;
                    default:
                        Debug.WriteLine("Skipping unknown element {0}", reader.Name);
                        reader.Skip();
                        break;
                }
            }
            else if (!reader.Read())
            {
                break;
            }
        }

        graph.AllowReading();
        return graph;
    }

    internal static void WriteGCDumpToXml(GCHeapDump gcDump, StreamWriter writer)
    {
        writer.WriteLine("<GCHeapDump>");

        writer.WriteLine("<TimeCollected>{0}</TimeCollected>", gcDump.TimeCollected);
        if (!string.IsNullOrWhiteSpace(gcDump.CollectionLog))
        {
            writer.WriteLine("<CollectionLog>{0}</CollectionLog>", XmlUtilities.XmlEscape(gcDump.CollectionLog));
        }

        if (!string.IsNullOrWhiteSpace(gcDump.MachineName))
        {
            writer.WriteLine("<MachineName>{0}</MachineName>", gcDump.MachineName);
        }

        if (!string.IsNullOrWhiteSpace(gcDump.ProcessName))
        {
            writer.WriteLine("<ProcessName>{0}</ProcessName>", XmlUtilities.XmlEscape(gcDump.ProcessName));
        }

        if (gcDump.ProcessID != 0)
        {
            writer.WriteLine("<ProcessName>{0}</ProcessName>", gcDump.ProcessID);
        }

        if (gcDump.TotalProcessCommit != 0)
        {
            writer.WriteLine("<TotalProcessCommit>{0}</TotalProcessCommit>", gcDump.TotalProcessCommit);
        }

        if (gcDump.TotalProcessWorkingSet != 0)
        {
            writer.WriteLine("<TotalProcessWorkingSet>{0}</TotalProcessWorkingSet>", gcDump.TotalProcessWorkingSet);
        }

        if (gcDump.CountMultipliersByType != null)
        {
            NodeType typeStorage = gcDump.MemoryGraph.AllocTypeNodeStorage();
            writer.WriteLine("<CountMultipliersByType>");
            for (int i = 0; i < gcDump.CountMultipliersByType.Length; i++)
            {
                writer.WriteLine("<CountMultipliers TypeIndex=\"{0}\" TypeName=\"{1}\" Value=\"{2:f4}\"/>", i,
                    XmlUtilities.XmlEscape(gcDump.MemoryGraph.GetType((NodeTypeIndex)i, typeStorage).Name),
                    gcDump.CountMultipliersByType[i]);
            }

            writer.WriteLine("</CountMultipliersByType>");
        }

        // TODO this is not complete.  See the ToStream for more.    Does not include interop etc. 

        // Write the memory graph, which is the main event.  
        gcDump.MemoryGraph.WriteXml(writer);
        writer.WriteLine("</GCHeapDump>");
    }

<<<<<<< HEAD
#region private
    private static void ReadCountMultipliersByTypeFromXml(XmlReader reader, List<double> countMultipliers)
=======
    #region private
    private static void ReadCountMultipliersByTypeFromXml(XmlReader reader, List<float> countMultipliers)
>>>>>>> 1caf955b
    {
        Debug.Assert(reader.NodeType == XmlNodeType.Element);
        var inputDepth = reader.Depth;
        reader.Read();      // Advance to children 
        while (inputDepth < reader.Depth)
        {
            if (reader.NodeType == XmlNodeType.Element)
            {
                switch (reader.Name)
                {
                    case "CountMultiplier":
                        countMultipliers.Add(FetchDouble(reader, "Value", 1));
                        reader.Skip();
                        break;
                    default:
                        Debug.WriteLine("Skipping unknown element {0}", reader.Name);
                        reader.Skip();
                        break;
                }
            }
            else if (!reader.Read())
            {
                break;
            }
        }
    }

    /// <summary>
    /// Reads the NodeTypes element
    /// </summary>
    private static void ReadNodeTypesFromXml(XmlReader reader, MemoryGraph graph)
    {
        Debug.Assert(reader.NodeType == XmlNodeType.Element);
        var inputDepth = reader.Depth;
        reader.Read();      // Advance to children 
        while (inputDepth < reader.Depth)
        {
            if (reader.NodeType == XmlNodeType.Element)
            {
                switch (reader.Name)
                {
                    case "NodeType":
                        {
                            NodeTypeIndex readTypeIndex = (NodeTypeIndex)FetchInt(reader, "Index", -1);
                            int size = FetchInt(reader, "Size");
                            string typeName = reader.GetAttribute("Name");
                            string moduleName = reader.GetAttribute("Module");

                            if (typeName == null)
                            {
                                throw new ApplicationException("NodeType element does not have a Name attribute");
                            }

                            if (readTypeIndex == NodeTypeIndex.Invalid)
                            {
                                throw new ApplicationException("NodeType element does not have a Index attribute.");
                            }

                            if (readTypeIndex != 0 || typeName != "UNDEFINED")
                            {
                                NodeTypeIndex typeIndex = graph.CreateType(typeName, moduleName, size);
                                if (readTypeIndex != typeIndex)
                                {
                                    throw new ApplicationException("NodeType Indexes do not start at 1 and increase consecutively.");
                                }
                            }
                            reader.Skip();
                        }
                        break;
                    default:
                        Debug.WriteLine("Skipping unknown element {0}", reader.Name);
                        reader.Skip();
                        break;
                }
            }
            else if (!reader.Read())
            {
                break;
            }
        }
    }
    /// <summary>
    /// Reads the Nodes Element
    /// </summary>
    private static void ReadNodesFromXml(XmlReader reader, MemoryGraph graph)
    {
        Debug.Assert(reader.NodeType == XmlNodeType.Element);
        var inputDepth = reader.Depth;
        reader.Read();      // Advance to children 

        var children = new GrowableArray<NodeIndex>(1000);
        var typeStorage = graph.AllocTypeNodeStorage();
        while (inputDepth < reader.Depth)
        {
            if (reader.NodeType == XmlNodeType.Element)
            {
                switch (reader.Name)
                {
                    case "Node":
                        {
                            NodeIndex readNodeIndex = (NodeIndex)FetchInt(reader, "Index", -1);
                            NodeTypeIndex typeIndex = (NodeTypeIndex)FetchInt(reader, "TypeIndex", -1);
                            int size = FetchInt(reader, "Size");

                            if (readNodeIndex == NodeIndex.Invalid)
                            {
                                throw new ApplicationException("Node element does not have a Index attribute.");
                            }

                            if (typeIndex == NodeTypeIndex.Invalid)
                            {
                                throw new ApplicationException("Node element does not have a TypeIndex attribute.");
                            }

                            // TODO FIX NOW very inefficient.   Use ReadValueChunk and FastStream to make more efficient.  
                            children.Clear();
                            var body = reader.ReadElementContentAsString();
                            foreach (var num in Regex.Split(body, @"\s+"))
                            {
                                if (num.Length > 0)
                                {
                                    children.Add((NodeIndex)int.Parse(num));
                                }
                            }

                            if (size == 0)
                            {
                                size = graph.GetType(typeIndex, typeStorage).Size;
                            }

                            // TODO should probably just reserve node index 0 to be an undefined object?
                            NodeIndex nodeIndex = 0;
                            if (readNodeIndex != 0)
                            {
                                nodeIndex = graph.CreateNode();
                            }

                            if (readNodeIndex != nodeIndex)
                            {
                                throw new ApplicationException("Node Indexes do not start at 0 or 1 and increase consecutively.");
                            }

                            graph.SetNode(nodeIndex, typeIndex, size, children);
                        }
                        break;
                    default:
                        Debug.WriteLine("Skipping unknown element {0}", reader.Name);
                        reader.Skip();
                        break;
                }
            }
            else if (!reader.Read())
            {
                break;
            }
        }
    }
    /// <summary>
    /// Reads an given attribute as a integer
    /// </summary>
    private static int FetchInt(XmlReader reader, string attributeName, int defaultValue = 0)
    {
        int ret = defaultValue;
        var attrValue = reader.GetAttribute(attributeName);
        if (attrValue != null)
        {
            int.TryParse(attrValue, out ret);
        }

        return ret;
    }

    private static double FetchDouble(XmlReader reader, string attributeName, double defaultValue = 0)
    {
        double ret = defaultValue;
        var attrValue = reader.GetAttribute(attributeName);
        if (attrValue != null)
<<<<<<< HEAD
            double.TryParse(attrValue, out ret);
=======
        {
            float.TryParse(attrValue, out ret);
        }

>>>>>>> 1caf955b
        return ret;
    }

    #endregion


}
<|MERGE_RESOLUTION|>--- conflicted
+++ resolved
@@ -283,13 +283,9 @@
         {
             serializer.Write(CountMultipliersByType.Length);
             for (int i = 0; i < CountMultipliersByType.Length; i++)
-<<<<<<< HEAD
+            {
                 serializer.Write((float)CountMultipliersByType[i]);
-=======
-            {
-                serializer.Write(CountMultipliersByType[i]);
-            }
->>>>>>> 1caf955b
+            }
         }
 
         // All fields after version 8 should go here and should be in
@@ -900,13 +896,8 @@
         writer.WriteLine("</GCHeapDump>");
     }
 
-<<<<<<< HEAD
-#region private
+    #region private
     private static void ReadCountMultipliersByTypeFromXml(XmlReader reader, List<double> countMultipliers)
-=======
-    #region private
-    private static void ReadCountMultipliersByTypeFromXml(XmlReader reader, List<float> countMultipliers)
->>>>>>> 1caf955b
     {
         Debug.Assert(reader.NodeType == XmlNodeType.Element);
         var inputDepth = reader.Depth;
@@ -1084,14 +1075,10 @@
         double ret = defaultValue;
         var attrValue = reader.GetAttribute(attributeName);
         if (attrValue != null)
-<<<<<<< HEAD
+        {
             double.TryParse(attrValue, out ret);
-=======
-        {
-            float.TryParse(attrValue, out ret);
-        }
-
->>>>>>> 1caf955b
+        }
+
         return ret;
     }
 

﻿using Microsoft.Diagnostics.Runtime;
using Microsoft.Samples.Debugging.CorDebug.NativeApi;
using Microsoft.Samples.Debugging.CorMetadata.NativeApi;
using System;
using System.Collections.Generic;
using System.Diagnostics;
using System.Runtime.InteropServices;
using System.Text;
using Address = System.UInt64;

namespace ClrMemory
{
    /// <summary>
    /// CLRMemory represents a dump of the CLR's GC Memory.   
    /// </summary>
    public unsafe class ICorDebugGCHeap : ClrHeap
    {
        public ICorDebugGCHeap(ICorDebugProcess process)
        {
            int isRunning;
            process.IsRunning(out isRunning);
            if (isRunning != 0)
            {
                throw new InvalidOperationException("The process must be stopped to dump the GC ");
            }

            m_typeTable = new Dictionary<COR_TYPEID, ICorDebugGCHeapType>();
            m_types = new List<ICorDebugGCHeapType>();

            // Type index 0 is reserverd for the 'Bad Type' 
            var badType = new ICorDebugGCHeapType(this, "!BAD_TYPE!", "");
            badType.m_size = 4;     // We use the bad type as a way of filling holes in the heap, 

            // Setting these fields marks this as the 'live heap' case.  
            // GCHeapSegment is 'smart' and only fetches the information it 
            // needs from the big blob of data in the segement.   
            m_process = process;
            m_process5 = process as ICorDebugProcess5;
            if (m_process5 == null)
            {
                throw new Exception("The process is not running V4.5 of the .NET Framework (or V5.0 of silverlight), can't dump the GC Heap.");
            }

            COR_HEAPINFO heapInfo;
            m_process5.GetGCHeapInformation(out heapInfo);

            if (heapInfo.areGCStructuresValid == 0)
            {
                throw new Exception("The process is at a point where the GC structures are being updated.  A heap dump is not possible at this time.");
            }

            m_pointerSize = (int)heapInfo.pointerSize;
            Debug.Assert(PointerSize == 4 || PointerSize == 8);

            // Create the segments (but this leaves the data in the segments 
            // alone)
            var segmentList = new List<ICorDebugGCHeapSegment>();
            ICorDebugHeapSegmentEnum regionEnum;
            m_process5.EnumerateHeapRegions(out regionEnum);
            uint fetched;
            COR_SEGMENT[] corSegment = new COR_SEGMENT[1];
            for (; ; )
            {
                regionEnum.Next(1, corSegment, out fetched);
                if (fetched == 0)
                {
                    break;
                }

                segmentList.Add(new ICorDebugGCHeapSegment(this, ref corSegment[0]));
            }
            m_icorDebugSegments = segmentList.ToArray();

            // Create the segments.  
            UpdateSegments(m_icorDebugSegments);

            // This is used in FetchIntPtrAt
            m_data = new byte[1024];
            m_pinningHandle = GCHandle.Alloc(m_data, GCHandleType.Pinned);
            fixed (byte* ptr = m_data)
            {
                m_dataPtr = ptr;
            }
        }
        public override ClrType GetObjectType(Address objRef)
        {
            if (m_process5 != null)
            {
                COR_TYPEID typeID;
                m_process5.GetTypeID(objRef, out typeID);
                return GetObjectTypeFromID(typeID);
            }
            else
            {
                Debug.Assert(IsInHeap(objRef));
                var typeIndex = (int)FetchIntPtrAt(objRef, 0) - ICorDebugGCHeapType.TypeIndexStart;
                if ((uint)typeIndex < (uint)m_types.Count)
                {
                    return m_types[typeIndex];
                }

                // Return a bad type
                Debug.WriteLine(string.Format("Error: object ref 0x{0:x} does not point at the begining of an object.", objRef));
                Debug.Assert(m_types[0].Name == "!BAD_TYPE!");
                return m_types[0];
            }
        }

        public override IEnumerable<ClrRoot> EnumerateRoots() { return EnumerateRoots(false); }
        public override IEnumerable<ClrRoot> EnumerateRoots(bool enumStatics) { if (m_roots == null) { InitRoots(); } return m_roots; }

        #region private
        private static ICorDebugGCHeapType GetTypeFromNames(Dictionary<string, ICorDebugGCHeapType> types, string className, string moduleFilePath, ICorDebugGCHeap heap)
        {
            ICorDebugGCHeapType ret;
            if (types.TryGetValue(className, out ret))
            {
                return ret;
            }

            ret = new ICorDebugGCHeapType(heap, className, moduleFilePath);
            types.Add(className, ret);
            return ret;
        }

        /// <summary>
        /// Can only be used when we have a live heap.  returns the type type given a ICorDebug COR_TYPEID token
        /// </summary>
        internal ICorDebugGCHeapType GetObjectTypeFromID(COR_TYPEID typeID)
        {
            Debug.Assert(m_process5 != null);           // only used when we have a live heap

            ICorDebugGCHeapType ret;
            if (m_typeTable.TryGetValue(typeID, out ret))
            {
                return ret;
            }

            ret = new ICorDebugGCHeapType(this, typeID);
            return ret;
        }

        internal ulong FetchIntPtrAt(Address address, int offset)
        {
            Debug.Assert(offset >= 0);
            address += (uint)offset;

            TRY_AGAIN:
            // The fast path.  
            long delta = (long)(address - m_dataStart);
            if (0 <= delta && delta < m_dataLength)
            {
                if (PointerSize == 4)
                {
                    return *((uint*)(m_dataPtr + (int)delta));
                }
                else
                {
                    return *((ulong*)(m_dataPtr + (int)delta));
                }
            }

            IntPtr readSizeIntPtr = IntPtr.Zero;
            m_dataStart = address;
            m_process.ReadMemory(m_dataStart, (uint)m_data.Length, m_data, out readSizeIntPtr);
            m_dataLength = (int)readSizeIntPtr - 8;        // Allows an intPtr size read (under all circumstances.  
            Debug.Assert(m_dataLength >= 0);
            if (m_dataLength >= 0)
            {
                goto TRY_AGAIN;
            }

            throw new InvalidOperationException("Illegal fetch at " + address.ToString("x"));
        }

        private byte[] m_data;
        private Address m_dataStart;
        private int m_dataLength;           // This allows an IntPtr size read 
        private byte* m_dataPtr;
        private GCHandle m_pinningHandle;
        protected ClrSegment[] m_segments;
        private ulong[] m_sizeByGen = new Address[4];
        private ulong m_totalHeapSize;
        protected int m_lastSegmentIdx;       // The last segment we looked at. 
        private ulong m_minAddr, m_maxAddr;
        private int m_pointerSize;

        /// <summary>
        /// Sadly this is a bit subtle.  We only want to scan the GC heap once, the read of
        /// the heap only happens when we write during serialization of the heap data.  However
        /// until we do this we don't have the types, and we need the types to initialize the
        /// roots.   Thus we have to pospone the creation of the roots as long as possible 
        /// (after serialization of the GC data), so it all works out.  
        /// </summary>
        private void InitRoots()
        {
            // We should only be calling this when the data is coming from a live process. 
            Debug.Assert(m_process5 != null);
            // TODO FIX NOW REMOVE Console.WriteLines Console.WriteLine("Initializing roots");

            // We need to look up the types by name create a temporary dication to do this.
            // TODO FIX NOW we can have collisions (it happens with generics right now). 
            var types = new Dictionary<string, ICorDebugGCHeapType>();
            foreach (var type in m_types)
            {
<<<<<<< HEAD
                if (type.Name == "<UNKNOWN>")
                    types[type.Name] = type;
                else
                    types[type.Name] = type;
=======
                types[type.Name] = type;
>>>>>>> 34ccdb5a
            }

            var roots = new List<ICorDebugGCHeapRoot>();
            ICorDebugGCReferenceEnum refEnum;
            m_process5.EnumerateGCReferences(0, out refEnum);
            uint fetched;
            COR_GC_REFERENCE[] corRoots = new COR_GC_REFERENCE[256];
            StringBuilder buffer = new StringBuilder(1024);
            for (; ; )
            {
                refEnum.Next(256, corRoots, out fetched);
                if (fetched == 0)
                {
                    break;
                }

                for (int i = 0; i < fetched; i++)
                {
                    roots.Add(new ICorDebugGCHeapRoot(ref corRoots[i], this, buffer));
                }
            }
            m_roots = roots.ToArray();
            //Console.WriteLine("Root count = {0}", m_roots.Length);
        }

        // Only used when we have a live heap
        internal ICorDebugProcess5 m_process5;
        internal ICorDebugProcess m_process;
        internal Dictionary<COR_TYPEID, ICorDebugGCHeapType> m_typeTable;
        private ICorDebugGCHeapRoot[] m_roots;

        internal List<ICorDebugGCHeapType> m_types;
        internal ICorDebugGCHeapSegment[] m_icorDebugSegments;  // This alwasy points at m_segments, but has the stronger type for the array. 

        // Heap enumeration fields
        #region HeapEnumeration
        private ICorDebugHeapEnum m_heapEnum;
        private COR_HEAPOBJECT[] m_heapObjs;
        private uint m_heapObjsLimit;
        private uint m_heapObjsCur;

        internal Address GetCurObject(out ICorDebugGCHeapType objType)
        {
            if (m_heapEnum == null)
            {
                m_heapObjs = new COR_HEAPOBJECT[8192];             // TODO decide on a good number
                m_process5.EnumerateHeap(out m_heapEnum);
                Debug.Assert(m_heapObjsCur == m_heapObjsLimit);    // Both should be zero.  
            }

            if (m_heapObjsCur >= m_heapObjsLimit)
            {
                m_heapObjsCur = 0;
                m_heapEnum.Next((uint)m_heapObjs.Length, m_heapObjs, out m_heapObjsLimit);
                if (m_heapObjsLimit == 0)
                {
                    objType = null;
                    return Address.MaxValue;
                }
            }
            objType = GetObjectTypeFromID(m_heapObjs[m_heapObjsCur].type);
            return m_heapObjs[m_heapObjsCur].address;
        }
        internal void GetNextObject()
        {
            m_heapObjsCur++;
        }
        #endregion
        #endregion

        public override bool CanWalkHeap
        {
            get
            {
                COR_HEAPINFO info;
                m_process5.GetGCHeapInformation(out info);
                return info.areGCStructuresValid != 0;
            }
        }

        private void UpdateSegments(ClrSegment[] segments)
        {
            // sort the segments.  
            Array.Sort(segments, delegate (ClrSegment x, ClrSegment y) { return x.Start.CompareTo(y.Start); });
            m_segments = segments;

            m_minAddr = Address.MaxValue;
            m_maxAddr = Address.MinValue;
            m_totalHeapSize = 0;
            m_sizeByGen = new ulong[4];
            foreach (var gcSegment in m_segments)
            {
                if (gcSegment.Start < m_minAddr)
                {
                    m_minAddr = gcSegment.Start;
                }

                if (m_maxAddr < gcSegment.End)
                {
                    m_maxAddr = gcSegment.End;
                }

                m_totalHeapSize += gcSegment.Length;
                if (gcSegment.IsLarge)
                {
                    m_sizeByGen[3] += gcSegment.Length;
                }
                else
                {
                    m_sizeByGen[2] += gcSegment.Gen2Length;
                    m_sizeByGen[1] += gcSegment.Gen1Length;
                    m_sizeByGen[0] += gcSegment.Gen0Length;
                }
            }
        }

        public override ClrSegment GetSegmentByAddress(Address objRef)
        {
            if (m_minAddr <= objRef && objRef < m_maxAddr)
            {
                // Start the segment search where you where last
                int curIdx = m_lastSegmentIdx;
                for (; ; )
                {
                    // TODO FIX NOW review this 
                    var segment = m_segments[curIdx];
                    var offsetInSegment = (long)(objRef - segment.Start);
                    if (0 <= offsetInSegment)
                    {
                        var intOffsetInSegment = (long)offsetInSegment;
                        if (intOffsetInSegment < (long)segment.Length)
                        {
                            m_lastSegmentIdx = curIdx;
                            return segment;
                        }
                    }

                    // Get the next segment loop until you come back to where you started.  
                    curIdx++;
                    if (curIdx >= Segments.Count)
                    {
                        curIdx = 0;
                    }

                    if (curIdx == m_lastSegmentIdx)
                    {
                        break;
                    }
                }
            }
            return null;
        }

        public override Address TotalHeapSize
        {
            get { return m_totalHeapSize; }
        }

        public override Address GetSizeByGen(int gen)
        {
            Debug.Assert(gen >= 0 && gen < 4);
            return m_sizeByGen[gen];
        }

        public override int PointerSize
        {
            get { return m_pointerSize; }
        }

        public override IList<ClrSegment> Segments
        {
            get { return m_segments; }
        }

        public override ClrRuntime Runtime
        {
            get
            {
                throw new NotImplementedException();
            }
        }

#if !ENUMERATE_SERIALIZED_EXCEPTIONS_ENABLED     // TODO remove when CLRMD has been updated. 
        [Obsolete]
        public override int TypeIndexLimit
        {
            get
            {
                throw new NotImplementedException();
            }
        }
#endif
        public override IEnumerable<Address> EnumerateObjectAddresses()
        {
            throw new NotImplementedException();
        }

        public override ClrType GetTypeByName(string name)
        {
            throw new NotImplementedException();
        }

        public override bool ReadPointer(Address addr, out Address value)
        {
            throw new NotImplementedException();
        }

        public override bool TryGetMethodTable(ulong obj, out ulong typeHandle, out ulong componentTypeHandle)
        {
            throw new NotImplementedException();
        }

        public override ulong GetMethodTable(ulong obj)
        {
            throw new NotImplementedException();
        }

        public override ClrType GetTypeByMethodTable(ulong typeHandle, ulong componentTypeHandle)
        {
            throw new NotImplementedException();
        }
    }

    /// <summary>
    /// The heap is broken up into a set of contiguous blocks called GCHeapSegments
    /// </summary>
    public class ICorDebugGCHeapSegment : ClrSegment
    {
        public override Address Start { get { return m_start; } }
        public override Address End { get { return m_end; } }
        public override ClrHeap Heap { get { return m_heap; } }
        public override int ProcessorAffinity { get { return m_heapNum; } }

        public override IEnumerable<Address> EnumerateObjectAddresses()
        {
            throw new NotImplementedException();
        }
        #region private
        internal ICorDebugGCHeapSegment(ICorDebugGCHeap heap, ref COR_SEGMENT corSegment)
        {
            Debug.Assert(heap.m_process != null);       // Only call this on live heaps.  

            m_heap = heap;
            m_start = corSegment.start;
            m_end = corSegment.end;
            m_heapNum = (int)corSegment.heap;
        }

        private Address m_start;
        private Address m_end;
        private ICorDebugGCHeap m_heap;
        private int m_heapNum;
        #endregion
    }

    public class ICorDebugAD : ClrAppDomain
    {
        private string m_name;

        public ICorDebugAD(string name)
        {
            m_name = name;
        }

        public override Address Address
        {
            get { throw new NotImplementedException(); }
        }

        public override int Id
        {
            get { throw new NotImplementedException(); }
        }

        public override string Name
        {
            get { return m_name; }
        }


        public override string ConfigurationFile
        {
            get { throw new NotImplementedException(); }
        }

        public override IList<ClrModule> Modules
        {
            get { throw new NotImplementedException(); }
        }

        public override string ApplicationBase
        {
            get
            {
                throw new NotImplementedException();
            }
        }

        public override ClrRuntime Runtime
        {
            get
            {
                throw new NotImplementedException();
            }
        }
    }

    public class ICorDebugGCHeapRoot : ClrRoot
    {
        public override string Name { get { return m_name; } }
        public override ClrType Type { get { return m_type; } }
        public override ClrAppDomain AppDomain { get { return m_appDomain; } }
        public override GCRootKind Kind { get { return m_kind; } }
        public override Address Object { get { return m_heapReference; } }
        public override Address Address { get { return m_addressOfRoot; } }

        #region private
        internal ICorDebugGCHeapRoot() { } // For deserialization
        internal ICorDebugGCHeapRoot(string name, GCRootKind kind, Address heapReference, Address addressOfRoot, ICorDebugGCHeapType type, string appDomainName)
        {
            m_kind = kind;
            m_name = name;
            m_type = type;
            m_heapReference = heapReference;
            m_addressOfRoot = addressOfRoot;
            m_appDomain = new ICorDebugAD(appDomainName);
        }
        internal ICorDebugGCHeapRoot(ref COR_GC_REFERENCE root, ICorDebugGCHeap heap, StringBuilder buffer)
        {
            Address address;
            Address objRef = 0;
            root.Location.GetAddress(out address);
            m_addressOfRoot = address;

            string adName = "";

            if (root.Domain != null)
            {
                uint nameSize;
                root.Domain.GetName((uint)buffer.Capacity, out nameSize, buffer);
                adName = buffer.ToString();
            }

            m_appDomain = new ICorDebugAD(adName);

            var asRef = root.Location as ICorDebugReferenceValue;
            if (asRef != null)
            {
                asRef.GetValue(out objRef);
                m_heapReference = objRef;
            }
            else if (root.Location != null)
            {
                root.Location.GetAddress(out objRef);
                m_heapReference = objRef;
            }
            else
            {
                Console.WriteLine("ERROR! could not fetch value from root 0x{0:x}", address);
            }

            Debug.Assert(Object == 0 || heap.IsInHeap(Object));

            m_type = null;
            if (root.Type == CorGCReferenceType.CorHandleStrong)
            {
                m_kind = GCRootKind.Strong;
                m_name = "Strong Handle";
            }
            else if (root.Type == CorGCReferenceType.CorHandleStrongPinning)
            {
                m_kind = GCRootKind.Pinning;
                m_name = "Pinning Handle";
            }
            else if (root.Type == CorGCReferenceType.CorHandleWeakShort)
            {
                m_kind = GCRootKind.Weak;
                m_name = "Weak Handle";
            }
            else if (root.Type == CorGCReferenceType.CorReferenceStack)
            {
                m_kind = GCRootKind.LocalVar;
                m_name = "Local Variable";
            }
            else if (root.Type == CorGCReferenceType.CorReferenceFinalizer)
            {
                m_kind = GCRootKind.Finalizer;
                m_name = "Finalization";
            }
            else if (root.Type == CorGCReferenceType.CorHandleStrongAsyncPinned)
            {
                m_kind = GCRootKind.AsyncPinning;
                m_name = "Async Pinning";
            }
            else
            {
                m_kind = GCRootKind.Strong;      // TODO FIX NOW complete the enumeration. 
                m_name = "Other Handle";
            }
        }

        private GCRootKind m_kind;
        private string m_name;
        private ICorDebugGCHeapType m_type;
        private Address m_heapReference;
        private Address m_addressOfRoot;
        private ClrAppDomain m_appDomain;
        #endregion
    }

    public class ICorDebugClrModule : ClrModule
    {
        private string m_filename;
        public ICorDebugClrModule(string fn)
        {
            m_filename = fn;
        }

        public override ClrRuntime Runtime
        {
            get { throw new NotImplementedException(); }
        }

        public override PdbInfo Pdb
        {
            get { throw new NotImplementedException(); }
        }

        public override string AssemblyName
        {
            get { throw new NotImplementedException(); }
        }

        public override IEnumerable<ClrType> EnumerateTypes()
        {
            throw new NotImplementedException();
        }

        public override string FileName
        {
            get { return m_filename; }
        }

        public override Address ImageBase
        {
            get { throw new NotImplementedException(); }
        }

        public override bool IsFile
        {
            get { throw new NotImplementedException(); }
        }

        public override bool IsDynamic
        {
            get { throw new NotImplementedException(); }
        }

        public override string Name
        {
            get { throw new NotImplementedException(); }
        }

        public override Address Size
        {
            get { throw new NotImplementedException(); }
        }

        public override Address MetadataAddress
        {
            get { throw new NotImplementedException(); }
        }

        public override object MetadataImport
        {
            get { throw new NotImplementedException(); }
        }

        public override Address MetadataLength
        {
            get { throw new NotImplementedException(); }
        }

        public override Address AssemblyId
        {
            get { throw new NotImplementedException(); }
        }

        public override DebuggableAttribute.DebuggingModes DebuggingMode
        {
            get { throw new NotImplementedException(); }
        }

        public override IList<ClrAppDomain> AppDomains
        {
            get
            {
                throw new NotImplementedException();
            }
        }

        public override ClrType GetTypeByName(string name)
        {
            throw new NotImplementedException();
        }
    }

    /// <summary>
    /// Represents a type of an object on the GC heap.   
    /// </summary>
    public class ICorDebugGCHeapType : ClrType
    {
        public override string Name { get { return m_name; } }
        public override ulong GetSize(Address objRef)
        {
            Debug.Assert(m_heap.GetObjectType(objRef) == this);         // You should be calling only on appropriate objRefs
            int size = m_size;
            if (IsArray)
            {
                var arrayLength = (int)m_heap.FetchIntPtrAt(objRef, m_array.countOffset);
                size += arrayLength * m_array.elementSize;
                int roundMask = m_heap.PointerSize - 1;
                size = (size + roundMask) & ~roundMask;     // Round up to a pointer size 
            }

            Debug.Assert(size >= 12 && size % m_heap.PointerSize == 0);
            return (ulong)size;
        }
        public override void EnumerateRefsOfObject(Address objRef, Action<Address, int> action)
        {
            if (IsArray)
            {
                bool isRefType = GCRootNames.IsReferenceType(m_array.componentType);
                if (isRefType || m_array.componentType == CorElementType.ELEMENT_TYPE_VALUETYPE)
                {
                    var arrayLength = (int)m_heap.FetchIntPtrAt(objRef, m_array.countOffset);
                    int offset = m_array.firstElementOffset;
                    if (isRefType)
                    {
                        for (int i = 0; i < arrayLength; i++)
                        {
                            var val = m_heap.FetchIntPtrAt(objRef, offset);
                            if (val != 0)
                            {
                                action(val, offset);
                            }

                            offset += m_array.elementSize;
                        }
                    }
                    else
                    {
                        Debug.Assert(m_array.componentType == CorElementType.ELEMENT_TYPE_VALUETYPE);
                        for (int i = 0; i < arrayLength; i++)
                        {
                            m_elementType.EnumerateRefsOfUnboxedClass(objRef, offset, action);
                            offset += m_array.elementSize;
                        }
                    }
                }
            }
            else
            {
                // Do the base type's references
                if (BaseType != null)
                {
                    BaseType.EnumerateRefsOfObjectCarefully(objRef, action);
                }
                // And then my fields.  
                EnumerateRefsOfUnboxedClass(objRef, m_boxOffset, action);
            }
        }


        public override void EnumerateRefsOfObjectCarefully(Address objRef, Action<Address, int> action)
        {
            EnumerateRefsOfObject(objRef, action);
        }

        public override ClrHeap Heap { get { return m_heap; } }
        public override ClrModule Module { get { return new ICorDebugClrModule(m_moduleFilePath); } }

        // Fetching values.  
        public override bool HasSimpleValue { get { return m_typeKind < CorElementType.ELEMENT_TYPE_PTR; } }
        public override object GetValue(Address address)
        {
            Debug.Assert(HasSimpleValue);
            var val = m_heap.FetchIntPtrAt(address, 0);

            return InnerGetValue(val, m_typeKind);
        }

        private object InnerGetValue(Address val, CorElementType typeKind)
        {
            switch (typeKind)
            {
                case CorElementType.ELEMENT_TYPE_BOOLEAN:
                    return (val & 0xFF) != 0;
                case CorElementType.ELEMENT_TYPE_CHAR:
                    return (char)val;
                case CorElementType.ELEMENT_TYPE_I1:
                    return (sbyte)val;
                case CorElementType.ELEMENT_TYPE_U1:
                    return (byte)val;
                case CorElementType.ELEMENT_TYPE_I2:
                    return (short)val;
                case CorElementType.ELEMENT_TYPE_U2:
                    return (ushort)val;
                case CorElementType.ELEMENT_TYPE_I4:
                    return (int)val;
                case CorElementType.ELEMENT_TYPE_U4:
                    return (uint)val;
                case CorElementType.ELEMENT_TYPE_I:
                    return (IntPtr)val;
                case CorElementType.ELEMENT_TYPE_U:
                    return (UIntPtr)val;
                case CorElementType.ELEMENT_TYPE_STRING:
                    {
                        // TODO FIX NOW
                        throw new NotImplementedException();
                    }
                case CorElementType.ELEMENT_TYPE_CLASS:
                    // TODO Hack
                    if (Name == "System.String")
                    {
                        goto case CorElementType.ELEMENT_TYPE_STRING;
                    }

                    break;

                case CorElementType.ELEMENT_TYPE_I8:
                case CorElementType.ELEMENT_TYPE_U8:
                case CorElementType.ELEMENT_TYPE_R4:
                case CorElementType.ELEMENT_TYPE_R8:

                // TODO FIX NOW NOT DONE 
                default:
                    break;
            }
            return null;
        }

        // These are only valid for Array Types
        public override bool IsArray { get { return m_isArray; } }
        public override ClrType ComponentType { get { return m_elementType; } }
        public override int GetArrayLength(Address objRef)
        {
            Debug.Assert(m_heap.GetObjectType(objRef) == this);
            Debug.Assert(IsArray);

            return (int)m_heap.FetchIntPtrAt(objRef, m_array.countOffset);
        }
        public override Address GetArrayElementAddress(Address objRef, int index)
        {
            Debug.Assert(m_heap.GetObjectType(objRef) == this);
            Debug.Assert(IsArray);
            Debug.Assert(0 <= index && index < GetArrayLength(objRef));

            return objRef + (uint)((index * m_array.elementSize) + m_array.firstElementOffset);
        }

        public override object GetArrayElementValue(Address objRef, int index)
        {
            Debug.Assert(m_heap.GetObjectType(objRef) == this);
            Debug.Assert(IsArray);
            Debug.Assert(0 <= index && index < GetArrayLength(objRef));

            //var addr = 
            ulong address = GetArrayElementAddress(objRef, index);
            var val = m_heap.FetchIntPtrAt(address, 0);

            CorElementType elemType = (CorElementType)ClrElementType.Unknown;
            if (ComponentType != null)
            {
                elemType = (CorElementType)ComponentType.ElementType;
            }

            return InnerGetValue(val, elemType);
        }


        // These are for types with fields. 
        public override bool GetFieldForOffset(int fieldOffset, bool inner, out ClrInstanceField childField, out int childFieldOffset)
        {
            if (m_fields != null)
            {
                for (int i = 1; ; i++)
                {
                    // You have to go one past the field you want.  
                    if (i >= m_fields.Length || fieldOffset < m_fields[i].Offset)
                    {
                        childField = m_fields[i - 1];
                        childFieldOffset = fieldOffset - childField.Offset;
                        return true;
                    }
                }
            }
            childField = null;
            childFieldOffset = 0;
            return false;
        }
        public override IList<ClrInstanceField> Fields { get { if (m_fields == null) { m_fields = new ICorDebugGCHeapField[0]; } return m_fields; } }
        public override ClrType BaseType { get { return m_baseType; } }

        public override ClrInstanceField GetFieldByName(string name)
        {
            foreach (var field in Fields)
            {
                if (field.Name == name)
                {
                    return field;
                }
            }

            return null;
        }

        #region private
        internal const int TypeIndexStart = unchecked((int)0xFF000000);         // We displace the type index by this quantity to make them more recognisable in dumps (better asserts)

        internal ICorDebugGCHeapType() { } // Used for deserialization
        internal ICorDebugGCHeapType(ICorDebugGCHeap heap, COR_TYPEID typeID)
        {
            // Console.WriteLine("Creating type for typeId {0:x} {1:x}", typeID.token1, typeID.token2);
            m_heap = heap;
            m_index = heap.m_types.Count;
            m_name = "";
            m_moduleFilePath = "";

            heap.m_typeTable[typeID] = this;
            heap.m_types.Add(this);

            COR_TYPE_LAYOUT header = new COR_TYPE_LAYOUT();
            // Console.WriteLine("Calling GetTypeLayout for typeId {0:x} {1:x}", typeID.token1, typeID.token2);
            heap.m_process5.GetTypeLayout(typeID, out header);
            m_typeKind = header.type;
            m_boxOffset = header.boxOffset;
            m_size = header.objectSize;

            // Strings are considered arrays.  
            m_isArray = (header.type == CorElementType.ELEMENT_TYPE_ARRAY || header.type == CorElementType.ELEMENT_TYPE_SZARRAY || header.type == CorElementType.ELEMENT_TYPE_STRING);
            if (m_isArray)
            {
                // Console.WriteLine("Calling GetArrayLayout for typeId {0:x} {1:x}", typeID.token1, typeID.token2);
                heap.m_process5.GetArrayLayout(typeID, out m_array);
                m_elementType = heap.GetObjectTypeFromID(m_array.componentID);

                m_moduleFilePath = ComponentType.Module.FileName;
                if (m_typeKind == CorElementType.ELEMENT_TYPE_SZARRAY)
                {
                    m_name = ComponentType.Name + "[]";
                }
                else if (m_typeKind == CorElementType.ELEMENT_TYPE_ARRAY)
                {
                    if (m_array.numRanks == 1)
                    {
                        m_name = ComponentType.Name + "[*]";
                    }
                    else
                    {
                        m_name = ComponentType.Name + "[" + new string(',', m_array.numRanks - 1) + "]";
                    }

                    Debug.Assert(m_array.firstElementOffset > m_array.rankOffset);
                }
                else if (m_typeKind == CorElementType.ELEMENT_TYPE_STRING)
                {
                    m_name = "System.String";
                }

                Debug.Assert(m_array.firstElementOffset > 0);
            }
            else
            {
                if (header.parentID.token1 != 0 || header.parentID.token2 != 0) // If we have a parent get it.  
                {
                    m_baseType = heap.GetObjectTypeFromID(header.parentID);
                }

                SetNameModuleAndFields(m_typeKind, typeID, header.numFields);
#if DEBUG
                if (m_fields != null)
                {
                    foreach (var field in m_fields)
                        Debug.Assert(field != null);
                }
#endif
            }
        }
        internal ICorDebugGCHeapType(ICorDebugGCHeap heap, string typeName, string moduleFilePath)
        {
            m_heap = heap;
            m_index = heap.m_types.Count;
            heap.m_types.Add(this);
            m_name = typeName;
            m_moduleFilePath = moduleFilePath;
            m_typeKind = CorElementType.ELEMENT_TYPE_CLASS;
            m_isArray = false;
        }

        /// <summary>
        /// Returns an enumeration that indicates the kind of primitive type you are.  
        /// </summary>
        public CorElementType TypeKind { get; private set; }

        private void SetNameModuleAndFields(CorElementType typeKind, COR_TYPEID typeID, int numFields)
        {
            // THere is recursion in the definition of primitive types (they have a value field of the primtitive type.
            // Cut this off here.  
            if (GCRootNames.IsPrimitiveType(typeKind))
            {
                numFields = 0;
            }

            var buffer = new StringBuilder(1024);
            IMetadataImport metaData = null;
            int bufferSizeRet;

            // This is getting names.   If we fail, we can still plow on ....
            try
            {
                ICorDebugType corType = null;
                // Console.WriteLine("Calling GetTypeForTypeID {0:x} {1:x}", typeID.token1, typeID.token2);
                m_heap.m_process5.GetTypeForTypeID(typeID, out corType);

                string moduleFilePath;
                m_name = GCRootNames.GetTypeName(corType, out moduleFilePath, out metaData, buffer);
                m_moduleFilePath = moduleFilePath;
            }
            catch (Exception e)
            {
                Console.WriteLine("Error: Caught exception for type ID {0:x} {1:x}: {2}", typeID.token1, typeID.token2, e.Message);
                m_name = string.Format("!ERROR TYPE ID {0:x} {1:x}", typeID.token1, typeID.token2);
                m_moduleFilePath = Name;
            }

            if (numFields > 0)
            {
                m_fields = new ICorDebugGCHeapField[numFields];
                var corFields = new COR_FIELD[numFields];

                int fieldsFetched;
                m_heap.m_process5.GetTypeFields(typeID, corFields.Length, corFields, out fieldsFetched);
                Debug.Assert(fieldsFetched == m_fields.Length);

                for (int i = 0; i < corFields.Length; i++)
                {
                    int fieldTypeToken, fieldAttr, sigBlobSize, cplusTypeFlab, fieldValSize;
                    IntPtr sigBlob, fieldVal;
                    buffer.Length = 0;
                    if (metaData != null)
                    {
                        metaData.GetFieldProps(corFields[i].token, out fieldTypeToken, buffer, buffer.Capacity, out bufferSizeRet,
                            out fieldAttr, out sigBlob, out sigBlobSize, out cplusTypeFlab, out fieldVal, out fieldValSize);
                    }

                    var fieldName = buffer.ToString();
                    ICorDebugGCHeapType fieldType = null;
                    // If the type has never been loaded, then you can get a null field type.
                    // TODO FIX NOW, think about this. 
                    if (corFields[i].id.token1 != 0 || corFields[i].id.token2 != 0)
                    {
                        // Console.WriteLine("Looking up field {0}.{1} typeId {2:x} {3:x}", Name, fieldName, corFields[i].id.token1, corFields[i].id.token2);
                        Debug.Assert(corFields[i].fieldType != CorElementType.ELEMENT_TYPE_END);

                        // TODO FIX NOW remove the condition
                        if (!GCRootNames.IsReferenceType(corFields[i].fieldType))
                        {
                            fieldType = m_heap.GetObjectTypeFromID(corFields[i].id);
                        }
                    }
                    else
                    {
                        // Console.WriteLine("Warning, NULL type token for {0}.{1} assuming it is an objectRef", Name, fieldName);
                        // Zero means the type is not loaded.   This can only happen if it is a reference type
                        corFields[i].fieldType = CorElementType.ELEMENT_TYPE_CLASS;
                    }
                    // The element types match. (string matches class)
#if DEBUG
                    if (fieldType != null)
                    {
                        var fieldTypeKind = fieldType.TypeKind;
                        if (fieldTypeKind == CorElementType.ELEMENT_TYPE_STRING)
                            fieldTypeKind = CorElementType.ELEMENT_TYPE_CLASS;
                        if (fieldTypeKind == CorElementType.ELEMENT_TYPE_OBJECT)
                            fieldTypeKind = CorElementType.ELEMENT_TYPE_CLASS;
                        Debug.Assert(fieldTypeKind == corFields[i].fieldType);
                    }
#endif
                    m_fields[i] = new ICorDebugGCHeapField(fieldName, corFields[i].offset, fieldType, corFields[i].fieldType);
                }
            }
        }

        private void EnumerateRefsOfUnboxedClass(Address objref, int offsetInObject, Action<ulong, int> action)
        {
            if (m_fields == null)
            {
                return;
            }

            for (int i = 0; i < m_fields.Length; i++)
            {
                var field = m_fields[i];
                var offset = offsetInObject + field.Offset;

                if (GCRootNames.IsReferenceType(field.m_ComponentType))
                {
                    var val = m_heap.FetchIntPtrAt(objref, offset);
                    if (val != 0)
                    {
                        action(val, offset);
                    }
                }
                else if (field.m_ComponentType == CorElementType.ELEMENT_TYPE_VALUETYPE)
                {
                    // We should not have recursive VALUE TYPEs
                    Debug.Assert(field.m_type != this);

                    field.m_type.EnumerateRefsOfUnboxedClass(objref, offset, action);
                }
            }
        }

        internal int m_size;
        internal int m_boxOffset;
        internal COR_ARRAY_LAYOUT m_array;                    // Only valid if it is an array. 
        internal ICorDebugGCHeapField[] m_fields;             // Only valid if it is a class
        internal ICorDebugGCHeapType m_baseType;              // Only valid if it is a class
        private ICorDebugGCHeap m_heap;
        private string m_name;
        private string m_moduleFilePath;
        private bool m_isArray;
        private ICorDebugGCHeapType m_elementType;
        private CorElementType m_typeKind;
        private int m_index;
        #endregion

        #region Unimplemented
        public override int ElementSize
        {
            get { throw new NotImplementedException(); }
        }

        public override int BaseSize
        {
            get { throw new NotImplementedException(); }
        }

        public override IList<ClrInterface> Interfaces
        {
            get { throw new NotImplementedException(); }
        }

        public override bool IsAbstract
        {
            get { throw new NotImplementedException(); }
        }

        public override bool IsFinalizable
        {
            get { throw new NotImplementedException(); }
        }

        public override bool IsInterface
        {
            get { throw new NotImplementedException(); }
        }

        public override bool IsInternal
        {
            get { throw new NotImplementedException(); }
        }

        public override bool IsPrivate
        {
            get { throw new NotImplementedException(); }
        }

        public override bool IsProtected
        {
            get { throw new NotImplementedException(); }
        }

        public override bool IsPublic
        {
            get { throw new NotImplementedException(); }
        }

        public override bool IsSealed
        {
            get { throw new NotImplementedException(); }
        }

        public override ClrStaticField GetStaticFieldByName(string name)
        {
            throw new NotImplementedException();
        }

        public override IEnumerable<ulong> EnumerateMethodTables()
        {
            throw new NotImplementedException();
        }

        public override ulong MethodTable { get { throw new NotImplementedException(); } }

        public override uint MetadataToken
        {
            get { throw new NotImplementedException(); }
        }
        #endregion
    }

    public class ICorDebugGCHeapField : ClrInstanceField
    {
        public override string Name { get { return m_name; } }
        public override int Offset { get { return m_offset; } }
        public override ClrType Type { get { return m_type; } }
        public override Address GetAddress(Address objRef, bool interior)
        {
            /* TODO FIX NOW - A field could be embedded in another field.  Imagine:
             * 
             * class Outer
             * {
             *    Inner _inner;
             * }
             * 
             * struct Inner
             * {
             *   object foo;
             * }
             * 
             * If GCHeapField represents "Inner.foo", then you need to access this differently
             * depending on whether Inner is a boxed struct.  Here you need to add the size
             * of the method table:
             *   object obj = new Inner();
             * 
             * Here you don't add the size of the method table:
             *   Outer o = new Outer();
             *   o._inner.foo;
             */
            return objRef + (uint)Offset;
        }

        public override object GetValue(Address objRef, bool interior)
        {
            return Type.GetValue(GetAddress(objRef, interior));
        }

        public override object GetValue(Address objRef, bool interior, bool convertStrings)
        {
            return Type.GetValue(GetAddress(objRef, interior));
        }

        #region private
        internal ICorDebugGCHeapField(string name, int offset, ICorDebugGCHeapType fieldType, CorElementType componentType)
        {
            m_offset = offset;
            m_name = name;
            m_type = fieldType;
            m_ComponentType = componentType;
        }

        internal CorElementType m_ComponentType;
        private string m_name;
        private int m_offset;
        internal ICorDebugGCHeapType m_type;

        #endregion

        #region Unimplemented
        public override int Size
        {
            get { throw new NotImplementedException(); }
        }

        public override bool HasSimpleValue
        {
            get { throw new NotImplementedException(); }
        }

        public override ClrElementType ElementType
        {
            get { throw new NotImplementedException(); }
        }

        public override bool IsInternal
        {
            get { throw new NotImplementedException(); }
        }

        public override bool IsPrivate
        {
            get { throw new NotImplementedException(); }
        }

        public override bool IsProtected
        {
            get { throw new NotImplementedException(); }
        }

        public override bool IsPublic
        {
            get { throw new NotImplementedException(); }
        }
        #endregion
    }
}
<|MERGE_RESOLUTION|>--- conflicted
+++ resolved
@@ -203,14 +203,14 @@
             var types = new Dictionary<string, ICorDebugGCHeapType>();
             foreach (var type in m_types)
             {
-<<<<<<< HEAD
                 if (type.Name == "<UNKNOWN>")
+                {
                     types[type.Name] = type;
+                }
                 else
+                {
                     types[type.Name] = type;
-=======
-                types[type.Name] = type;
->>>>>>> 34ccdb5a
+                }
             }
 
             var roots = new List<ICorDebugGCHeapRoot>();
@@ -995,7 +995,9 @@
                 if (m_fields != null)
                 {
                     foreach (var field in m_fields)
+                    {
                         Debug.Assert(field != null);
+                    }
                 }
 #endif
             }
@@ -1094,9 +1096,15 @@
                     {
                         var fieldTypeKind = fieldType.TypeKind;
                         if (fieldTypeKind == CorElementType.ELEMENT_TYPE_STRING)
+                        {
                             fieldTypeKind = CorElementType.ELEMENT_TYPE_CLASS;
+                        }
+
                         if (fieldTypeKind == CorElementType.ELEMENT_TYPE_OBJECT)
+                        {
                             fieldTypeKind = CorElementType.ELEMENT_TYPE_CLASS;
+                        }
+
                         Debug.Assert(fieldTypeKind == corFields[i].fieldType);
                     }
 #endif

﻿<?xml version="1.0" encoding="utf-8"?>
<Project Sdk="Microsoft.NET.Sdk">

  <PropertyGroup>
<<<<<<< HEAD
    <TargetFrameworks>net462;netstandard1.6;netstandard2.0</TargetFrameworks>
=======
    <TargetFrameworks>netstandard2.0</TargetFrameworks>
>>>>>>> 1eb1dd74
    <RootNamespace>Microsoft.Diagnostics.FastSerialization</RootNamespace>
    <AssemblyName>Microsoft.Diagnostics.FastSerialization</AssemblyName>
    <AllowUnsafeBlocks>true</AllowUnsafeBlocks>
    <PublishRepositoryUrl>true</PublishRepositoryUrl>

    <Company>Microsoft</Company>
    <Description>Serialization library for TraceEvent.</Description>
    <Copyright>Copyright © Microsoft 2010</Copyright>
    <Version>$(FastSerializationVersion)</Version>
    <FileVersion>$(FastSerializationVersion)</FileVersion>
    <InformationalVersion>$(FastSerializationVersion)</InformationalVersion>
  </PropertyGroup>

<<<<<<< HEAD
  <PropertyGroup Condition="'$(Configuration)' == 'Debug'">
    <CheckForOverflowUnderflow>true</CheckForOverflowUnderflow>
  </PropertyGroup>

  <Choose>
    <When Condition="'$(TargetFramework)' == 'netstandard1.6'">
      <ItemGroup>
        <PackageReference Include="System.IO.MemoryMappedFiles" Version="4.3.0" />
        <PackageReference Include="System.Threading.Thread" Version="4.3.0" />
      </ItemGroup>
    </When>
  </Choose>

=======
>>>>>>> 1eb1dd74
  <PropertyGroup>
    <DefineConstants>$(DefineConstants);GROWABLEARRAY_PUBLIC;STREAMREADER_PUBLIC;FASTSERIALIZATION_PUBLIC</DefineConstants>
  </PropertyGroup>

  <ItemGroup>
    <!-- *** SourceLink Support *** -->
    <PackageReference Include="Microsoft.SourceLink.GitHub" Version="$(MicrosoftSourceLinkGitHubVersion)" PrivateAssets="All" />
  </ItemGroup>

  <!-- ******************* Signing Support *********************** -->
  <ItemGroup>
    <FilesToSign Include="$(TargetPath)">
        <Authenticode>Microsoft400</Authenticode>
        <StrongName>StrongName</StrongName>
    </FilesToSign>
    <PackageReference Include="MicroBuild.Core" Version="$(MicroBuildCoreVersion)" />
  </ItemGroup>

  <!-- .NET Strong Name Signing -->
  <PropertyGroup>
    <SignAssembly>true</SignAssembly>
    <PublicSign Condition="'$(SIGNING_BUILD)'!= 'true'">true</PublicSign>
    <DelaySign Condition="'$(SIGNING_BUILD)'== 'true'">true</DelaySign>
    <AssemblyOriginatorKeyFile>..\MSFT.snk</AssemblyOriginatorKeyFile>
  </PropertyGroup>

</Project><|MERGE_RESOLUTION|>--- conflicted
+++ resolved
@@ -2,11 +2,7 @@
 <Project Sdk="Microsoft.NET.Sdk">
 
   <PropertyGroup>
-<<<<<<< HEAD
-    <TargetFrameworks>net462;netstandard1.6;netstandard2.0</TargetFrameworks>
-=======
-    <TargetFrameworks>netstandard2.0</TargetFrameworks>
->>>>>>> 1eb1dd74
+    <TargetFrameworks>net462;netstandard2.0</TargetFrameworks>
     <RootNamespace>Microsoft.Diagnostics.FastSerialization</RootNamespace>
     <AssemblyName>Microsoft.Diagnostics.FastSerialization</AssemblyName>
     <AllowUnsafeBlocks>true</AllowUnsafeBlocks>
@@ -20,22 +16,10 @@
     <InformationalVersion>$(FastSerializationVersion)</InformationalVersion>
   </PropertyGroup>
 
-<<<<<<< HEAD
   <PropertyGroup Condition="'$(Configuration)' == 'Debug'">
     <CheckForOverflowUnderflow>true</CheckForOverflowUnderflow>
   </PropertyGroup>
 
-  <Choose>
-    <When Condition="'$(TargetFramework)' == 'netstandard1.6'">
-      <ItemGroup>
-        <PackageReference Include="System.IO.MemoryMappedFiles" Version="4.3.0" />
-        <PackageReference Include="System.Threading.Thread" Version="4.3.0" />
-      </ItemGroup>
-    </When>
-  </Choose>
-
-=======
->>>>>>> 1eb1dd74
   <PropertyGroup>
     <DefineConstants>$(DefineConstants);GROWABLEARRAY_PUBLIC;STREAMREADER_PUBLIC;FASTSERIALIZATION_PUBLIC</DefineConstants>
   </PropertyGroup>

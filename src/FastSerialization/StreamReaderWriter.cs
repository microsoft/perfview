--- conflicted
+++ resolved
@@ -6,17 +6,12 @@
 // 
 using System;
 using System.Diagnostics;
-<<<<<<< HEAD
-using System.Collections.Generic;
-using DeferedStreamLabel = FastSerialization.StreamLabel;
+using System.IO;
+using System.Text;      // For StringBuilder.
 using System.IO.MemoryMappedFiles;
-using System.Threading;
 using System.Runtime.CompilerServices;
 using System.Runtime.InteropServices;
-=======
-using System.IO;
-using System.Text;      // For StringBuilder.
->>>>>>> 34ccdb5a
+using DeferedStreamLabel = FastSerialization.StreamLabel;
 
 namespace FastSerialization
 {
@@ -51,7 +46,9 @@
         public void Read(byte[] data, int offset, int length)
         {
             if (length > endPosition - position)
+            {
                 Fill(length);
+            }
 
             Buffer.BlockCopy(bytes, position, data, offset, length);
             position += length;
@@ -282,7 +279,7 @@
             if (endPosition + sizeof(short) > bytes.Length)
             {
                 MakeSpace();
-<<<<<<< HEAD
+            }
 
             fixed (byte* data = bytes)
             {
@@ -290,13 +287,6 @@
             }
 
             endPosition += sizeof(short);
-=======
-            }
-
-            int intValue = value;
-            bytes[endPosition++] = (byte)intValue; intValue = intValue >> 8;
-            bytes[endPosition++] = (byte)intValue; intValue = intValue >> 8;
->>>>>>> 34ccdb5a
         }
         /// <summary>
         /// Implementation of IStreamWriter
@@ -306,7 +296,7 @@
             if (endPosition + sizeof(int) > bytes.Length)
             {
                 MakeSpace();
-<<<<<<< HEAD
+            }
 
             fixed (byte* data = bytes)
             {
@@ -314,14 +304,6 @@
             }
 
             endPosition += sizeof(int);
-=======
-            }
-
-            bytes[endPosition++] = (byte)value; value = value >> 8;
-            bytes[endPosition++] = (byte)value; value = value >> 8;
-            bytes[endPosition++] = (byte)value; value = value >> 8;
-            bytes[endPosition++] = (byte)value; value = value >> 8;
->>>>>>> 34ccdb5a
         }
         /// <summary>
         /// Implementation of IStreamWriter
@@ -331,7 +313,7 @@
             if (endPosition + sizeof(long) > bytes.Length)
             {
                 MakeSpace();
-<<<<<<< HEAD
+            }
 
             fixed (byte* data = bytes)
             {
@@ -339,18 +321,6 @@
             }
 
             endPosition += sizeof(long);
-=======
-            }
-
-            bytes[endPosition++] = (byte)value; value = value >> 8;
-            bytes[endPosition++] = (byte)value; value = value >> 8;
-            bytes[endPosition++] = (byte)value; value = value >> 8;
-            bytes[endPosition++] = (byte)value; value = value >> 8;
-            bytes[endPosition++] = (byte)value; value = value >> 8;
-            bytes[endPosition++] = (byte)value; value = value >> 8;
-            bytes[endPosition++] = (byte)value; value = value >> 8;
-            bytes[endPosition++] = (byte)value; value = value >> 8;
->>>>>>> 34ccdb5a
         }
         /// <summary>
         /// Implementation of IStreamWriter
@@ -638,9 +608,13 @@
             _leaveOpen = leaveOpen;
 
             if (IntPtr.Size == 4)
+            {
                 _capacity = Math.Min(_fileLength, MemoryMappedFileStreamWriter.BlockCopyCapacity);
+            }
             else
+            {
                 _capacity = _fileLength;
+            }
 
             _view = File.CreateViewAccessor(0, _capacity, MemoryMappedFileAccess.Read);
             _viewAddress = _view.SafeMemoryMappedViewHandle.DangerousGetHandle();
@@ -669,7 +643,9 @@
             {
                 var result = _file;
                 if (result == null)
+                {
                     throw new ObjectDisposedException(nameof(MemoryMappedFileStreamReader));
+                }
 
                 return result;
             }
@@ -684,7 +660,9 @@
         public void Seek(long offset)
         {
             if (offset < 0)
+            {
                 throw new ArgumentOutOfRangeException(nameof(offset));
+            }
 
             // see if we can just change the offset
             if (offset >= _viewOffset && offset < _viewOffset + _capacity)
@@ -709,7 +687,9 @@
         public void Goto(DeferedStreamLabel label)
         {
             if (label < 0)
+            {
                 throw new ArgumentOutOfRangeException(nameof(label));
+            }
 
             // see if we can just change the offset
             int absoluteOffset = (int)label;
@@ -741,16 +721,29 @@
         public unsafe void Read(byte[] data, int offset, int length)
         {
             if (data == null)
+            {
                 throw new ArgumentNullException(nameof(data));
+            }
+
             if (offset < 0)
+            {
                 throw new ArgumentOutOfRangeException(nameof(offset));
+            }
+
             if (length < 0)
+            {
                 throw new ArgumentOutOfRangeException(nameof(length));
+            }
+
             if (length > data.Length - offset)
+            {
                 throw new ArgumentNullException(nameof(length));
+            }
 
             if (_offset + length > _capacity)
+            {
                 Resize(length);
+            }
 
             Marshal.Copy((IntPtr)((byte*)_viewAddress + _offset), data, 0, length);
             _offset += length;
@@ -765,7 +758,9 @@
             int size = Marshal.SizeOf<T>();
 #endif
             if (_offset + size > _capacity)
+            {
                 Resize(size);
+            }
 
             T result;
 
@@ -790,7 +785,9 @@
         public unsafe byte ReadByte()
         {
             if (_offset + sizeof(byte) > _capacity)
+            {
                 Resize(sizeof(byte));
+            }
 
             var result = *((byte*)_viewAddress + _offset);
             _offset += sizeof(byte);
@@ -800,7 +797,9 @@
         public unsafe short ReadInt16()
         {
             if (_offset + sizeof(short) > _capacity)
+            {
                 Resize(sizeof(short));
+            }
 
             var result = *(short*)((byte*)_viewAddress + _offset);
             _offset += sizeof(short);
@@ -810,7 +809,9 @@
         public unsafe int ReadInt32()
         {
             if (_offset + sizeof(int) > _capacity)
+            {
                 Resize(sizeof(int));
+            }
 
             var result = *(int*)((byte*)_viewAddress + _offset);
             _offset += sizeof(int);
@@ -820,7 +821,9 @@
         public unsafe long ReadInt64()
         {
             if (_offset + sizeof(long) > _capacity)
+            {
                 Resize(sizeof(long));
+            }
 
             var result = *(long*)((byte*)_viewAddress + _offset);
             _offset += sizeof(long);
@@ -886,7 +889,9 @@
             // See if we can do nothing
             long available = _capacity - _offset;
             if (available >= capacity)
+            {
                 return;
+            }
 
             // We can no longer use the current view, so go ahead and dispose of it
             _view.Dispose();
@@ -921,7 +926,9 @@
                 var file = _file;
                 _file = null;
                 if (!_leaveOpen)
+                {
                     file?.Dispose();
+                }
             }
         }
     }
@@ -945,7 +952,9 @@
         {
             long subPageSize = initialCapacity % PageSize;
             if (subPageSize != 0)
+            {
                 initialCapacity += PageSize - subPageSize;
+            }
 
             _mapName = Guid.NewGuid().ToString("N");
             _file = MemoryMappedFile.CreateNew(_mapName, InitialCapacity);
@@ -968,7 +977,9 @@
             {
                 var result = _file;
                 if (result == null)
+                {
                     throw new ObjectDisposedException(nameof(MemoryMappedFileStreamWriter));
+                }
 
                 return result;
             }
@@ -982,7 +993,9 @@
         public void Clear()
         {
             if (_viewOffset == 0 && _offset == 0)
+            {
                 return;
+            }
 
             _view.Dispose();
 
@@ -1003,20 +1016,35 @@
         public void Write(byte[] data, int offset, int length)
         {
             if (data == null)
+            {
                 throw new ArgumentNullException(nameof(data));
+            }
+
             if (offset < 0)
+            {
                 throw new ArgumentOutOfRangeException(nameof(offset));
+            }
+
             if (length < 0)
+            {
                 throw new ArgumentOutOfRangeException(nameof(length));
+            }
+
             if (length > data.Length - offset)
+            {
                 throw new ArgumentNullException(nameof(length));
+            }
 
             if (_offset + length > _capacity)
+            {
                 Resize(length);
+            }
 
 #if NETSTANDARD1_6
             for (int i = 0; i < length; i++)
+            {
                 _view.Write(_offset + i, data[offset + i]);
+            }
 #else
             _view.WriteArray(_offset, data, offset, length);
 #endif
@@ -1026,7 +1054,9 @@
         public void Write(byte value)
         {
             if (_offset + sizeof(byte) > _capacity)
+            {
                 Resize(sizeof(byte));
+            }
 
             _view.Write(_offset, value);
             _offset += sizeof(byte);
@@ -1035,7 +1065,9 @@
         public void Write(short value)
         {
             if (_offset + sizeof(short) > _capacity)
+            {
                 Resize(sizeof(short));
+            }
 
             _view.Write(_offset, value);
             _offset += sizeof(short);
@@ -1044,7 +1076,9 @@
         public void Write(int value)
         {
             if (_offset + sizeof(int) > _capacity)
+            {
                 Resize(sizeof(int));
+            }
 
             _view.Write(_offset, value);
             _offset += sizeof(int);
@@ -1053,7 +1087,9 @@
         public void Write(long value)
         {
             if (_offset + sizeof(long) > _capacity)
+            {
                 Resize(sizeof(long));
+            }
 
             _view.Write(_offset, value);
             _offset += sizeof(long);
@@ -1117,7 +1153,9 @@
                     finally
                     {
                         if (pointer != null)
+                        {
                             _view.SafeMemoryMappedViewHandle.ReleasePointer();
+                        }
                     }
                 }
             }
@@ -1135,7 +1173,9 @@
             // See if we can do nothing
             int available = _capacity - _offset;
             if (available >= capacity)
+            {
                 return;
+            }
 
             // We can no longer use the current view, so go ahead and dispose of it
             _view.Dispose();
@@ -1147,7 +1187,9 @@
                 long minimumFileSize = _fileCapacity - availableInFile + capacity;
                 long newFileSize = _fileCapacity;
                 while (newFileSize < minimumFileSize)
+                {
                     newFileSize = (newFileSize / 2) * 3;
+                }
 
                 var newMapName = Guid.NewGuid().ToString("N");
                 var newFile = MemoryMappedFile.CreateNew(newMapName, newFileSize);
@@ -1423,7 +1465,10 @@
             }
 #if DEBUG
             fixed (byte* bytesAsPtr = &bytes[0])
+            {
                 Debug.Assert(bytesAsPtr == bufferStart, "Error, buffer not pinnned");
+            }
+
             Debug.Assert(position < bytes.Length);
 #endif
             return (byte*)(&bufferStart[position]);

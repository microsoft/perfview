--- conflicted
+++ resolved
@@ -420,74 +420,6 @@
         private int arrayLength;
         #endregion
 
-<<<<<<< HEAD
-=======
-        #region TESTING
-        // Unit testing.  It is reasonable coverage, but concentrates on BinarySearch as that is the one that is
-        // easy to get wrong.  
-#if TESTING
-   public static void TestGrowableArray()
-    {
-        GrowableArray<float> testArray = new GrowableArray<float>();
-        for (float i = 1.1F; i < 10; i += 2)
-        {
-            int successes = TestBinarySearch(testArray);
-            Debug.Assert(successes == ((int)i) / 2);
-            testArray.Add(i);
-        }
-
-        for (float i = 0.1F; i < 11; i += 2)
-        {
-            int index;
-            bool result = testArray.BinarySearch(i, out index, delegate(float key, float elem) { return (int)key - (int)elem; });
-            Debug.Assert(!result);
-            testArray.InsertAt(index + 1, i);
-        }
-
-        int lastSuccesses = TestBinarySearch(testArray);
-        Debug.Assert(lastSuccesses == 11);
-
-        for (float i = 0; i < 11; i += 1)
-        {
-            int index;
-            bool result = testArray.BinarySearch(i, out index, delegate(float key, float elem) { return (int)key - (int)elem; });
-            Debug.Assert(result);
-            testArray.InsertAt(index + 1, i);
-        }
-
-        lastSuccesses = TestBinarySearch(testArray);
-        Debug.Assert(lastSuccesses == 11);
-
-        // We always get the last one when the equality comparison allows multiple items to match.  
-        for (float i = 0; i < 11; i += 1)
-        {
-            int index;
-            bool result = testArray.BinarySearch(i, out index, delegate(float key, float elem) { return (int)key - (int)elem; });
-            Debug.Assert(result);
-            Debug.Assert(i == testArray[index]);
-        }
-        Console.WriteLine("Done");
-    }
-    private static int TestBinarySearch(GrowableArray<float> testArray)
-    {
-        int successes = 0;
-        for (int i = 0; i < 30; i++)
-        {
-            int index;
-            if (testArray.BinarySearch(i, out index, delegate(float key, float elem) { return (int)key - (int)elem; }))
-            {
-                successes++;
-                Debug.Assert((int)testArray[index] == i);
-            }
-            else
-                Debug.Assert(index + 1 <= testArray.Count);
-        }
-        return successes;
-}
-#endif
-        #endregion
-
->>>>>>> 84c9c6e2
         // This allows 'foreach' to work.  We are not a true IEnumerable however.  
         /// <summary>
         /// Implementation of foreach protocol

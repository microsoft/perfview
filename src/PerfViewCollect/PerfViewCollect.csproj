<Project Sdk="Microsoft.NET.Sdk">

  <PropertyGroup>
    <OutputType>Exe</OutputType>
    <TargetFramework>netcoreapp2.0</TargetFramework>
    <RootNamespace>PerfView</RootNamespace>
  </PropertyGroup>

  <PropertyGroup>
    <AllowUnsafeBlocks>true</AllowUnsafeBlocks>
    <DefineConstants>$(DefineConstants);PERFVIEW_COLLECT;DOTNET_CORE</DefineConstants>
    <NoWarn>$(NoWarn),0649,0618</NoWarn>
  </PropertyGroup>

  <ItemGroup>
    <Compile Include="..\PerfView\App.cs" />
    <Compile Include="..\PerfView\CommandLineArgs.cs" />
    <Compile Include="..\PerfView\CommandProcessor.cs" />
    <Compile Include="..\PerfView\ConfigData.cs" />
    <Compile Include="..\PerfView\Triggers.cs" />
    <Compile Include="..\PerfView\PerfViewLogger.cs" />
    <Compile Include="..\PerfView\Utilities\commandLine.cs" />
    <Compile Include="..\PerfView\Utilities\CommandLineUtilities.cs" />
    <Compile Include="..\PerfView\Utilities\SupportFiles.cs" />
    <Compile Include="..\PerfView\Utilities\CacheFiles.cs" />
    <Compile Include="..\PerfView\Utilities\ResourceUtilities.cs" />
    <Compile Include="..\PerfView\Utilities\StreamUtilities.cs" />
    <Compile Include="..\Utilities\FileUtilities.cs" />
    <Compile Include="..\Utilities\DirectoryUtilities.cs" />
    <Compile Include="..\Utilities\StringUtilities.cs" />
    <Compile Include="..\Utilities\XmlUtilities.cs" />
    <Compile Include="..\PerfView\Utilities\ExceptionMessage.cs" />
    <Compile Include="..\PerfView\Properties\BuildDateAttribute.cs" />
    <Compile Include="..\PerfView\memory\ETWClrProfilerTraceEventParser.cs" />
    <Compile Include="..\PerfView\memory\HeapSnapshot.cs" />
    <Compile Include="..\PerfView\Extensibility.cs" />
    <Compile Include="..\PerfView\UserCommands.cs" />
    <Compile Include="..\PerfView\OtherSources\XMLStackSource.cs" />
    <Compile Include="..\PerfView\ClrStats.cs" />
    <Compile Include="..\PerfView\GcStats.cs" />
    <Compile Include="..\PerfView\JitStats.cs" />
  </ItemGroup>

  <ItemGroup>
    <PackageReference Include="Microsoft.Diagnostics.Tracing.TraceEvent.SupportFiles" Version="$(MicrosoftDiagnosticsTracingTraceEventSupportFilesVersion)" />
  </ItemGroup>

  <!-- Ensure that the native components of TraceEvent are restored into the target and publish directories so that TraceEvent can pinvoke into them. -->
  <Target Name="CopyTraceEventNativeFilesToTarget" AfterTargets="Build">
    <ItemGroup>
      <TraceEventNativeFiles
        Include="$(TraceEventSupportFilesBase)native\**\*.*" />
    </ItemGroup>
    <Copy
      SourceFiles="@(TraceEventNativeFiles)"
      DestinationFiles="@(TraceEventNativeFiles->'$(TargetDir)%(RecursiveDir)%(FileName)%(Extension)')"
      SkipUnchangedFiles="true" />
  </Target>
  <Target Name="CopyTraceEventNativeFilesToPublish" AfterTargets="Publish">
    <ItemGroup>
      <TraceEventNativeFiles
        Include="$(TraceEventSupportFilesBase)native\**\*.*" />
    </ItemGroup>
    <Copy
      SourceFiles="@(TraceEventNativeFiles)"
      DestinationFiles="@(TraceEventNativeFiles->'$(PublishDir)%(RecursiveDir)%(FileName)%(Extension)')"
      SkipUnchangedFiles="true" />
  </Target>

  <ItemGroup>

<!-- TODO: These are needed for Heap dump and fine grained .NET allocation and call profiling but 
     I have pruned these out for now so we can at least get ETW working.   Bring them back eventually.

    <EmbeddedResource Include="..\HeapDump\bin\x64\$(Configuration)\net45\HeapDump.exe">
      <Type>Non-Resx</Type>
      <WithCulture>false</WithCulture>
      <LogicalName>.\amd64\HeapDump.exe</LogicalName>
      <Link>amd64\HeapDump.exe</Link>
      <Visible>False</Visible>
    </EmbeddedResource>
    <EmbeddedResource Include="..\HeapDump\bin\x64\$(Configuration)\net45\HeapDump.exe.config">
      <Type>Non-Resx</Type>
      <WithCulture>false</WithCulture>
      <LogicalName>.\amd64\HeapDump.exe.config</LogicalName>
      <Link>amd64\HeapDump.exe.config</Link>
      <Visible>False</Visible>
    </EmbeddedResource>
    <EmbeddedResource Include="..\HeapDump\$(OutDir)\HeapDump.exe">
      <Type>Non-Resx</Type>
      <WithCulture>false</WithCulture>
      <LogicalName>.\x86\HeapDump.exe</LogicalName>
      <Link>x86\HeapDump.exe</Link>
      <Visible>False</Visible>
    </EmbeddedResource>
    <EmbeddedResource Include="..\EtwClrProfiler\$(Configuration)\x86\EtwClrProfiler.dll">
      <Type>Non-Resx</Type>
      <WithCulture>false</WithCulture>
      <LogicalName>.\x86\EtwClrProfiler.dll</LogicalName>
      <Link>x86\EtwClrProfiler.dll</Link>
      <Visible>False</Visible>
    </EmbeddedResource>
    <EmbeddedResource Include="..\EtwClrProfiler\$(Configuration)\amd64\EtwClrProfiler.dll">
      <Type>Non-Resx</Type>
      <WithCulture>false</WithCulture>
      <LogicalName>.\amd64\EtwClrProfiler.dll</LogicalName>
      <Link>amd64\EtwClrProfiler.dll</Link>
      <Visible>False</Visible>
    </EmbeddedResource>
-->

<<<<<<< HEAD
    <EmbeddedResource Include="..\TraceEvent\bin\$(ConfigurationName)\netstandard1.6\Microsoft.Diagnostics.Tracing.TraceEvent.dll">
      <Type>Non-Resx</Type>
      <WithCulture>false</WithCulture>
      <LogicalName>.\Microsoft.Diagnostics.Tracing.TraceEvent.dll</LogicalName>
      <Link>Microsoft.Diagnostics.Tracing.TraceEvent.dll</Link>
      <Visible>False</Visible>
    </EmbeddedResource>
    <EmbeddedResource Include="..\FastSerialization\bin\$(ConfigurationName)\netstandard2.0\Microsoft.Diagnostics.FastSerialization.dll">
      <Type>Non-Resx</Type>
      <WithCulture>false</WithCulture>
      <LogicalName>.\Microsoft.Diagnostics.FastSerialization.dll</LogicalName>
      <Link>Microsoft.Diagnostics.FastSerialization.dll</Link>
      <Visible>False</Visible>
    </EmbeddedResource>
    <EmbeddedResource Include="$(TraceEventSupportFilesBase)\netstandard1.6\OSExtensions.dll">
      <Type>Non-Resx</Type>
      <WithCulture>false</WithCulture>
      <LogicalName>.\OSExtensions.dll</LogicalName>
      <Link>OSExtensions.dll</Link>
      <Visible>False</Visible>
      <CopyToOutputDirectory>PreserveNewest</CopyToOutputDirectory>
    </EmbeddedResource>

=======
>>>>>>> ffe406e1
    <EmbeddedResource Include="..\PerfView\SupportFiles\Eula.rtf">
      <Type>Non-Resx</Type>
      <WithCulture>false</WithCulture>
      <LogicalName>.\EULA.rtf</LogicalName>
    </EmbeddedResource>

    <EmbeddedResource Include="..\PerfView\SupportFiles\UsersGuide.htm">
      <Type>Non-Resx</Type>
      <WithCulture>false</WithCulture>
      <LogicalName>.\UsersGuide.htm</LogicalName>
    </EmbeddedResource>
    <EmbeddedResource Include="..\PerfView\SupportFiles\HtmlReportUsersGuide.htm">
      <Type>Non-Resx</Type>
      <WithCulture>false</WithCulture>
      <LogicalName>.\HtmlReportUsersGuide.htm</LogicalName>
    </EmbeddedResource>
    <EmbeddedResource Include="..\PerfView\SupportFiles\PerfViewWebVideos.htm">
      <Type>Non-Resx</Type>
      <WithCulture>false</WithCulture>
      <LogicalName>.\PerfViewWebVideos.htm</LogicalName>
    </EmbeddedResource>
  </ItemGroup>

  <ItemGroup>
    <ProjectReference Include="..\TraceEvent\TraceEvent.csproj" />
  </ItemGroup>


</Project><|MERGE_RESOLUTION|>--- conflicted
+++ resolved
@@ -109,32 +109,6 @@
     </EmbeddedResource>
 -->
 
-<<<<<<< HEAD
-    <EmbeddedResource Include="..\TraceEvent\bin\$(ConfigurationName)\netstandard1.6\Microsoft.Diagnostics.Tracing.TraceEvent.dll">
-      <Type>Non-Resx</Type>
-      <WithCulture>false</WithCulture>
-      <LogicalName>.\Microsoft.Diagnostics.Tracing.TraceEvent.dll</LogicalName>
-      <Link>Microsoft.Diagnostics.Tracing.TraceEvent.dll</Link>
-      <Visible>False</Visible>
-    </EmbeddedResource>
-    <EmbeddedResource Include="..\FastSerialization\bin\$(ConfigurationName)\netstandard2.0\Microsoft.Diagnostics.FastSerialization.dll">
-      <Type>Non-Resx</Type>
-      <WithCulture>false</WithCulture>
-      <LogicalName>.\Microsoft.Diagnostics.FastSerialization.dll</LogicalName>
-      <Link>Microsoft.Diagnostics.FastSerialization.dll</Link>
-      <Visible>False</Visible>
-    </EmbeddedResource>
-    <EmbeddedResource Include="$(TraceEventSupportFilesBase)\netstandard1.6\OSExtensions.dll">
-      <Type>Non-Resx</Type>
-      <WithCulture>false</WithCulture>
-      <LogicalName>.\OSExtensions.dll</LogicalName>
-      <Link>OSExtensions.dll</Link>
-      <Visible>False</Visible>
-      <CopyToOutputDirectory>PreserveNewest</CopyToOutputDirectory>
-    </EmbeddedResource>
-
-=======
->>>>>>> ffe406e1
     <EmbeddedResource Include="..\PerfView\SupportFiles\Eula.rtf">
       <Type>Non-Resx</Type>
       <WithCulture>false</WithCulture>

//     Copyright (c) Microsoft Corporation.  All rights reserved.
using FastSerialization;
using Microsoft.Diagnostics.Tracing.Compatibility;
using Microsoft.Diagnostics.Tracing.EventPipe;
using Microsoft.Diagnostics.Utilities;
using System;
using System.Collections.Generic;
using System.Diagnostics;
using System.Diagnostics.CodeAnalysis;
using System.Diagnostics.Tracing;
using System.IO;
using System.Text;
using System.Text.RegularExpressions;
using System.Xml;
using static Microsoft.Diagnostics.Tracing.Parsers.DynamicTraceEventData.PayloadFetch;
using Address = System.UInt64;

namespace Microsoft.Diagnostics.Tracing.Parsers
{
    /// <summary>
    /// A DynamicTraceEventParser is a parser that understands how to read the embedded manifests that occur in the
    /// dataStream (System.Diagnostics.Tracing.EventSources do this).
    ///
    /// See also TDHDynamicTraceEventParser which knows how to read the manifest that are registered globally with
    /// the machine.
    /// </summary>
    public class DynamicTraceEventParser : TraceEventParser
    {
        /// <summary>
        /// The event ID for the EventSource manifest emission event.
        /// </summary>
        public const TraceEventID ManifestEventID = (TraceEventID)0xFFFE;

        /// <summary>
        /// Create a new DynamicTraceEventParser (which can parse ETW providers that dump their manifests
        /// to the ETW data stream) an attach it to the ETW data stream 'source'.
        /// </summary>
        public DynamicTraceEventParser(TraceEventSource source)
            : base(source)
        {
            // Try to retrieve persisted state
            state = (DynamicTraceEventParserState)StateObject;
            if (state == null)
            {
                StateObject = state = new DynamicTraceEventParserState();
                partialManifests = new Dictionary<Guid, List<PartialManifestInfo>>();
                this.source.RegisterUnhandledEvent(CheckForDynamicManifest);
            }

            // make a registeredParser to resolve self-describing events (and more).
            registeredParser = new RegisteredTraceEventParser(source, true);
            // But cause any of its new definitions to work on my subscriptions.
            registeredParser.NewEventDefinition = OnNewEventDefintion;
            // make an eventPipeTraceEventParser to resolve EventPipe events
            eventPipeTraceEventParser = new EventPipeTraceEventParser(source, dontRegister: true);
            eventPipeTraceEventParser.NewEventDefinition = OnNewEventDefintion;
        }

        /// <summary>
        /// Returns a list of providers (their manifest) that this TraceParser knows about.
        /// </summary>
        public IEnumerable<ProviderManifest> DynamicProviders
        {
            get
            {
                return state.providers.Values;
            }
        }

        /// <summary>
        /// Given a manifest describing the provider add its information to the parser.
        /// </summary>
        public void AddDynamicProvider(ProviderManifest providerManifest, bool noThrowOnError = false)
        {
            // Debug.WriteLine("callback count = " + ((source is ETWTraceEventSource) ? ((ETWTraceEventSource)source).CallbackCount() : -1));
            // Trace.WriteLine("Dynamic: Found provider " + providerManifest.Name + " Guid " + providerManifest.Guid);

            ProviderManifest prevManifest = null;
            if (state.providers.TryGetValue(providerManifest.Guid, out prevManifest))
            {
                // If the new manifest is not strictly better than the one we already have, ignore it.
                if (!providerManifest.BetterThan(prevManifest))
                {
                    // Trace.WriteLine("Dynamic: existing manifest just as good, returning");
                    return;
                }
            }

            // Register the new definitions.
            providerManifest.ParseProviderEvents(delegate (DynamicTraceEventData template)
            {
                return OnNewEventDefintion(template, prevManifest != null);
            }, noThrowOnError);

            // Remember this serialized information.(do it afterward so ContainKey call above is accurate)
            state.providers[providerManifest.Guid] = providerManifest;

            // Register the manifest event with myself so that I continue to get updated manifests.
            // TODO we are 'leaking' these today.  Clean them up on Dispose.
            var callback = new DynamicManifestTraceEventData(delegate (TraceEvent data) { CheckForDynamicManifest(data); }, providerManifest);
            source.RegisterEventTemplate(callback);

            // Raise the event that says we found a new provider.
            var newProviderCallback = DynamicProviderAdded;
            if (newProviderCallback != null)
            {
                newProviderCallback(providerManifest);
            }

            // Debug.WriteLine("callback count = " + ((source is ETWTraceEventSource) ? ((ETWTraceEventSource)source).CallbackCount() : -1));
            // Trace.WriteLine("Dynamic finished registering " + providerManifest.Name);
        }

        /// <summary>
        /// Utility method that stores all the manifests known to the DynamicTraceEventParser to the directory 'directoryPath'
        /// </summary>
        public void WriteAllManifests(string directoryPath)
        {
            Directory.CreateDirectory(directoryPath);
            foreach (var providerManifest in DynamicProviders)
            {

                var filePath = Path.Combine(directoryPath, providerManifest.Name + ".manifest.xml");
                providerManifest.WriteToFile(filePath);
            }
        }

        /// <summary>
        /// Utility method that read all the manifests the directory 'directoryPath' into the parser.
        /// Manifests must end in a .man or .manifest.xml suffix.   It will throw an error if
        /// the manifest is incorrect or using unsupported options.
        /// </summary>
        public void ReadAllManifests(string directoryPath)
        {
            foreach (var fileName in Directory.GetFiles(directoryPath, "*.manifest.xml"))
            {
                AddDynamicProvider(new ProviderManifest(fileName));
            }
            foreach (var fileName in Directory.GetFiles(directoryPath, "*.man"))
            {
                AddDynamicProvider(new ProviderManifest(fileName));
            }
        }

        /// <summary>
        /// Override.
        /// </summary>
        public override bool IsStatic { get { return false; } }

        /// <summary>
        /// This event, will be fired any time a new Provider is added to the table
        /// of ETW providers known to this DynamicTraceEventParser.   This includes
        /// when the EventSource manifest events are encountered as well as any
        /// explicit calls to AddDynamicProvider.  (including ReadAllManifests).
        ///
        /// The Parser will filter out duplicate manifest events, however if an
        /// old version of a provider's manifest is encountered, and later a newer
        /// version is encountered, you can receive this event more than once for
        /// a single provider.
        /// </summary>
        public event Action<ProviderManifest> DynamicProviderAdded;

        #region private
        /// <summary>
        /// override
        /// </summary>
        protected override string GetProviderName()
        {
            // This parser covers more than one provider, so the convention is that you return null for the provider name.
            return null;
        }

        /// <summary>
        /// Called on unhandled events to look for manifests.    Returns true if we added a new manifest (which may have updated the lookup table)
        /// </summary>
        private bool CheckForDynamicManifest(TraceEvent data)
        {
            if (data.ID != ManifestEventID)
            {
                return false;
            }

            // We also are expecting only these tasks and opcodes.
            if (data.Opcode != (TraceEventOpcode)0xFE || data.Task != (TraceEventTask)0xFFFE)
            {
                return false;
            }

            // Starting with .NET 6, the manifest is written into the event stream, which results in
            // duplicate event dispatch.  To avoid this, filter out the Microsoft-Windows-DotNETRuntime provider
            // if it is present in the event stream.
            if (data.ProviderGuid == ClrTraceEventParser.ProviderGuid)
            {
                return false;
            }

            // Look up our information.
            List<PartialManifestInfo> partialManifestsForGuid;
            if (!partialManifests.TryGetValue(data.ProviderGuid, out partialManifestsForGuid))
            {
                partialManifestsForGuid = new List<PartialManifestInfo>();
                partialManifests.Add(data.ProviderGuid, partialManifestsForGuid);
            }

            PartialManifestInfo partialManifest = null;
            // PERF: Expansion of
            //    partialManifest = partialManifestsForGuid.Find(e => data.ProcessID == e.ProcessID && data.ThreadID == e.ThreadID);
            // that avoids the delegate allocation.
            foreach (var p in partialManifestsForGuid)
            {
                if (p.ProcessID == data.ProcessID && p.ThreadID == data.ThreadID)
                {
                    partialManifest = p;
                    break;
                }
            }

            if (partialManifest == null)
            {
                partialManifest = new PartialManifestInfo() { ProcessID = data.ProcessID, ThreadID = data.ThreadID };
                partialManifestsForGuid.Add(partialManifest);
            }

            ProviderManifest provider = partialManifest.AddChunk(data);
            // We have a completed manifest, add it to our list.
            if (provider != null)
            {
                partialManifestsForGuid.Remove(partialManifest);

                // Throw away empty lists or lists that are old
                var nowUtc = DateTime.UtcNow;
                if (partialManifestsForGuid.Count == 0 || partialManifestsForGuid.TrueForAll(e => (nowUtc - e.StartedUtc).TotalSeconds > 10))
                {
                    partialManifests.Remove(data.ProviderGuid);
                }

                AddDynamicProvider(provider, true);
                return true;  // I should have added a manifest event, so re-lookup the event
            }
            return false;
        }

        /// <summary>
        /// Override
        /// </summary>
        protected internal override void EnumerateTemplates(Func<string, string, EventFilterResponse> eventsToObserve, Action<TraceEvent> callback)
        {
            // Normally state is setup in the constructor, but call can be invoked before the constructor has finished,
            if (state == null)
            {
                state = (DynamicTraceEventParserState)StateObject;
            }

            foreach (var provider in state.providers.Values)
            {
                provider.ParseProviderEvents(delegate (DynamicTraceEventData template)
                {
                    if (eventsToObserve != null)
                    {
                        var response = eventsToObserve(template.ProviderName, template.EventName);
                        if (response != EventFilterResponse.AcceptEvent)
                        {
                            return response;
                        }
                    }

                    // We should only return a particular template at most once.
                    // However registredParser can overlap with dynamicParser
                    // (this can happen if the ETL was merged and has KernelTraceControler events for the provider
                    // or someone registers an EventSource with the OS).
                    // Since we will Enumerate all the events the registeredParser knows
                    // about below, we filter out any duplicates here.
                    if (!registeredParser.HasDefinitionForTemplate(template))
                    {
                        callback(template);
                    }

                    return EventFilterResponse.AcceptEvent;
                }, true);
            }
            // also enumerate any events from the registeredParser.
            registeredParser.EnumerateTemplates(eventsToObserve, callback);

            // also enumerate any events from the eventPipeTraceEventParser
            eventPipeTraceEventParser.EnumerateTemplates(eventsToObserve, callback);
        }

        private class PartialManifestInfo
        {
            internal PartialManifestInfo() { StartedUtc = DateTime.UtcNow; }

            internal DateTime StartedUtc;    // When we started
            private byte[][] Chunks;
            private int ChunksLeft;
            internal int ProcessID;          // The process and thread ID that is emitting this manifest (acts as a stream ID)
            internal int ThreadID;           // The process and thread ID that is emitting this manifest (acts as a stream ID)

            private ProviderManifest provider;
            private byte majorVersion;
            private byte minorVersion;
            private ManifestEnvelope.ManifestFormats format;

            internal unsafe ProviderManifest AddChunk(TraceEvent data)
            {
                if (provider != null)
                {
                    goto Fail;
                }

                if (data.EventDataLength <= sizeof(ManifestEnvelope) || data.GetByteAt(3) != 0x5B)  // magic number
                {
                    goto Fail;
                }

                ushort totalChunks = (ushort)data.GetInt16At(4);
                ushort chunkNum = (ushort)data.GetInt16At(6);
                if (chunkNum >= totalChunks || totalChunks == 0)
                {
                    goto Fail;
                }

                if (Chunks == null)
                {
                    // To allow for resyncing at 0, otherwise we fail aggressively.
                    if (chunkNum != 0)
                    {
                        goto Fail;
                    }

                    format = (ManifestEnvelope.ManifestFormats)data.GetByteAt(0);
                    majorVersion = (byte)data.GetByteAt(1);
                    minorVersion = (byte)data.GetByteAt(2);
                    ChunksLeft = totalChunks;
                    Chunks = new byte[ChunksLeft][];
                }
                else
                {
                    // Chunks have to agree with the format and version information.
                    if (format != (ManifestEnvelope.ManifestFormats)data.GetByteAt(0) ||
                        majorVersion != data.GetByteAt(1) || minorVersion != data.GetByteAt(2))
                    {
                        goto Fail;
                    }
                }

                if (Chunks.Length <= chunkNum || Chunks[chunkNum] != null)
                {
                    goto Fail;
                }

                byte[] chunk = new byte[data.EventDataLength - 8];
                Chunks[chunkNum] = data.EventData(chunk, 0, 8, chunk.Length);
                --ChunksLeft;
                if (ChunksLeft > 0)
                {
                    return null;
                }

                // OK we have a complete set of chunks
                byte[] serializedData = Chunks[0];
                if (Chunks.Length > 1)
                {
                    int totalLength = 0;
                    for (int i = 0; i < Chunks.Length; i++)
                    {
                        totalLength += Chunks[i].Length;
                    }

                    // Concatenate all the arrays.
                    serializedData = new byte[totalLength];
                    int pos = 0;
                    for (int i = 0; i < Chunks.Length; i++)
                    {
                        Array.Copy(Chunks[i], 0, serializedData, pos, Chunks[i].Length);
                        pos += Chunks[i].Length;
                    }
                }
                Chunks = null;
                // string str = Encoding.UTF8.GetString(serializedData);
                provider = new ProviderManifest(serializedData, format, majorVersion, minorVersion,
                    "Event at " + data.TimeStampRelativeMSec.ToString("f3") + " MSec");
                provider.ISDynamic = true;
                return provider;

            Fail:
                Chunks = null;
                return null;
            }
        }

        private DynamicTraceEventParserState state;
        private Dictionary<Guid, List<PartialManifestInfo>> partialManifests;

        // It is not intuitive that self-describing events (which are arguably 'dynamic') are resolved by
        // the RegisteredTraceEventParser.  This is even more wacky in a mixed EventSource where some events
        // are resolved by dynamic manifest and some are self-describing.     To avoid these issues DynamicTraceEventParsers
        // be able to handle both (it can resolve anything a RegisteredTraceEventParser can).  This
        // RegisteredTraceEventParser is how this gets accomplished.
        private RegisteredTraceEventParser registeredParser;

        // It is enabling DynamicTraceEventParsers to handle the EventSource events from EventPipe.
        private EventPipeTraceEventParser eventPipeTraceEventParser;

        #endregion
    }

    #region internal classes
    /// <summary>
    /// DynamicTraceEventData is an event that knows how to take runtime information to parse event fields (and payload)
    ///
    /// This meta-data is distilled down to a array of field names and an array of PayloadFetches which contain enough
    /// information to find the field data in the payload blob.   This meta-data is used in the
    /// DynamicTraceEventData.PayloadNames and DynamicTraceEventData.PayloadValue methods.
    /// </summary>
    internal class DynamicTraceEventData : TraceEvent, IFastSerializable
    {
        internal DynamicTraceEventData(Action<TraceEvent> target, int eventID, int task, string taskName, Guid taskGuid, int opcode, string opcodeName, Guid providerGuid, string providerName)
            : base(eventID, task, taskName, taskGuid, opcode, opcodeName, providerGuid, providerName)
        {
            m_target = target;
        }

        internal event Action<TraceEvent> m_target;

        #region overrides
        /// <summary>
        /// Implements TraceEvent interface
        /// </summary>
        protected internal override void Dispatch()
        {
            if (m_target != null)
            {
                m_target(this);
            }
        }
        /// <summary>
        /// Implements TraceEvent interface
        /// </summary>
        public override string[] PayloadNames
        {
            get { Debug.Assert(payloadNames != null); return payloadNames; }
        }
        /// <summary>
        /// Implements TraceEvent interface
        /// </summary>
        public override object PayloadValue(int index)
        {
            try
            {
#if DEBUG
                // Confirm that the serialization 'adds up'
                var computedSize = SkipToField(payloadFetches, payloadFetches.Length, 0, EventDataLength, false);
                Debug.Assert(computedSize <= this.EventDataLength);
                if ((int)ID != 0xFFFE) // If it is not a manifest event
                {
                    // TODO FIX NOW the || condition is a hack because PerfVIew.ClrEnableParameters fails.
                    Debug.Assert(computedSize <= this.EventDataLength || this.ProviderName == "PerfView");
                }
#endif
                int offset = payloadFetches[index].Offset;
                if (offset == ushort.MaxValue)
                {
                    offset = SkipToField(payloadFetches, index, 0, EventDataLength, true);
                }

                // Fields that are simply not present, (perfectly) we simply return null for.
                if (offset == EventDataLength)
                {
                    return null;
                }

                return GetPayloadValueAt(ref payloadFetches[index], offset, EventDataLength);
            }
            catch (Exception e)
            {
                return "<<<EXCEPTION_DURING_VALUE_LOOKUP " + e.GetType().Name + ">>>";
            }
        }

        private object GetPayloadValueAt(ref PayloadFetch payloadFetch, int offset, int payloadLength)
        {
            if (payloadLength <= offset)
            {
                throw new ArgumentOutOfRangeException("Payload size exceeds buffer size.");
            }
            FetchType? typeOpt = payloadFetch.Type;

            // Is this a struct field?
            PayloadFetchClassInfo classInfo = payloadFetch.Class;
            if (classInfo != null)
            {
                var ret = new StructValue(classInfo.FieldFetches.Length);

                for (int i = 0; i < classInfo.FieldFetches.Length; i++)
                {
                    ret.Add(classInfo.FieldNames[i], GetPayloadValueAt(ref classInfo.FieldFetches[i], offset, payloadLength));
                    offset = OffsetOfNextField(ref classInfo.FieldFetches[i], offset, payloadLength);
                }
                return ret;
            }

            PayloadFetchArrayInfo arrayInfo = payloadFetch.Array;
            if (arrayInfo != null)
            {
                var arrayCount = GetCountForArray(payloadFetch, arrayInfo, ref offset);
                var elementType = arrayInfo.Element.Type;

                // Arrays of characters can be deserialized as strings if desired.
                if(typeOpt == FetchType.System_String)
                {
                    Debug.Assert(arrayInfo.Element.Type == FetchType.System_Char);
                    Debug.Assert(arrayInfo.Element.Size == 1 || arrayInfo.Element.Size == 2);
                    if (arrayInfo.Element.Size == 1)
                    {
                        return GetFixedAnsiStringAt(arrayCount, offset);
                    }
                    else
                    {
                        return GetFixedUnicodeStringAt(arrayCount, offset);
                    }
                }

                // Byte array short-circuit.
                if (elementType == FetchType.System_Byte)
                {
                    return GetByteArrayAt(offset, arrayCount);
                }

                // TODO this is very inefficient for blitable types. Optimize that.
                var ret = new object[arrayCount];
                for (int i = 0; i < arrayCount; i++)
                {
                    object value = GetPayloadValueAt(ref arrayInfo.Element, offset, payloadLength);
<<<<<<< HEAD
                    if (arrayInfo.Element.Type != elementType)
=======
                    // Some events have metadata of the form:
                    // input=Array of ulong
                    // output=Array of IntPtr
                    // This is common for bitmasks.  To address this, we special case it here.
                    if (elementType == typeof(IntPtr) && value is ulong uintVal)
                    {
                        value = new IntPtr(unchecked((long)uintVal));
                    }
                    else if (value.GetType() != elementType)
>>>>>>> 50a5ff6a
                    {
                        value = FetchTypeHelpers.Convert(elementType, value); // ((IConvertible)value).ToType(elementType, null);
                    }

                    ret.SetValue(value, i);
                    offset = OffsetOfNextField(ref arrayInfo.Element, offset, payloadLength);
                }
                return ret;
            }

            if (typeOpt is not {} type)
            {
                return "[CANT PARSE]";
            }

            if ((uint)ushort.MaxValue < (uint)offset)
            {
                return "[CANT PARSE OFFSET]";
            }

            // CONSIDER:  The code below ensures that if you have fields that are
            // 'off the end' of a data that you return the default value.  That
            // allows the parser to gracefully handle old events that have fewer
            // fields but does NOT guarantee we don't read past the end of the
            // buffer in all cases (if you have corrupt/mismatched data).   The
            // code below does ensure this but is more expensive.   For now I have
            // chosen the cheaper solution.
            //
            // if ((uint)EventDataLength < OffsetOfNextField(offset, index))
            //     return GetDefaultValueByType(payloadFetches[index].type);

            if ((uint)EventDataLength <= (uint)offset)
            {
                return FetchTypeHelpers.GetDefaultValueByType(type);
            }

            ushort size = payloadFetch.Size;
            switch (FetchTypeHelpers.GetTypeCode(type))
            {
                case TypeCode.String:
                    {
                        var isAnsi = false;
                        if (size >= SPECIAL_SIZES)
                        {
                            isAnsi = ((size & IS_ANSI) != 0);
                            if (IsNullTerminated(size))
                            {
                                if (isAnsi)
                                {
                                    return GetUTF8StringAt(offset);
                                }
                                else
                                {
                                    return GetUnicodeStringAt(offset);
                                }
                            }
                            else if (IsCountedSize(size))
                            {
                                bool unicodeByteCountString = !isAnsi && (size & ELEM_COUNT) == 0;
                                if (((size & BIT_32) != 0))
                                {
                                    size = (ushort)GetInt32At(offset);
                                    offset += 4;        // skip size;
                                }
                                else
                                {
                                    size = (ushort)GetInt16At(offset);
                                    offset += 2;        // skip size;
                                }
                                if (unicodeByteCountString)
                                {
                                    size /= 2;     // Unicode string with BYTE count.   Element count is half that.
                                }
                            }
                            else
                            {
                                return "[CANT PARSE STRING]";
                            }
                        }
                        else if (size > 0x8000)     // What is this? looks like a hack.
                        {
                            size -= 0x8000;
                            isAnsi = true;
                        }
                        if (isAnsi)
                        {
                            return GetFixedAnsiStringAt(size, offset);
                        }
                        else
                        {
                            return GetFixedUnicodeStringAt(size, offset);
                        }
                    }
                case TypeCode.Boolean:
                    return GetByteAt(offset) != 0;
                case TypeCode.Char:
                    if (size == 1)
                    {
                        return (char)GetByteAt(offset);
                    }
                    else
                    {
                        return (char)GetInt16At(offset);
                    }
                case TypeCode.Byte:
                    return (byte)GetByteAt(offset);
                case TypeCode.SByte:
                    return (SByte)GetByteAt(offset);
                case TypeCode.Int16:
                    return GetInt16At(offset);
                case TypeCode.UInt16:
                    return (UInt16)GetInt16At(offset);
                case TypeCode.Int32:
                    return GetInt32At(offset);
                case TypeCode.UInt32:
                    return (UInt32)GetInt32At(offset);
                case TypeCode.Int64:
                    {
                        if (payloadFetch.Size == VARINT)
                        {
                            return GetVarIntAt(offset);
                        }
                        else
                        {
                            return GetInt64At(offset);
                        }
                    }
                case TypeCode.UInt64:
                    {
                        if (payloadFetch.Size == VARINT)
                        {
                            return GetVarUIntAt(offset);
                        }
                        else
                        {
                            return (UInt64)GetInt64At(offset);
                        }
                    }
                case TypeCode.Single:
                    return GetSingleAt(offset);
                case TypeCode.Double:
                    return GetDoubleAt(offset);
                default:
                    if (typeOpt == FetchType.System_IntPtr)
                    {
                        if (PointerSize == 4)
                        {
                            return (Address)GetInt32At(offset);
                        }
                        else
                        {
                            return (Address)GetInt64At(offset);
                        }
                    }
                    else if (typeOpt == FetchType.System_Guid)
                    {
                        return GetGuidAt(offset);
                    }
                    else if (typeOpt == FetchType.System_DateTime)
                    {
                        if (payloadFetch.Size == 16)
                        {
                            int currentOffset = offset;
                            int year = GetInt16At(currentOffset);
                            int month = GetInt16At(currentOffset += 2);
                            int dayOfWeek = GetInt16At(currentOffset += 2);
                            int day = GetInt16At(currentOffset += 2);
                            int hour = GetInt16At(currentOffset += 2);
                            int minute = GetInt16At(currentOffset += 2);
                            int second = GetInt16At(currentOffset += 2);
                            int milliseconds = GetInt16At(currentOffset);

                            return new DateTime(year, month, day, hour, minute, second, milliseconds, DateTimeKind.Utc);
                        }
                        return DateTime.FromFileTime(GetInt64At(offset));
                    }
                    else
                    {
                        return "[UNSUPPORTED TYPE]";
                    }
            }
        }

        /// <summary>
        ///  Used by PayloadValue to represent a structure.   It is basically a IDictionary with a ToString() that
        ///  returns the value as JSON.
        /// </summary>
        internal class StructValue : IDictionary<string, object>
        {
            internal StructValue(int capacity = 0)
            {
                m_values = new List<KeyValuePair<string, object>>(capacity);
            }
            public IEnumerator<KeyValuePair<string, object>> GetEnumerator() { return m_values.GetEnumerator(); }
            System.Collections.IEnumerator System.Collections.IEnumerable.GetEnumerator() { return m_values.GetEnumerator(); }
            public bool IsReadOnly { get { return true; } }
            public object this[string key]
            {
                get
                {
                    foreach (var keyValue in m_values)
                    {
                        if (key == keyValue.Key)
                        {
                            return keyValue.Value;
                        }
                    }

                    return null;
                }
                set { throw new NotImplementedException(); }
            }
            public bool TryGetValue(string key, out object value)
            {
                foreach (var keyValue in m_values)
                {
                    if (key == keyValue.Key)
                    {
                        value = keyValue.Value;
                        return true;
                    }
                }
                value = null;
                return false;
            }
            public void Add(string key, object value) { m_values.Add(new KeyValuePair<string, object>(key, value)); }
            public void Add(KeyValuePair<string, object> item) { m_values.Add(item); }
            public void Clear() { m_values.Clear(); }
            public int Count { get { return m_values.Count; } }
            public override string ToString()
            {
                return WriteAsJSon(new StringBuilder(), this).ToString();
            }

            private static StringBuilder WriteAsJSon(StringBuilder sb, object value)
            {
                var asStructValue = value as StructValue;
                if (asStructValue != null)
                {
                    sb.Append("{ ");
                    bool first = true;
                    foreach (var keyvalue in asStructValue)
                    {
                        if (!first)
                        {
                            sb.Append(", ");
                        }
                        else
                        {
                            first = false;
                        }

                        sb.Append("\"");
                        Quote(sb, keyvalue.Key);
                        sb.Append("\":");
                        WriteAsJSon(sb, keyvalue.Value);
                    }
                    sb.Append(" }");
                    return sb;
                }

                var asArray = value as System.Array;
                if (asArray != null && asArray.Rank == 1)
                {
                    sb.Append("[ ");
                    bool first = true;
                    for (int i = 0; i < asArray.Length; i++)
                    {
                        if (!first)
                        {
                            sb.Append(", ");
                        }
                        else
                        {
                            first = false;
                        }

                        WriteAsJSon(sb, asArray.GetValue(i));
                    }
                    sb.Append(" ]");
                    return sb;
                }

                if (value is int || value is bool || value is double || value is float)
                {
                    sb.Append(value);
                    return sb;
                }
                else if (value == null)
                {
                    sb.Append("null");
                }
                else
                {
                    sb.Append("\"");
                    Quote(sb, value.ToString());
                    sb.Append("\"");
                }
                return sb;
            }

            #region private
            /// <summary>
            ///  Uses C style conventions to quote a string 'value' and append to the string builder 'sb'.
            ///  Thus all \ are turned into \\ and all " into \"
            /// </summary>
            private static void Quote(StringBuilder output, string value)
            {
                for (int i = 0; i < value.Length; i++)
                {
                    var c = value[i];
                    if (c == '\\' || c == '"')
                    {
                        output.Append('\\');
                    }

                    output.Append(c);
                }
            }

            public bool ContainsKey(string key)
            {
                object value;
                return TryGetValue(key, out value);
            }
            public ICollection<string> Keys { get { throw new NotImplementedException(); } }
            public bool Remove(string key) { throw new NotImplementedException(); }
            public ICollection<object> Values { get { throw new NotImplementedException(); } }

            public bool Contains(KeyValuePair<string, object> item) { throw new NotImplementedException(); }
            public void CopyTo(KeyValuePair<string, object>[] array, int arrayIndex) { throw new NotImplementedException(); }
            public bool Remove(KeyValuePair<string, object> item) { throw new NotImplementedException(); }

            private List<KeyValuePair<string, object>> m_values;
            #endregion
        }

        // Return the default value for a given type
        private object GetDefaultValueByType([DynamicallyAccessedMembers(DynamicallyAccessedMemberTypes.PublicParameterlessConstructor)] Type type)
        {
            if (type == typeof(string))     // Activator.CreateInstance does not work on strings.
            {
                return String.Empty;
            }
            else
            {
                return Activator.CreateInstance(type);
            }
        }

        /// <summary>
        /// Implements TraceEvent interface
        /// </summary>
        public override string PayloadString(int index, IFormatProvider formatProvider = null)
        {
            // See if you can do enumeration mapping.
            var map = payloadFetches[index].Map;
            if (map != null)
            {
                object value = PayloadValue(index);
                if (value == null)
                {
                    return "";
                }

                long asLong = (long)((IConvertible)value).ToInt64(formatProvider);
                if (map is SortedDictionary<long, string>)
                {
                    StringBuilder sb = new StringBuilder();
                    // It is a bitmap, compute the bits from the bitmap.
                    foreach (var keyValue in map)
                    {
                        if (asLong == 0)
                        {
                            break;
                        }

                        if ((keyValue.Key & asLong) != 0)
                        {
                            if (sb.Length != 0)
                            {
                                sb.Append('|');
                            }

                            sb.Append(keyValue.Value);
                            asLong &= ~keyValue.Key;
                        }
                    }
                    if (asLong != 0)
                    {
                        if (sb.Length != 0)
                        {
                            sb.Append('|');
                        }

                        sb.Append("0x");
                        if (asLong == (int)asLong)
                        {
                            sb.Append(((int)asLong).ToString("x", formatProvider));
                        }
                        else
                        {
                            sb.Append(asLong.ToString("x", formatProvider));
                        }
                    }
                    else if (sb.Length == 0)
                    {
                        sb.Append('0');
                    }

                    return sb.ToString();
                }
                else
                {
                    // It is a value map, just look up the value
                    string ret;
                    if (map.TryGetValue(asLong, out ret))
                    {
                        return ret;
                    }
                }
            }

            // Otherwise do the default transformations.
            return base.PayloadString(index, formatProvider);
        }
        /// <summary>
        /// Implements TraceEvent interface
        /// </summary>
        protected internal override Delegate Target
        {
            get { return m_target; }
            set
            {
                // value can be set to null when cloning and converting to a template for live session dispatch
                Debug.Assert(m_target == null || value == null);
                m_target = (Action<TraceEvent>)value;
            }
        }

        private static readonly Regex paramReplacer = new Regex(@"%(\d+)", RegexOptions.Compiled);

        public override string GetFormattedMessage(IFormatProvider formatProvider)
        {
            if (MessageFormat == null)
            {
                return base.GetFormattedMessage(formatProvider);
            }

            // TODO is this error handling OK?
            // Replace all %N with the string value for that parameter.
            return paramReplacer.Replace(MessageFormat, delegate (Match m)
            {
                int targetIndex = int.Parse(m.Groups[1].Value) - 1;

                // for some array and string values, we remove the length field.  Account
                // for that when we are resolving the %X qualifers by searching up from
                // 0 adjusting along the way for removed fields.
                int index = 0;
                for (int fixedIndex = 0; fixedIndex < payloadFetches.Length; fixedIndex++)
                {
                    // This field is the length field that was removed from the payloafFetches array.
                    if (DynamicTraceEventData.ConsumesFields(payloadFetches[fixedIndex].Size))
                    {
                        if (index == targetIndex)
                        {
                            // Try to output the correct length by getting the next value and computing its length.
                            object obj = PayloadValue(fixedIndex);
                            string asString = obj as string;
                            if (asString != null)
                            {
                                return asString.Length.ToString();
                            }

                            Array asArray = obj as Array;
                            if (asArray != null)
                            {
                                return asArray.Length.ToString();
                            }

                            return ""; // give up and return an empty string.
                        }
                        index++;        // skip the removed field.
                    }
                    if (index == targetIndex)
                    {
                        return PayloadString(fixedIndex, formatProvider);
                    }

                    index++;
                }
                return "<<BadFieldIdx>>";
            });
        }
        #endregion

        #region private
        private int SkipToField(PayloadFetch[] payloadFetches, int targetFieldIdx, int startOffset, int payloadLength, bool useCache)
        {
            int fieldOffset;
            int fieldIdx;

            // First find a valid fieldIdx, fieldOffset pair
            if (useCache && cachedEventId == EventIndex && cachedFieldIdx <= targetFieldIdx && startOffset == 0)
            {
                // We fetched a previous field, great, start from there.
                fieldOffset = cachedFieldOffset;
                fieldIdx = cachedFieldIdx;
            }
            else
            {
                // no cached value, search backwards for the first field that has a fixed offset.
                fieldOffset = 0;
                fieldIdx = targetFieldIdx;
                while (0 < fieldIdx)
                {
                    --fieldIdx;
                    if (payloadFetches[fieldIdx].Offset != ushort.MaxValue)
                    {
                        fieldOffset = payloadFetches[fieldIdx].Offset;
                        break;
                    }
                }
                fieldOffset += startOffset;
            }

            // If we try to skip t fields that are not present, we simply stop at the end of the buffer.
            if (payloadLength <= fieldOffset)
            {
                return payloadLength;
            }

            // This can be N*N but because of our cache, it is not in the common case when you fetch
            // fields in order.
            while (fieldIdx < targetFieldIdx)
            {
                fieldOffset = OffsetOfNextField(ref payloadFetches[fieldIdx], fieldOffset, payloadLength);

                // If we try to skip to fields that are not present, we simply stop at the end of the buffer.
                if (fieldOffset == payloadLength)
                {
                    return payloadLength;
                }

                // however if we truly go past the end of the buffer, something went wrong and we want to signal that.
                if (payloadLength < fieldOffset)
                {
                    throw new ArgumentOutOfRangeException("Payload size exceeds buffer size.");
                }

                fieldIdx++;
            }

            // Remember our answer since can start there for the next field efficiently.
            if (useCache && startOffset == 0)
            {
#if DEBUG
                // If we computed the result using the cache,  compute it again without the cache and we should get the same answer.
                if (cachedEventId == this.EventIndex)
                {
                    cachedEventId = EventIndex.Invalid;
                    Debug.Assert(fieldOffset == SkipToField(payloadFetches, targetFieldIdx, startOffset, payloadLength, true));
                }
#endif
                cachedFieldOffset = fieldOffset;
                cachedFieldIdx = targetFieldIdx;
                cachedEventId = EventIndex;
            }
            return fieldOffset;
        }

        /// <summary>
        /// Returns the count of elements for the array represented by 'arrayInfo'
        /// It also will adjust 'offset' so that it points at the first array element.
        /// </summary>
        private int GetCountForArray(PayloadFetch payloadFetch, PayloadFetchArrayInfo arrayInfo, ref int offset)
        {
            int arrayCount;
            if (arrayInfo.Kind == ArrayKind.FixedCount)
            {
                arrayCount = arrayInfo.FixedCount;
                Debug.Assert(arrayCount > 0);
                if (0x10000 <= arrayCount)
                {
                    throw new ArgumentOutOfRangeException(nameof(arrayCount));
                }
            }
            else if (arrayInfo.Kind == ArrayKind.LengthPrefixed)
            {
                // The count is always an element count
                Debug.Assert((payloadFetch.Size & ELEM_COUNT) != 0);
                Debug.Assert(IsCountedSize(payloadFetch.Size));

                // Length prefixed arrays have a 2 or 4 byte length field.
                if (((payloadFetch.Size & DynamicTraceEventData.BIT_32) != 0))
                {
                    arrayCount = GetInt32At(offset);
                    offset += 4;
                }
                else
                {
                    arrayCount = GetInt16At(offset);
                    offset += 2;
                }
            }
            else if (arrayInfo.Kind == ArrayKind.RelLoc)
            {
                Debug.Assert(arrayInfo.Element.IsFixedSize);

                arrayCount = GetInt16At(offset + 2) / arrayInfo.Element.Size;
                offset = GetInt16At(offset) + offset + 4; // RelLoc offset is relative to the end of the field.
            }
            else if (arrayInfo.Kind == ArrayKind.DataLoc)
            {
                Debug.Assert(arrayInfo.Element.IsFixedSize);

                arrayCount = GetInt16At(offset + 2) / arrayInfo.Element.Size;
                offset = GetInt16At(offset); // DataLoc offset is absolute in the buffer
            }
            else
            {
                throw new ArgumentOutOfRangeException("Unknown array kind: " + arrayInfo.Kind.ToString());
            }


            return arrayCount;
        }

        internal int OffsetOfNextField(ref PayloadFetch payloadFetch, int offset, int payloadLength)
        {
            if(payloadFetch.IsFixedSize)
            {
                return offset + payloadFetch.Size;
            }

            PayloadFetchClassInfo classInfo = payloadFetch.Class;
            if (classInfo != null)
            {
                return SkipToField(classInfo.FieldFetches, classInfo.FieldFetches.Length, offset, payloadLength, false);
            }

            // TODO cache this when you parse the value so that you don't need to do it twice.  Right now it is pretty inefficient.
            PayloadFetchArrayInfo arrayInfo = payloadFetch.Array;
            if (arrayInfo != null)
            {
                if (payloadLength <= offset)
                {
                    throw new ArgumentOutOfRangeException();
                }

                // DataLoc and RelLoc arrays don't have inline elements that need to be skipped, but because they are fixed size
                // they are handled above and should never be observed on this code path.
                Debug.Assert(arrayInfo.IsElementDataInline);
                var arrayCount = GetCountForArray(payloadFetch, arrayInfo, ref offset);

                if (arrayInfo.Element.Array == null && arrayInfo.Element.Class == null && arrayInfo.Element.IsFixedSize)
                {
                    return offset + arrayCount * arrayInfo.Element.Size;
                }

                for (ushort i = 0; i < arrayCount; i++)
                {
                    offset = OffsetOfNextField(ref arrayInfo.Element, offset, payloadLength);
                }

                return offset;
            }

            ushort size = payloadFetch.Size;
            if (size == NULL_TERMINATED)
            {
                return SkipUnicodeString(offset);
            }
            else if (size == (NULL_TERMINATED | IS_ANSI))
            {
                return SkipUTF8String(offset);
            }
            else if (size == POINTER_SIZE)
            {
                return offset + PointerSize;
            }
            else if (IsCountedSize(size) && payloadFetch.Type == FetchType.System_String)
            {
                int elemSize;
                if (((size & BIT_32) != 0))
                {
                    elemSize = GetInt32At(offset);
                    offset += 4;        // skip size;
                }
                else
                {
                    elemSize = GetInt16At(offset);
                    offset += 2;        // skip size;
                }
                if ((size & IS_ANSI) == 0 && (size & ELEM_COUNT) != 0)
                {
                    elemSize *= 2;     // Counted (not byte counted) unicode string. chars are 2 wide.
                }

                return offset + elemSize;
            }
            else if (size == VARINT)
            {
                return SkipVarInt(offset);
            }
            else
            {
                // We should never reach this point unless there was a bug initializing the
                // PayloadFetch object.
                Debug.Fail("Unexpected PayloadFetch size");
                throw new InvalidOperationException("Unexpected PayloadFetch size");
            }
        }

        internal static ushort SizeOfType(FetchType type)
        {
            switch (FetchTypeHelpers.GetTypeCode(type))
            {
                case TypeCode.String:
                    return NULL_TERMINATED;
                case TypeCode.SByte:
                case TypeCode.Byte:
                    return 1;
                case TypeCode.UInt16:
                case TypeCode.Int16:
                    return 2;
                case TypeCode.UInt32:
                case TypeCode.Int32:
                case TypeCode.Boolean:      // We follow windows conventions and use 4 bytes for bool.
                case TypeCode.Single:
                    return 4;
                case TypeCode.UInt64:
                case TypeCode.Int64:
                case TypeCode.Double:
                case TypeCode.DateTime:
                    return 8;
                default:
                    if (type == FetchType.System_Guid)
                    {
                        return 16;
                    }

                    if (type == FetchType.System_IntPtr)
                    {
                        return POINTER_SIZE;
                    }

                    throw new Exception("Unsupported type " + FetchTypeHelpers.GetName(type)); // TODO
            }
        }

        // IS_ANSI can be used to modify COUNTED_SIZE as well as NULL_TERMINATED
        internal const ushort IS_ANSI = 1;        // If set the string is ASCII, unset is UNICODE
        // The following 3 bits are used to modify the 'COUNTED_SIZE' constant
        internal const ushort BIT_32 = 2;         // If set the count is a 32 bit number.  unset is 16 bit
        internal const ushort CONSUMES_FIELD = 4; // If set there was a explicit count field in the manifest, unset means no explicit field
        internal const ushort ELEM_COUNT = 8;     // If set count is a char/element count.  unset means count is a count of BYTES.  Does not include the size prefix itself

        internal static bool IsNullTerminated(ushort size) { return (size & ~IS_ANSI) == NULL_TERMINATED; }
        internal static bool IsCountedSize(ushort size) { return size >= COUNTED_SIZE; }

        internal static bool ConsumesFields(ushort size) { return IsCountedSize(size) && (size & CONSUMES_FIELD) != 0; }

        // These are special sizes
        // sizes from 0xFFF0 through 0xFFFF are variations of VAR_SIZE
        internal const ushort COUNTED_SIZE = 0xFFF0;   // The size is variable.  Size preceded the data, bits above tell more.

        // Size 0xFFEF is NULL_TERMINATED | IS_ANSI
        internal const ushort NULL_TERMINATED = 0xFFEE; // value is a null terminated string.

        internal const ushort POINTER_SIZE = 0xFFED;        // It is the pointer size of the target machine.
        internal const ushort VARINT = 0xFFEC;
        internal const ushort UNKNOWN_SIZE = 0xFFEB;        // Generic unknown.
        internal const ushort SPECIAL_SIZES = UNKNOWN_SIZE; // This is always the smallest size as an unsiged number.

        internal struct PayloadFetch
        {
            /// <summary>
            /// Constructor for normal types, (int, string) ...)   Also handles Enums (which are ints with a map)
            /// </summary>
            public PayloadFetch(ushort offset, ushort size, FetchType fetchType, IDictionary<long, string> map = null)
            {
                Offset = offset;
                Size = size;
                Type = fetchType;
                info = map;
            }

            /// <summary>
            /// Initialized a PayloadFetch for a given inType.  REturns Size = DynamicTraceEventData.UNKNOWN_SIZE
            /// if the type is unknown.
            /// </summary>

            public PayloadFetch(ushort offset, RegisteredTraceEventParser.TdhInputType inType, int outType)
            {
                Offset = offset;
                info = null;

                switch (inType)
                {
                    case RegisteredTraceEventParser.TdhInputType.UnicodeString:
                        Type = FetchType.System_String;
                        Size = DynamicTraceEventData.NULL_TERMINATED;
                        break;
                    case RegisteredTraceEventParser.TdhInputType.AnsiString:
                        Type = FetchType.System_String;
                        Size = DynamicTraceEventData.NULL_TERMINATED | DynamicTraceEventData.IS_ANSI;
                        break;
                    case RegisteredTraceEventParser.TdhInputType.UInt8:
                        if (outType == 13)       // Encoding for boolean
                        {
                            Type = FetchType.System_Boolean;
                            Size = 1;
                            break;
                        }
                        goto case RegisteredTraceEventParser.TdhInputType.Int8; // Fall through
                    case RegisteredTraceEventParser.TdhInputType.Binary:
                    // Binary is an array of bytes.  The later logic will transform it to array, thus Binary is like byte
                    case RegisteredTraceEventParser.TdhInputType.Int8:
                        Type = FetchType.System_Byte;
                        Size = 1;
                        break;
                    case RegisteredTraceEventParser.TdhInputType.Int16:
                    case RegisteredTraceEventParser.TdhInputType.UInt16:
                        Size = 2;
                        if (outType == 1)       // Encoding for String
                        {
                            Type = FetchType.System_Char;
                            break;
                        }
                        Type = FetchType.System_Int16;
                        break;
                    case RegisteredTraceEventParser.TdhInputType.Int32:
                    case RegisteredTraceEventParser.TdhInputType.UInt32:
                    case RegisteredTraceEventParser.TdhInputType.HexInt32:
                        Type = FetchType.System_Int32;
                        Size = 4;
                        break;
                    case RegisteredTraceEventParser.TdhInputType.Int64:
                    case RegisteredTraceEventParser.TdhInputType.UInt64:
                    case RegisteredTraceEventParser.TdhInputType.HexInt64:
                        Type = FetchType.System_Int64;
                        Size = 8;
                        break;
                    case RegisteredTraceEventParser.TdhInputType.Float:
                        Type = FetchType.System_Single;
                        Size = 4;
                        break;
                    case RegisteredTraceEventParser.TdhInputType.Double:
                        Type = FetchType.System_Double;
                        Size = 8;
                        break;
                    case RegisteredTraceEventParser.TdhInputType.Boolean:
                        Type = FetchType.System_Boolean;
                        Size = 4;
                        break;
                    case RegisteredTraceEventParser.TdhInputType.GUID:
                        Type = FetchType.System_Guid;
                        Size = 16;
                        break;
                    case RegisteredTraceEventParser.TdhInputType.Pointer:
                    case RegisteredTraceEventParser.TdhInputType.SizeT:
                        Type = FetchType.System_IntPtr;
                        Size = DynamicTraceEventData.POINTER_SIZE;
                        break;
                    case RegisteredTraceEventParser.TdhInputType.FILETIME:
                        Type = FetchType.System_DateTime;
                        Size = 8;
                        break;
                    case RegisteredTraceEventParser.TdhInputType.CountedUtf16String:
                    case RegisteredTraceEventParser.TdhInputType.CountedString:
                        Type = FetchType.System_String;
                        Size = DynamicTraceEventData.COUNTED_SIZE;  // Unicode, 16 bit, byteCount
                        break;
                    case RegisteredTraceEventParser.TdhInputType.CountedAnsiString:
                    case RegisteredTraceEventParser.TdhInputType.CountedMbcsString:
                        Type = FetchType.System_String;
                        Size = DynamicTraceEventData.COUNTED_SIZE | DynamicTraceEventData.IS_ANSI + DynamicTraceEventData.ELEM_COUNT; // 16 Bit.
                        break;
                    case RegisteredTraceEventParser.TdhInputType.Struct:
                        Type = FetchType.Microsoft_Diagnostics_Tracing_Parsers_DynamicTraceEventData_StructValue;
                        Size = DynamicTraceEventData.UNKNOWN_SIZE;
                        break;
                    case RegisteredTraceEventParser.TdhInputType.SYSTEMTIME:
                        Type = FetchType.System_DateTime;
                        Size = 16;
                        break;
                    default:
                        Size = DynamicTraceEventData.UNKNOWN_SIZE;
                        Type = null; // Unknown type.
                        break;
                }
            }

            private static bool ArrayElementCanProjectToString(PayloadFetch element)
            {
                return element.Type == FetchType.System_Char && (element.Size == 1 || element.Size == 2);
            }

            /// <summary>
            /// Returns a payload fetch for a Array.   If you know the count, then you can give it.
            /// </summary>
            public static PayloadFetch ArrayPayloadFetch(ushort offset, PayloadFetch element, ushort size, ushort fixedCount = 0, bool projectCharArrayAsString = true)
            {
                var ret = new PayloadFetch();
                ret.Offset = offset;
                ret.Size = size;
                ret.info = new PayloadFetchArrayInfo()
                {
                    Element = element,
                    FixedCount = fixedCount,
                    Kind = fixedCount == 0 ? ArrayKind.LengthPrefixed : ArrayKind.FixedCount
                };

                // If the array is a char array, then we can project it as a string.
                if (projectCharArrayAsString && ArrayElementCanProjectToString(element))
                {
                    ret.Type = FetchType.System_String;
                }

                return ret;
            }

            public static PayloadFetch FixedCountArrayPayloadFetch(ushort offset, PayloadFetch element, ushort elementCount, bool projectCharArrayAsString = true)
            {
                ushort size = COUNTED_SIZE;
                if (element.IsFixedSize)
                {
                    uint fixedSize = (uint)(elementCount * element.Size);
                    if (fixedSize >= SPECIAL_SIZES)
                    {
                        throw new ArgumentOutOfRangeException($"FixedCountArray cannot exceed {SPECIAL_SIZES - 1} bytes. ElementCount: {elementCount}, ElementTypeSize: {element.Size}");
                    }
                    size = (ushort)fixedSize;
                }
                return ArrayPayloadFetch(offset, element, size, elementCount, projectCharArrayAsString);
            }

            public static PayloadFetch RelLocPayloadFetch(ushort offset, PayloadFetch element, bool projectCharArrayAsString = true)
            {
                if (!element.IsFixedSize)
                {
                    throw new ArgumentException("RelLocPayloadFetch requires a fixed size element type.");
                }
                var ret = new PayloadFetch();
                ret.Offset = offset;
                ret.Size = 4;
                ret.info = new PayloadFetchArrayInfo()
                {
                    Element = element,
                    FixedCount = 0,
                    Kind = ArrayKind.RelLoc
                };
                if (projectCharArrayAsString && ArrayElementCanProjectToString(element))
                {
                    ret.Type = FetchType.System_String;
                }
                return ret;
            }

            public static PayloadFetch DataLocPayloadFetch(ushort offset, PayloadFetch element, bool projectCharArrayAsString = true)
            {
                if (!element.IsFixedSize)
                {
                    throw new ArgumentException("DataLocPayloadFetch requires a fixed size element type.");
                }
                var ret = new PayloadFetch();
                ret.Offset = offset;
                ret.Size = 4;
                ret.info = new PayloadFetchArrayInfo()
                {
                    Element = element,
                    FixedCount = 0,
                    Kind = ArrayKind.DataLoc
                };
                if (projectCharArrayAsString && ArrayElementCanProjectToString(element))
                {
                    ret.Type = FetchType.System_String;
                }
                return ret;
            }

            public static PayloadFetch StructPayloadFetch(ushort offset, PayloadFetchClassInfo fields)
            {
                var ret = new PayloadFetch();
                ret.Offset = offset;
                int size = 0;
                for (int i = 0; i < fields.FieldFetches.Length; i++)
                {
                    PayloadFetch field = fields.FieldFetches[i];
                    if (field.IsFixedSize)
                    {
                        size += field.Size;
                    }
                    else
                    {
                        size = DynamicTraceEventData.UNKNOWN_SIZE; // We don't know the size of the field.
                        break;
                    }
                }
                // if the fields don't fit in a ushort, then revert to unknown size.
                // Perhaps we should throw here but we didn't in the past and I am preserving that behavior for now.
                if (size > DynamicTraceEventData.UNKNOWN_SIZE)
                {
                    size = DynamicTraceEventData.UNKNOWN_SIZE; // We don't know the size of the field.
                }
                ret.Size = (ushort)size;
                ret.Type = FetchType.Microsoft_Diagnostics_Tracing_Parsers_DynamicTraceEventData_StructValue;
                ret.info = fields;
                return ret;
            }

            /// <summary>
            /// Offset from the beginning of the struct.
            /// </summary>
            public ushort Offset;       // offset == MaxValue means variable size.

            // TODO come up with a real encoding for variable sized things
            // See special encodings above (also size > 0x8000 means fixed length ANSI).
            public ushort Size;

            public bool IsFixedSize => Size < SPECIAL_SIZES;

            // Non null of 'Type' is a class (record with fields)
            internal PayloadFetchClassInfo Class
            {
                get { return info as PayloadFetchClassInfo; }
            }

            // Non null if 'Type' is an array
            public PayloadFetchArrayInfo Array
            {
                get { return info as PayloadFetchArrayInfo; }
            }

            public FetchType? Type;    // currently null for arrays

            public enum FetchType
            {
                System_Boolean,
                System_Char,
                System_String,
                System_SByte,
                System_Int16,
                System_Int32,
                System_Int64,
                System_Byte,
                System_UInt16,
                System_UInt32,
                System_UInt64,
                System_Single,
                System_Double,
                System_Decimal,
                System_DateTime,
                System_Guid,
                System_IntPtr,
                Microsoft_Diagnostics_Tracing_Parsers_DynamicTraceEventData_StructValue,
            }

            public static class FetchTypeHelpers
            {
                public static FetchType Parse(string typeName)
                {
                    return typeName switch
                    {
                        "System.Boolean" => FetchType.System_Boolean,
                        "System.Char" => FetchType.System_Char,
                        "System.String" => FetchType.System_String,
                        "System.SByte" => FetchType.System_SByte,
                        "System.Int16" => FetchType.System_Int16,
                        "System.Int32" => FetchType.System_Int32,
                        "System.Int64" => FetchType.System_Int64,
                        "System.Byte" => FetchType.System_Byte,
                        "System.UInt16" => FetchType.System_UInt16,
                        "System.UInt32" => FetchType.System_UInt32,
                        "System.UInt64" => FetchType.System_UInt64,
                        "System.Single" => FetchType.System_Single,
                        "System.Double" => FetchType.System_Double,
                        "System.Decimal" => FetchType.System_Decimal,
                        "System.DateTime" => FetchType.System_DateTime,
                        "System.Guid" => FetchType.System_Guid,
                        "Microsoft.Diagnostics.Tracing.Parsers.DynamicTraceEventData.StructValue" => FetchType.Microsoft_Diagnostics_Tracing_Parsers_DynamicTraceEventData_StructValue,
                        "System.IntPtr" => FetchType.System_IntPtr,

                        _ => throw new InvalidDataException("Unknown FetchType: " + typeName),
                    };
                }
                public static string GetName(FetchType fetchType) => fetchType switch
                {
                    FetchType.System_Boolean => "Boolean",
                    FetchType.System_Char => "Char",
                    FetchType.System_String => "String",
                    FetchType.System_SByte => "SByte",
                    FetchType.System_Int16 => "Int16",
                    FetchType.System_Int32 => "Int32",
                    FetchType.System_Int64 => "Int64",
                    FetchType.System_Byte => "Byte",
                    FetchType.System_UInt16 => "UInt16",
                    FetchType.System_UInt32 => "UInt32",
                    FetchType.System_UInt64 => "UInt64",
                    FetchType.System_IntPtr => "IntPtr",
                    FetchType.System_Single => "Single",
                    FetchType.System_Double => "Double",
                    FetchType.System_Decimal => "Decimal",
                    FetchType.System_DateTime => "DateTime",
                    FetchType.System_Guid => "Guid",
                    FetchType.Microsoft_Diagnostics_Tracing_Parsers_DynamicTraceEventData_StructValue => "StructValue",
                };

                internal static TypeCode GetTypeCode(FetchType type)
                {
                    return type switch
                    {
                        FetchType.System_Boolean => TypeCode.Boolean,
                        FetchType.System_Char => TypeCode.Char,
                        FetchType.System_String => TypeCode.String,
                        FetchType.System_SByte => TypeCode.SByte,
                        FetchType.System_Int16 => TypeCode.Int16,
                        FetchType.System_Int32 => TypeCode.Int32,
                        FetchType.System_Int64 => TypeCode.Int64,
                        FetchType.System_Byte => TypeCode.Byte,
                        FetchType.System_UInt16 => TypeCode.UInt16,
                        FetchType.System_UInt32 => TypeCode.UInt32,
                        FetchType.System_UInt64 => TypeCode.UInt64,
                        FetchType.System_Single => TypeCode.Single,
                        FetchType.System_Double => TypeCode.Double,
                        FetchType.System_Decimal => TypeCode.Decimal,
                        FetchType.System_DateTime => TypeCode.DateTime,
                        FetchType.System_Guid => TypeCode.Object,
                        FetchType.Microsoft_Diagnostics_Tracing_Parsers_DynamicTraceEventData_StructValue => TypeCode.Object,
                        FetchType.System_IntPtr => TypeCode.Object
                    };
                }

                internal static object GetDefaultValueByType(FetchType type)
                {
                    return type switch
                    {
                        FetchType.System_Boolean => default(bool),
                        FetchType.System_Char => default(char),
                        FetchType.System_String => string.Empty,
                        FetchType.System_SByte => default(sbyte),
                        FetchType.System_Int16 => default(short),
                        FetchType.System_Int32 => default(int),
                        FetchType.System_Int64 => default(long),
                        FetchType.System_Byte => default(byte),
                        FetchType.System_UInt16 => default(ushort),
                        FetchType.System_UInt32 => default(uint),
                        FetchType.System_UInt64 => default(ulong),
                        FetchType.System_Single => default(float),
                        FetchType.System_Double => default(double),
                        FetchType.System_Decimal => default(decimal),
                        FetchType.System_DateTime => default(DateTime),
                        FetchType.System_Guid => default(Guid),
                        FetchType.System_IntPtr => IntPtr.Zero,
                        FetchType.Microsoft_Diagnostics_Tracing_Parsers_DynamicTraceEventData_StructValue => default(StructValue),
                    };
                }

                internal static string GetFullName(FetchType type)
                {
                    return type switch
                    {
                        FetchType.System_Boolean => "System.Boolean",
                        FetchType.System_Char => "System.Char",
                        FetchType.System_String => "System.String",
                        FetchType.System_SByte => "System.SByte",
                        FetchType.System_Int16 => "System.Int16",
                        FetchType.System_Int32 => "System.Int32",
                        FetchType.System_Int64 => "System.Int64",
                        FetchType.System_Byte => "System.Byte",
                        FetchType.System_UInt16 => "System.UInt16",
                        FetchType.System_UInt32 => "System.UInt32",
                        FetchType.System_UInt64 => "System.UInt64",
                        FetchType.System_Single => "System.Single",
                        FetchType.System_Double => "System.Double",
                        FetchType.System_Decimal => "System.Decimal",
                        FetchType.System_DateTime => "System.DateTime",
                        FetchType.System_Guid => "System.Guid",
                        FetchType.System_IntPtr => "System.IntPtr",
                        FetchType.Microsoft_Diagnostics_Tracing_Parsers_DynamicTraceEventData_StructValue => "Microsoft.Diagnostics.Tracing.Parsers.DynamicTraceEventData.StructValue",
                    };
                }

                internal static object Convert(FetchType? typeOpt, object value)
                {
                    if (typeOpt is not { } type)
                    {
                        if (value == null)
                        {
                            return null; // No type, no value.
                        }
                        throw new InvalidOperationException($"Cannot convert value '{value}' when type is null.");
                    }

                    return type switch
                    {
                        FetchType.System_Boolean => System.Convert.ToBoolean(value),
                        FetchType.System_Char => System.Convert.ToChar(value),
                        FetchType.System_String => System.Convert.ToString(value),
                        FetchType.System_SByte => System.Convert.ToSByte(value),
                        FetchType.System_Int16 => System.Convert.ToInt16(value),
                        FetchType.System_Int32 => System.Convert.ToInt32(value),
                        FetchType.System_Int64 => System.Convert.ToInt64(value),
                        FetchType.System_Byte => System.Convert.ToByte(value),
                        FetchType.System_UInt16 => System.Convert.ToUInt16(value),
                        FetchType.System_UInt32 => System.Convert.ToUInt32(value),
                        FetchType.System_UInt64 => System.Convert.ToUInt64(value),
                        FetchType.System_Single => System.Convert.ToSingle(value),
                        FetchType.System_Double => System.Convert.ToDouble(value),
                        FetchType.System_Decimal => System.Convert.ToDecimal(value),
                        FetchType.System_DateTime => System.Convert.ToDateTime(value),
                        FetchType.System_Guid => System.Guid.Parse(System.Convert.ToString(value)),
                        FetchType.System_IntPtr => new IntPtr(System.Convert.ToInt64(value)),
                        FetchType.Microsoft_Diagnostics_Tracing_Parsers_DynamicTraceEventData_StructValue => (StructValue)value,
                    };
                }
            }

            // Non null of 'Type' is a enum
            public IDictionary<long, string> Map
            {
                get
                {
                    if (info == null)
                    {
                        return null;
                    }

                    var ret = info as IDictionary<long, string>;
                    if (ret == null)
                    {
                        var asLazyMap = LazyMap;
                        if (asLazyMap != null)
                        {
                            ret = asLazyMap();      // resolve it.
                            if (ret != null)
                            {
                                info = ret;         // If it resolves, remember the resolution for next time.
                            }
                        }
                    }
                    return ret;
                }
                set
                {
                    Debug.Assert(info == null);         // We only expect one time initialization.   Not a class or an array
                    info = value;
                }
            }

            /// <summary>
            /// LazyMap allow out to set a function that returns a map
            /// instead of the map itself.   This will be evaluated when the map
            /// is fetched (which gives time for the map table to be populated.
            /// </summary>
            public Func<IDictionary<long, string>> LazyMap
            {
                get { return info as Func<IDictionary<long, string>>; }
                set
                {
                    Debug.Assert(info == null);         // We only expect one time initialization.   Not a class or an array
                    info = value;
                }

            }

            #region private
            public override string ToString()
            {
                StringWriter sw = new StringWriter();
                sw.Write("<PayloadFetch Size=\"{0}\" Offset=\"{1}\" Type=\"{2}\"", Size, Offset, Type is { } t ? FetchTypeHelpers.GetName(t) : "");
                if (Map != null)
                {
                    sw.Write("HasMap=\"true\"/>");
                }
                else if (Array != null || Class != null)
                {
                    sw.WriteLine(">");
                    if (Array != null)
                    {
                        sw.WriteLine(Array.ToString());
                    }
                    else if (Class != null)
                    {
                        for (int i = 0; i < Class.FieldFetches.Length; i++)
                        {
                            sw.WriteLine("<Field Name=\"{0}\">{1}</Field>", Class.FieldNames[i], Class.FieldFetches[i].ToString());
                        }
                    }
                    sw.WriteLine("<PayloadFetch>");
                }
                else
                {
                    sw.WriteLine("/>");
                }

                return sw.ToString();
            }
            public void ToStream(Serializer serializer)
            {
                serializer.Write((short)Offset);
                serializer.Write((short)Size);
                if (Type is not { } t)
                {
                    serializer.Write((string)null);
                }
                else
                {
                    serializer.Write(FetchTypeHelpers.GetFullName(t));
                }

                var map = Map;
                if (map != null)
                {
                    var asSortedList = map as SortedDictionary<long, string>;
                    if (asSortedList != null)
                    {
                        serializer.Write((byte)1);
                    }
                    else
                    {
                        serializer.Write((byte)2);
                    }

                    serializer.Write(map.Count);
                    foreach (var keyValue in map)
                    {
                        serializer.Write(keyValue.Key);
                        serializer.Write(keyValue.Value);
                    }
                }
                else if (Class != null)
                {
                    PayloadFetchClassInfo classInfo = Class;
                    serializer.Write((byte)3);

                    serializer.Write(classInfo.FieldNames.Length);
                    foreach (var name in classInfo.FieldNames)
                    {
                        serializer.Write(name);
                    }

                    serializer.Write(classInfo.FieldFetches.Length);
                    for (int i = 0; i < classInfo.FieldFetches.Length; i++)
                    {
                        classInfo.FieldFetches[i].ToStream(serializer);
                    }
                }
                else if (Array != null)
                {
                    PayloadFetchArrayInfo arrayInfo = Array;
                    serializer.Write((byte)4);
                    serializer.Write(arrayInfo.FixedCount);
                    serializer.Write((byte)arrayInfo.Kind);
                    arrayInfo.Element.ToStream(serializer);
                }
                else
                {
                    serializer.Write((byte)0);
                }
            }

            public void FromStream(Deserializer deserializer)
            {
                Offset = (ushort)deserializer.ReadInt16();
                Size = (ushort)deserializer.ReadInt16();
                var typeName = deserializer.ReadString();
                if (typeName != null)
                {
                    Type = FetchTypeHelpers.Parse(typeName);
                }

                var fetchType = deserializer.ReadByte();
                if (fetchType == 1 || fetchType == 2)
                {
                    IDictionary<long, string> map = null;
                    int mapCount = deserializer.ReadInt();
                    if (fetchType == 1)
                    {
                        map = new SortedDictionary<long, string>();
                    }
                    else
                    {
                        map = new Dictionary<long, string>(mapCount);
                    }

                    for (int j = 0; j < mapCount; j++)
                    {
                        long key = deserializer.ReadInt64();
                        string value = deserializer.ReadString();
                        map.Add(key, value);
                    }
                    Map = map;
                }
                else if (fetchType == 3)  // Class
                {
                    PayloadFetchClassInfo classInfo = new PayloadFetchClassInfo();

                    var fieldNamesCount = deserializer.ReadInt();
                    classInfo.FieldNames = new string[fieldNamesCount];
                    for (int i = 0; i < fieldNamesCount; i++)
                    {
                        classInfo.FieldNames[i] = deserializer.ReadString();
                    }

                    var fieldFetchCount = deserializer.ReadInt();
                    classInfo.FieldFetches = new DynamicTraceEventData.PayloadFetch[fieldFetchCount];
                    for (int i = 0; i < fieldFetchCount; i++)
                    {
                        classInfo.FieldFetches[i].FromStream(deserializer);
                    }

                    info = classInfo;
                }
                else if (fetchType == 4)  // Array
                {
                    PayloadFetchArrayInfo arrayInfo = new PayloadFetchArrayInfo();
                    deserializer.Read(out arrayInfo.FixedCount);
                    deserializer.Read(out byte arrayKind);
                    arrayInfo.Kind = (ArrayKind)arrayKind;
                    arrayInfo.Element.FromStream(deserializer);
                    info = arrayInfo;
                }
                else if (fetchType != 0)
                {
                    Debug.Assert(false, "Unknown fetch type");
                }
            }

            private object info;        // different things for enums, structs, or arrays.
            #endregion
        };

        // Supports nested structural types
        internal class PayloadFetchClassInfo
        {
            public PayloadFetch[] FieldFetches;
            public string[] FieldNames;

        }

        internal enum ArrayKind
        {
            LengthPrefixed = 0,
            FixedCount = 1,
            RelLoc = 2,
            DataLoc = 3,
        }

        internal class PayloadFetchArrayInfo
        {
            public PayloadFetch Element;
            public int FixedCount;          // Normally 0 which means dynamic size
            public ArrayKind Kind;

            // True iff the array elements are stored inline as part of a contiguous blob of parameter data. Inline elements need to be skipped over when
            // advancing to the next parameter in the payload.
            public bool IsElementDataInline => Kind== ArrayKind.LengthPrefixed || Kind == ArrayKind.FixedCount;
            public override string ToString()
            {
                return "<Array size = \"" + FixedCount + "\" kind = \"" + Kind + "\">\r\n" + Element.ToString() + "\r\n</Array>";
            }
        }

        public void ToStream(Serializer serializer)
        {
            serializer.Write((int)eventID);
            serializer.Write((int)task);
            serializer.Write(taskName);
            serializer.Write(taskGuid);
            serializer.Write((int)opcode);
            serializer.Write(opcodeName);
            serializer.Write(providerGuid);
            serializer.Write(providerName);
            serializer.Write(MessageFormat);
            serializer.Write(lookupAsClassic);
            serializer.Write(lookupAsWPP);
            serializer.Write(containsSelfDescribingMetadata);

            serializer.Write(payloadNames.Length);
            foreach (var payloadName in payloadNames)
            {
                serializer.Write(payloadName);
            }

            serializer.Write(payloadFetches.Length);
            foreach (var payloadFetch in payloadFetches)
            {
                payloadFetch.ToStream(serializer);
            }
        }
        public void FromStream(Deserializer deserializer)
        {
            eventID = (TraceEventID)deserializer.ReadInt();
            task = (TraceEventTask)deserializer.ReadInt();
            deserializer.Read(out taskName);
            deserializer.Read(out taskGuid);
            opcode = (TraceEventOpcode)deserializer.ReadInt();
            deserializer.Read(out opcodeName);
            deserializer.Read(out providerGuid);
            deserializer.Read(out providerName);
            deserializer.Read(out MessageFormat);
            deserializer.Read(out lookupAsClassic);
            deserializer.Read(out lookupAsWPP);
            deserializer.Read(out containsSelfDescribingMetadata);
            int count;
            deserializer.Read(out count);
            payloadNames = new string[count];
            for (int i = 0; i < count; i++)
            {
                deserializer.Read(out payloadNames[i]);
            }

            deserializer.Read(out count);
            payloadFetches = new PayloadFetch[count];
            for (int i = 0; i < count; i++)
            {
                payloadFetches[i].FromStream(deserializer);
            }
        }

        // Fields
        internal PayloadFetch[] payloadFetches;
        internal string MessageFormat; // This is in ETW conventions (%N)
        internal bool registeredWithTraceEventSource;

        // These are used to improve the performance of SkipToField.
        private EventIndex cachedEventId;
        private int cachedFieldIdx;
        private int cachedFieldOffset;
        #endregion
    }

    /// <summary>
    /// This class is only used to pretty-print the manifest event itself.   It is pretty special purpose
    /// </summary>
    internal class DynamicManifestTraceEventData : DynamicTraceEventData
    {
        internal DynamicManifestTraceEventData(Action<TraceEvent> action, ProviderManifest manifest)
            : base(action, (int)DynamicTraceEventParser.ManifestEventID, 0xFFFE, "ManifestData", Guid.Empty, 0xFE, "", manifest.Guid, manifest.Name)
        {
            this.manifest = manifest;
            payloadNames = new string[] { "Format", "MajorVersion", "MinorVersion", "Magic", "TotalChunks", "ChunkNumber", "PayloadLength" };
            payloadFetches = new PayloadFetch[] {
                new PayloadFetch(0, 1, FetchType.System_Byte),
                new PayloadFetch(1, 1, FetchType.System_Byte),
                new PayloadFetch(2, 1, FetchType.System_Byte),
                new PayloadFetch(3, 1, FetchType.System_Byte),
                new PayloadFetch(4, 2, FetchType.System_UInt16),
                new PayloadFetch(6, 2, FetchType.System_UInt16),
            };
            m_target += action;
        }

        public override object PayloadValue(int index)
        {
            // The length of the manifest chunk is useful, so we expose it as an explict 'field'
            if (index == 6)
            {
                return EventDataLength;
            }

            return base.PayloadValue(index);
        }

        public override string PayloadString(int index, IFormatProvider formatProvider = null)
        {
            if (index == 6)
            {
                return PayloadValue(index).ToString();
            }

            return base.PayloadString(index, formatProvider);
        }

        public override StringBuilder ToXml(StringBuilder sb)
        {
            int totalChunks = GetInt16At(4);
            int chunkNumber = GetInt16At(6);
            if (chunkNumber + 1 == totalChunks)
            {
                StringBuilder baseSb = new StringBuilder();
                base.ToXml(baseSb);
                sb.AppendLine(XmlUtilities.OpenXmlElement(baseSb.ToString()));
                sb.AppendLine();
                sb.AppendLine();
                sb.Append("<Warning>*********************************************************************************************************************</Warning>").AppendLine();
                sb.Append("<Warning>This Manifest Represents the manifest at the event in ManifestId Element.  It may not represent THIS event's payload.</Warning>").AppendLine();
                sb.Append("<ManifestId>").Append(manifest.Id).Append("</ManifestId>").AppendLine();
                sb.Append("<Warning>*********************************************************************************************************************</Warning>").AppendLine();
                sb.AppendLine();
                sb.AppendLine();
                sb.Append(manifest.Manifest);
                sb.Append("</Event>");
                return sb;
            }
            else
            {
                return base.ToXml(sb);
            }
        }
        #region private
        private ProviderManifest manifest;
        #endregion
    }

    /// <summary>
    /// DynamicTraceEventParserState represents the state of a  DynamicTraceEventParser that needs to be
    /// serialized to a log file.  It does NOT include information about what events are chosen but DOES contain
    /// any other necessary information that came from the ETL data file.
    /// </summary>
    internal class DynamicTraceEventParserState : IFastSerializable
    {
        public DynamicTraceEventParserState() { providers = new Dictionary<Guid, ProviderManifest>(); }

        #region IFastSerializable Members

        void IFastSerializable.ToStream(Serializer serializer)
        {
            serializer.Write(providers.Count);
            foreach (ProviderManifest provider in providers.Values)
            {
                serializer.Write(provider);
            }
        }

        void IFastSerializable.FromStream(Deserializer deserializer)
        {
            int count;
            deserializer.Read(out count);
            for (int i = 0; i < count; i++)
            {
                ProviderManifest provider;
                deserializer.Read(out provider);
                providers.Add(provider.Guid, provider);
            }
        }

        #endregion

        internal Dictionary<Guid, ProviderManifest> providers;
    }
    #endregion

    /// <summary>
    /// A ProviderManifest represents the XML manifest associated with the provider.
    /// </summary>
    public sealed class ProviderManifest : IFastSerializable
    {
        // create a manifest from a stream or a file
        /// <summary>
        /// Read a ProviderManifest from a stream
        /// </summary>
        public ProviderManifest(Stream manifestStream, int manifestLen = int.MaxValue)
        {
            format = ManifestEnvelope.ManifestFormats.SimpleXmlFormat;
            id = "Stream";
            int len = Math.Min((int)(manifestStream.Length - manifestStream.Position), manifestLen);
            serializedManifest = new byte[len];
            manifestStream.Read(serializedManifest, 0, len);
        }
        /// <summary>
        /// Read a ProviderManifest from a file.
        /// </summary>
        public ProviderManifest(string manifestFilePath)
        {
            format = ManifestEnvelope.ManifestFormats.SimpleXmlFormat;
            id = manifestFilePath;
            serializedManifest = File.ReadAllBytes(manifestFilePath);
        }

        /// <summary>
        /// Normally ProviderManifest will fail silently if there is a problem with the manifest.  If
        /// you want to see this error you can all this method to force it explicitly  It will
        /// throw if there is a problem parsing the manifest.
        /// </summary>
        public void ValidateManifest()
        {
            ParseProviderEvents((DynamicTraceEventData data) => EventFilterResponse.AcceptEvent, false);
        }

        // write a manifest to a stream or a file.
        /// <summary>
        /// Writes the manifest to 'outputStream' (as UTF8 XML text)
        /// </summary>
        public void WriteToStream(Stream outputStream)
        {
            outputStream.Write(serializedManifest, 0, serializedManifest.Length);
        }
        /// <summary>
        /// Writes the manifest to a file 'filePath' (as a UTF8 XML)
        /// </summary>
        /// <param name="filePath"></param>
        public void WriteToFile(string filePath)
        {
            using (var stream = File.Create(filePath))
            {
                WriteToStream(stream);
            }
        }

        /// <summary>
        ///  Set if this manifest came from the ETL data stream file.
        /// </summary>
        public bool ISDynamic { get; internal set; }
        /// <summary>
        /// The name of the ETW provider
        /// </summary>
        public string Name { get { if (!inited) { Init(); } return name; } }
        /// <summary>
        /// The GUID that uniquey identifies the ETW provider
        /// </summary>
        public Guid Guid { get { if (!inited) { Init(); } return guid; } }
        /// <summary>
        /// The version is defined as the sum of all the version numbers of event version numbers + the number of events defined.
        /// This has the property that if you follow correct versioning protocol (all versions for a linear sequence where a new
        /// versions is only modifies is predecessor by adding new events or INCREASING the version numbers of existing events)
        /// then the version number defined below will always strictly increase.
        ///
        /// It turns out that .NET Core removed some events from the TplEtwProvider.   To allow removal of truly old events
        /// we also add 100* the largest event ID defined to the version number.  That way if you add new events, even if you
        /// removes some (less than 100) it will consider your 'better'.
        /// </summary>
        public int Version
        {
            get
            {
                if (version == 0)
                {
                    try
                    {
                        var verReader = ManifestReader;
                        var maxEventId = 0;
                        while (verReader.Read())
                        {
                            if (verReader.NodeType != XmlNodeType.Element)
                                continue;

                            if (verReader.Name == "event")
                            {
                                version++;
                                string ver = verReader.GetAttribute("version");
                                if (ver != null && int.TryParse(ver, out int intVer))
                                    version += intVer;

                                string id = verReader.GetAttribute("value");
                                if (id != null && int.TryParse(id, out int intId) && intId > maxEventId)
                                    maxEventId = intId;
                            }
                        }

                        version += maxEventId * 100;
                    }
                    catch (Exception e)
                    {
                        Debug.Assert(false, "Exception during version parsing");
                        error = e;
                        version = -1;
                    }
                }
                return version;
            }
        }
        /// <summary>
        /// This is an arbitrary id given when the Manifest is created that
        /// identifies where the manifest came from (e.g. a file name or an event etc).
        /// </summary>
        public string Id { get { return id; } }

        /// <summary>
        /// Returns true if the current manifest is better to use than 'otherManifest'   A manifest is
        /// better if it has a larger version number OR, they have the same version number and it is
        /// physically larger (we assume what happened is people added more properties but did not
        /// update the version field appropriately).
        /// </summary>
        public bool BetterThan(ProviderManifest otherManifest)
        {
            int ver = Version;
            int otherVer = otherManifest.Version;

            if (ver != otherVer)
            {
                return (ver > otherVer);
            }

            return serializedManifest.Length > otherManifest.serializedManifest.Length;
        }


        /// <summary>
        /// Retrieve manifest as one big string.  Mostly for debugging
        /// </summary>
        public string Manifest { get { return Encoding.UTF8.GetString(serializedManifest); } }
        /// <summary>
        /// Retrieve the manifest as XML
        /// </summary>
        public XmlReader ManifestReader
        {
            get
            {
                XmlReaderSettings settings = new XmlReaderSettings();
                settings.IgnoreComments = true;
                settings.IgnoreWhitespace = true;

                System.IO.MemoryStream stream = new System.IO.MemoryStream(serializedManifest);
                return XmlReader.Create(stream, settings);
            }
        }

        /// <summary>
        /// For debugging
        /// </summary>
        public override string ToString() { return Name + " " + Guid; }
        #region private
        internal ProviderManifest(byte[] serializedManifest, ManifestEnvelope.ManifestFormats format, byte majorVersion, byte minorVersion, string id)
        {
            this.serializedManifest = serializedManifest;
            this.majorVersion = majorVersion;
            this.minorVersion = minorVersion;
            this.format = format;
            this.id = id;
        }

        /// <summary>
        /// Call 'callback the the parsed templates for this provider.  If 'callback' returns RejectProvider, bail early
        /// Note that the DynamicTraceEventData passed to the delegate needs to be cloned if you use subscribe to it.
        /// </summary>
        internal void ParseProviderEvents(Func<DynamicTraceEventData, EventFilterResponse> callback, bool noThrowOnError)
        {
            if (error != null)
            {
                goto THROW;
            }

            Init();
            try
            {
                Dictionary<string, int> opcodes = new Dictionary<string, int>(11)
                {
                    {"win:Info", 0},
                    {"win:Start", 1},
                    {"win:Stop", 2},
                    {"win:DC_Start", 3},
                    {"win:DC_Stop", 4},
                    {"win:Extension", 5},
                    {"win:Reply", 6},
                    {"win:Resume", 7},
                    {"win:Suspend", 8},
                    {"win:Send", 9},
                    {"win:Receive", 240}
                };
                Dictionary<string, TaskInfo> tasks = new Dictionary<string, TaskInfo>();
                Dictionary<string, TemplateInfo> templates = new Dictionary<string, TemplateInfo>();
                Dictionary<string, IDictionary<long, string>> maps = null;
                Dictionary<string, string> strings = new Dictionary<string, string>();
                IDictionary<long, string> map = null;
                List<EventInfo> events = new List<EventInfo>();
                bool alreadyReadMyCulture = false;            // I read my culture some time in the past (I can ignore things)
                string cultureBeingRead = null;
                bool inEventsElement = false;
                while (reader.Read())
                {
                    if (reader.NodeType != XmlNodeType.EndElement && reader.Name == "events")
                    {
                        inEventsElement = false;
                    }

                    if (reader.NodeType != XmlNodeType.Element)
                    {
                        continue;
                    }

                    try
                    {
                        // TODO I currently require opcodes,and tasks BEFORE events BEFORE templates.
                        // Can be fixed by going multi-pass.
                        switch (reader.Name)
                        {
                            case "events":
                                inEventsElement = true;
                                break;
                            case "event":
                                {
                                    // Only look at event elements under the 'events' element.   This avoids
                                    // perfTrack elements being considered.
                                    if (!inEventsElement)
                                    {
                                        continue;
                                    }

                                    int taskNum = 0;
                                    Guid taskGuid = Guid.Empty;

                                    int eventID = int.Parse(reader.GetAttribute("value"));
                                    int opcode = 0;
                                    string opcodeName = reader.GetAttribute("opcode");
                                    if (opcodeName != null)
                                    {
                                        opcodes.TryGetValue(opcodeName, out opcode);
                                        // Strip off any namespace prefix.  TODO is this a good idea?
                                        int colon = opcodeName.IndexOf(':');
                                        if (colon >= 0)
                                        {
                                            opcodeName = opcodeName.Substring(colon + 1);
                                        }
                                    }
                                    else
                                    {
                                        opcodeName = "";
                                        // opcodeName = "UnknownEvent" + eventID.ToString();
                                    }

                                    string taskName = reader.GetAttribute("task");
                                    if (taskName != null)
                                    {
                                        TaskInfo taskInfo;
                                        if (tasks.TryGetValue(taskName, out taskInfo))
                                        {
                                            taskNum = taskInfo.id;
                                            taskGuid = taskInfo.guid;
                                        }
                                    }
                                    else
                                    {
                                        taskName = "";
                                        // This is sort of a hack but it allows people to use the symbol name as the task name
                                        // in a pinch.
                                        string symbolName = reader.GetAttribute("symbol");
                                        if (symbolName != null && opcodeName == "")
                                        {
                                            taskName = symbolName;
                                        }
                                    }

                                    DynamicTraceEventData eventTemplate = new DynamicTraceEventData(
                                    null, eventID, taskNum, taskName, taskGuid, opcode, opcodeName, Guid, Name);
                                    events.Add(new EventInfo(eventTemplate, reader.GetAttribute("template")));

                                    // This will be looked up in the string table in a second pass.
                                    eventTemplate.MessageFormat = reader.GetAttribute("message");
                                }
                                break;
                            case "template":
                                {
                                    string templateName = reader.GetAttribute("tid");
                                    Debug.Assert(templateName != null);
                                    using (var template = reader.ReadSubtree())
                                    {
                                        templates[templateName] = ComputeFieldInfo(template, maps);
                                    }
                                }
                                break;
                            case "opcode":
                                // TODO use message for opcode if it is available so it is localized.
                                opcodes[reader.GetAttribute("name")] = int.Parse(reader.GetAttribute("value"));
                                break;
                            case "task":
                                {
                                    TaskInfo info = new TaskInfo();
                                    info.id = int.Parse(reader.GetAttribute("value"));
                                    string guidString = reader.GetAttribute("eventGUID");
                                    if (guidString != null)
                                    {
                                        info.guid = new Guid(guidString);
                                    }

                                    tasks[reader.GetAttribute("name")] = info;
                                }
                                break;
                            case "valueMap":
                                map = new Dictionary<long, string>();           // value maps use dictionaries
                                goto DoMap;
                            case "bitMap":
                                map = new SortedDictionary<long, string>();    // Bitmaps stored as sorted dictionaries
                                goto DoMap;
                            DoMap:
                                string name = reader.GetAttribute("name");
                                using (var mapValues = reader.ReadSubtree())
                                {
                                    while (mapValues.Read())
                                    {
                                        if (mapValues.Name == "map")
                                        {
                                            string keyStr = reader.GetAttribute("value");
                                            long key;
                                            if (keyStr.StartsWith("0x", StringComparison.OrdinalIgnoreCase))
                                            {
                                                // This is a work-around because some manifests have a 0x with no number afterward.
                                                key = 0;
                                                if (keyStr.Length > 2)
                                                {
                                                    key = long.Parse(keyStr.Substring(2), System.Globalization.NumberStyles.AllowHexSpecifier);
                                                }
                                            }
                                            else
                                            {
                                                key = long.Parse(keyStr);
                                            }

                                            string value = reader.GetAttribute("message");
                                            map[key] = value;
                                        }
                                    }
                                }
                                if (maps == null)
                                {
                                    maps = new Dictionary<string, IDictionary<long, string>>();
                                }

                                maps[name] = map;
                                break;
                            case "resources":
                                {
                                    if (!alreadyReadMyCulture)
                                    {
                                        string desiredCulture = System.Globalization.CultureInfo.CurrentCulture.Name;
                                        if (cultureBeingRead != null && string.Compare(cultureBeingRead, desiredCulture, StringComparison.OrdinalIgnoreCase) == 0)
                                        {
                                            alreadyReadMyCulture = true;
                                        }

                                        cultureBeingRead = reader.GetAttribute("culture");
                                    }
                                }
                                break;
                            case "string":
                                if (!alreadyReadMyCulture)
                                {
                                    strings[reader.GetAttribute("id")] = reader.GetAttribute("value");
                                }

                                break;
                        }
                    }
                    catch (Exception e)
                    {
                        Trace.WriteLine("An exception occurred while processing the manifest: " + e.Message);
                        Trace.WriteLine("Trying to continue reading, to get a partial result but it is only a best effort.");
                    }
                }

                // localize strings for maps.
                if (maps != null)
                {
                    foreach (IDictionary<long, string> amap in maps.Values)
                    {
                        foreach (var keyValue in new List<KeyValuePair<long, string>>(amap))
                        {
                            Match m = Regex.Match(keyValue.Value, @"^\$\(string\.(.*)\)$");
                            if (m.Success)
                            {
                                string newValue;
                                if (strings.TryGetValue(m.Groups[1].Value, out newValue))
                                {
                                    amap[keyValue.Key] = newValue;
                                }
                            }
                        }
                    }
                }

                reader = null;      // Save some space

                // Register all the events
                foreach (var eventInfo in events)
                {
                    var event_ = eventInfo.eventTemplate;
                    // Set the template if there is any.
                    if (eventInfo.templateName != null)
                    {
                        var templateInfo = templates[eventInfo.templateName];
                        event_.payloadNames = templateInfo.payloadNames.ToArray();
                        event_.payloadFetches = templateInfo.payloadFetches.ToArray();
                    }
                    else
                    {
                        event_.payloadNames = new string[0];
                        event_.payloadFetches = new DynamicTraceEventData.PayloadFetch[0];
                    }

                    // before registering, localize any message format strings.
                    string message = event_.MessageFormat;
                    if (message != null)
                    {
                        // Expect $(STRINGNAME) where STRINGNAME needs to be looked up in the string table
                        // TODO currently we just ignore messages without a valid string name.  Is that OK?
                        event_.MessageFormat = null;
                        Match m = Regex.Match(message, @"^\$\(string\.(.*)\)$");
                        if (m.Success)
                        {
                            strings.TryGetValue(m.Groups[1].Value, out event_.MessageFormat);
                        }
                    }

                    Debug.Assert(event_.Source == null);
                    if (callback(event_) == EventFilterResponse.RejectProvider)
                    {
                        return;
                    }
                }
                // Log the manifest event definition as well.
                callback(new DynamicManifestTraceEventData(null, this));
            }
            catch (Exception e)
            {
                // TODO FIX NOW, log this!
                Trace.WriteLine("Error parsing the manifest for the provider " + (name ?? "UNKNOWN") + " " + e.ToString());
                version = -1;
                error = e;
            }

        THROW:
            if (!noThrowOnError && error != null)
            {
                throw new ApplicationException("Error parsing the manifest for the provider " + (this.name ?? "UNKNOWN"), error);
            }
        }

        private class EventInfo
        {
            public EventInfo(DynamicTraceEventData eventTemplate, string templateName)
            {
                this.eventTemplate = eventTemplate;
                this.templateName = templateName;
            }
            public DynamicTraceEventData eventTemplate;
            public string templateName;
        };

        private class TaskInfo
        {
            public int id;
            public Guid guid;
        };

        private class TemplateInfo
        {
            public List<string> payloadNames;
            public List<DynamicTraceEventData.PayloadFetch> payloadFetches;
        };

        private static TemplateInfo ComputeFieldInfo(XmlReader reader, Dictionary<string, IDictionary<long, string>> maps)
        {
            var ret = new TemplateInfo();

            ret.payloadNames = new List<string>();
            ret.payloadFetches = new List<DynamicTraceEventData.PayloadFetch>();
            ushort offset = 0;
            while (reader.Read())
            {
                if (reader.NodeType == XmlNodeType.Element && reader.Name == "data")
                {
                    string inType = reader.GetAttribute("inType");
                    FetchType? typeOpt = GetTypeForManifestTypeName(inType);
                    if (typeOpt is not { } type)
                    {
                        Trace.WriteLine("Found an unsupported type " + inType + " skipping all fields after that.");
                        break;
                    }
                    ushort size = DynamicTraceEventData.SizeOfType(type);
                    // Strings are weird in that they are encoded multiple ways.
                    if (type == FetchType.System_String && inType == "win:AnsiString")
                    {
                        size = DynamicTraceEventData.NULL_TERMINATED | DynamicTraceEventData.IS_ANSI;
                    }

                    var fieldName = reader.GetAttribute("name");
                    IDictionary<long, string> map = null;
                    string mapName = reader.GetAttribute("map");
                    if (mapName != null && maps != null)
                    {
                        maps.TryGetValue(mapName, out map);
                    }

                    var fieldFetch = new DynamicTraceEventData.PayloadFetch(offset, size, type, map);
                    if (inType == "win:Binary")
                    {
                        // Check to ensure that the length field is the preceding field.
                        int prevFieldIdx = ret.payloadNames.Count - 1;
                        string lengthStr = reader.GetAttribute("length");
                        if (lengthStr != null && 0 <= prevFieldIdx &&
                            lengthStr == ret.payloadNames[prevFieldIdx] &&
                                (ret.payloadFetches[prevFieldIdx].Type == FetchType.System_Int32 || ret.payloadFetches[prevFieldIdx].Type == FetchType.System_UInt32))
                        {
                            // Remove the previous field, since it was just there to encode the length of the blob.
                            if (offset != ushort.MaxValue)
                            {
                                offset -= 4;
                            }

                            ret.payloadNames.RemoveAt(prevFieldIdx);
                            ret.payloadFetches.RemoveAt(prevFieldIdx);

                            // Now the length is a prefix to the bytes.
                            ushort fetchSize = DynamicTraceEventData.COUNTED_SIZE + DynamicTraceEventData.BIT_32 + DynamicTraceEventData.CONSUMES_FIELD + DynamicTraceEventData.ELEM_COUNT;
                            fieldFetch = DynamicTraceEventData.PayloadFetch.ArrayPayloadFetch(offset, fieldFetch, fetchSize);
                            size = fieldFetch.Size;
                        }
                        else
                        {
                            Trace.WriteLine("Only support win:Binary with preceding length fields");
                            break;
                        }
                    }
                    ret.payloadNames.Add(fieldName);
                    ret.payloadFetches.Add(fieldFetch);
                    if (offset != ushort.MaxValue)
                    {
                        Debug.Assert(size != 0);
                        if (size < DynamicTraceEventData.SPECIAL_SIZES)
                        {
                            offset += size;
                        }
                        else
                        {
                            offset = ushort.MaxValue;
                        }
                    }
                }
            }
            return ret;
        }

        /// <summary>
        /// Returns the .NET type corresponding to the manifest type 'manifestTypeName'
        /// Returns null if it could not be found.
        /// </summary>
        private static FetchType? GetTypeForManifestTypeName(string manifestTypeName)
        {
            switch (manifestTypeName)
            {
                case "win:Pointer":
                case "trace:SizeT":
                    return FetchType.System_IntPtr;
                case "win:Boolean":
                    return FetchType.System_Boolean;
                case "win:UInt8":
                    return FetchType.System_Byte;
                case "win:Int8":
                    return FetchType.System_SByte;
                case "win:Int16":
                    return FetchType.System_Int16;
                case "win:UInt16":
                case "trace:Port":
                    return FetchType.System_UInt16;
                case "win:Int32":
                    return FetchType.System_Int32;
                case "win:UInt32":
                case "trace:    ":
                case "trace:IPAddrV4":
                    return FetchType.System_UInt32;
                case "win:Int64":
                case "trace:WmiTime":
                    return FetchType.System_Int64;
                case "win:UInt64":
                    return FetchType.System_UInt64;
                case "win:Double":
                    return FetchType.System_Double;
                case "win:Float":
                    return FetchType.System_Single;
                case "win:AnsiString":
                case "win:UnicodeString":
                    return FetchType.System_String;
                case "win:Binary":
                    return FetchType.System_Byte;        // We special case this later to make it an array of this type.
                case "win:GUID":
                    return FetchType.System_Guid;
                case "win:FILETIME":
                    return FetchType.System_DateTime;
                default:
                    return null;
            }
        }

        #region IFastSerializable Members

        void IFastSerializable.ToStream(Serializer serializer)
        {
            serializer.Write(majorVersion);
            serializer.Write(minorVersion);
            serializer.Write((int)format);
            serializer.Write(id);
            int count = 0;
            if (serializedManifest != null)
            {
                count = serializedManifest.Length;
            }

            serializer.Write(count);
            for (int i = 0; i < count; i++)
            {
                serializer.Write(serializedManifest[i]);
            }
        }

        void IFastSerializable.FromStream(Deserializer deserializer)
        {
            deserializer.Read(out majorVersion);
            deserializer.Read(out minorVersion);
            format = (ManifestEnvelope.ManifestFormats)deserializer.ReadInt();
            deserializer.Read(out id);
            int count = deserializer.ReadInt();
            serializedManifest = new byte[count];
            for (int i = 0; i < count; i++)
            {
                serializedManifest[i] = deserializer.ReadByte();
            }

            Init();
        }

        /// <summary>
        /// Initialize the provider.  This means to advance the instance variable 'reader' until it it is at the 'provider' node
        /// in the XML.   It also has the side effect of setting the name and guid.  The rest waits until events are registered.
        /// </summary>
        private void Init()
        {
            try
            {
                reader = ManifestReader;
                while (reader.Read())
                {
                    if (reader.NodeType != XmlNodeType.Element)
                    {
                        continue;
                    }

                    if (reader.Name == "provider")
                    {
                        guid = new Guid(reader.GetAttribute("guid"));
                        name = reader.GetAttribute("name");
                        fileName = reader.GetAttribute("resourceFileName");
                        break;
                    }
                }

                if (name == null)
                {
                    throw new Exception("No provider element found in manifest");
                }
            }
            catch (Exception e)
            {
                Debug.Assert(false, "Exception during manifest parsing");
                name = "";
                error = e;
            }
            inited = true;
        }

        #endregion
        private XmlReader reader;
        private byte[] serializedManifest;
        private byte majorVersion;
        private byte minorVersion;
        private ManifestEnvelope.ManifestFormats format;
        private string id;      // simply identifies where this manifest came from (e.g. a file, or event)
        private Guid guid;
        private string name;
        private int version;
        private string fileName;
        private bool inited;
        private Exception error;

        #endregion
    }
}<|MERGE_RESOLUTION|>--- conflicted
+++ resolved
@@ -531,19 +531,15 @@
                 for (int i = 0; i < arrayCount; i++)
                 {
                     object value = GetPayloadValueAt(ref arrayInfo.Element, offset, payloadLength);
-<<<<<<< HEAD
-                    if (arrayInfo.Element.Type != elementType)
-=======
                     // Some events have metadata of the form:
                     // input=Array of ulong
                     // output=Array of IntPtr
                     // This is common for bitmasks.  To address this, we special case it here.
-                    if (elementType == typeof(IntPtr) && value is ulong uintVal)
+                    if (elementType == FetchType.System_IntPtr && value is ulong uintVal)
                     {
                         value = new IntPtr(unchecked((long)uintVal));
                     }
-                    else if (value.GetType() != elementType)
->>>>>>> 50a5ff6a
+                    else if (arrayInfo.Element.Type != elementType)
                     {
                         value = FetchTypeHelpers.Convert(elementType, value); // ((IConvertible)value).ToType(elementType, null);
                     }
@@ -2204,7 +2200,14 @@
             id = "Stream";
             int len = Math.Min((int)(manifestStream.Length - manifestStream.Position), manifestLen);
             serializedManifest = new byte[len];
-            manifestStream.Read(serializedManifest, 0, len);
+#if NET
+            manifestStream.ReadExactly(serializedManifest, 0, len);
+#else
+            if (manifestStream.Read(serializedManifest, 0, len) != len)
+            {
+                throw new EndOfStreamException("Could not read full manifest from stream");
+            }
+#endif
         }
         /// <summary>
         /// Read a ProviderManifest from a file.

--- conflicted
+++ resolved
@@ -1011,92 +1011,88 @@
             return new BlockReqComplete(device, deviceMinor, flags, sector, sectorLength, error);
         }
 
-<<<<<<< HEAD
+        private SchedWakeup ReadSchedWakeup(FastStream source)
+        {
+            StringBuilder sb = new StringBuilder();
+            string comm;
+            int pid;
+            int priority;
+            int targetCpu;
+
+            // New Format is: sched:sched_wakeup: comm=%s pid=%d prio=%d target_cpu=%03d
+            // Old format is: sched:sched_wakeup: task %s:%d [%d] success=%d [%03d]
+
+            // Skip "sched:sched_wakeup: "
+            source.SkipUpTo(' ');
+            source.SkipSpace();
+
+            // Figure out which format we have.
+            var pos = source.MarkPosition();
+
+            source.ReadFixedString(4, sb);
+            string nextField = sb.ToString();
+            sb.Clear();
+            source.RestoreToMark(pos);
+
+            if (nextField == "comm")
+            {
+                // New format
+                source.SkipUpTo('=');
+                source.MoveNext();
+                source.ReadAsciiStringUpTo(' ', sb);
+                comm = sb.ToString();
+
+                source.SkipSpace();
+                source.SkipUpTo('=');
+                source.MoveNext();
+                pid = source.ReadInt();
+
+                source.SkipSpace();
+                source.SkipUpTo('=');
+                source.MoveNext();
+                priority = source.ReadInt();
+
+                source.SkipSpace();
+                source.SkipUpTo('=');
+                source.MoveNext();
+                targetCpu = source.ReadInt();
+            }
+            else
+            {
+                // Old format
+                source.SkipUpTo(' ');
+                source.SkipSpace();
+                source.ReadAsciiStringUpTo(':', sb);
+                comm = sb.ToString();
+
+                source.MoveNext();
+                pid = source.ReadInt();
+
+                source.SkipSpace();
+                source.MoveNext();      // skip '['
+                priority = source.ReadInt();
+                source.MoveNext();      // skip ']'
+
+                source.SkipSpace();
+                source.SkipUpTo(' ');   // skip error code
+                source.SkipSpace();
+
+                source.MoveNext();      // skip '['
+                targetCpu = source.ReadInt();
+            }
+
+            source.ReadAsciiStringUpTo('\n', sb);
+            sb.Clear();
+
+            return new SchedWakeup(comm, pid, priority, targetCpu);
+        }
+
         // Reads from the current position to the next field name, storing the result in "dest". Looping logic is required because there may be spaces in the field name.
         //
         // Example: "swapper/3 prev_pid=0 prev_prio=120 prev_state=R ==> next_comm=rcu_sched next_pid=8 next_prio=120"
         // With nextField == "prev_pid"
         // Would store "swapper/3" in "dest".
         private void ReadProcessNameUntilNextField(FastStream source, string nextFieldName, StringBuilder dest)
-=======
-        private SchedWakeup ReadSchedWakeup(FastStream source)
-        {
-            StringBuilder sb = new StringBuilder();
-            string comm;
-            int pid;
-            int priority;
-            int targetCpu;
-
-            // New Format is: sched:sched_wakeup: comm=%s pid=%d prio=%d target_cpu=%03d
-            // Old format is: sched:sched_wakeup: task %s:%d [%d] success=%d [%03d]
-
-            // Skip "sched:sched_wakeup: "
-            source.SkipUpTo(' ');
-            source.SkipSpace();
-
-            // Figure out which format we have.
-            var pos = source.MarkPosition();
-
-            source.ReadFixedString(4, sb);
-            string nextField = sb.ToString();
-            sb.Clear();
-            source.RestoreToMark(pos);
-
-            if (nextField == "comm")
-            {
-                // New format
-                source.SkipUpTo('=');
-                source.MoveNext();
-                source.ReadAsciiStringUpTo(' ', sb);
-                comm = sb.ToString();
-
-                source.SkipSpace();
-                source.SkipUpTo('=');
-                source.MoveNext();
-                pid = source.ReadInt();
-
-                source.SkipSpace();
-                source.SkipUpTo('=');
-                source.MoveNext();
-                priority = source.ReadInt();
-
-                source.SkipSpace();
-                source.SkipUpTo('=');
-                source.MoveNext();
-                targetCpu = source.ReadInt();
-            }
-            else
-            {
-                // Old format
-                source.SkipUpTo(' ');
-                source.SkipSpace();
-                source.ReadAsciiStringUpTo(':', sb);
-                comm = sb.ToString();
-
-                source.MoveNext();
-                pid = source.ReadInt();
-
-                source.SkipSpace();
-                source.MoveNext();      // skip '['
-                priority = source.ReadInt();
-                source.MoveNext();      // skip ']'
-
-                source.SkipSpace();
-                source.SkipUpTo(' ');   // skip error code
-                source.SkipSpace();
-
-                source.MoveNext();      // skip '['
-                targetCpu = source.ReadInt();
-            }
-
-            source.ReadAsciiStringUpTo('\n', sb);
-            sb.Clear();
-
-            return new SchedWakeup(comm, pid, priority, targetCpu);
-        }
-
-        private void ReadProcessNameFromSchedSwitch(FastStream source, string nextFieldName, StringBuilder dest)
->>>>>>> 83318e17
         {
             StringBuilder fieldNameStringBuilder = new StringBuilder();
 

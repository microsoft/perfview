--- conflicted
+++ resolved
@@ -314,10 +314,7 @@
         {
             if (recursionGuard.RequiresNewThread)
             {
-<<<<<<< HEAD
-=======
                 // Avoid capturing method parameters for use in the lambda to reduce fast-path allocation costs
->>>>>>> 1caf955b
                 var capturedThis = this;
                 var capturedStack = stack;
                 var capturedRecursionGuard = recursionGuard;
@@ -575,10 +572,7 @@
         {
             if (recursionGuard.RequiresNewThread)
             {
-<<<<<<< HEAD
-=======
                 // Avoid capturing method parameters for use in the lambda to reduce fast-path allocation costs
->>>>>>> 1caf955b
                 var capturedThis = this;
                 var capturedTreeNode = treeNode;
                 var capturedCallersOnStack = callersOnStack;
@@ -1346,10 +1340,7 @@
         {
             if (recursionGuard.RequiresNewThread)
             {
-<<<<<<< HEAD
-=======
                 // Avoid capturing method parameters for use in the lambda to reduce fast-path allocation costs
->>>>>>> 1caf955b
                 var capturedThis = this;
                 var capturedComparer = comparer;
                 var capturedRecursionGuard = recursionGuard;
@@ -1929,10 +1920,7 @@
         {
             if (recursionGuard.RequiresNewThread)
             {
-<<<<<<< HEAD
-=======
                 // Avoid capturing method parameters for use in the lambda to reduce fast-path allocation costs
->>>>>>> 1caf955b
                 var capturedThis = this;
                 var capturedTreeNode = treeNode;
                 var capturedRecursionCount = recursionCount;

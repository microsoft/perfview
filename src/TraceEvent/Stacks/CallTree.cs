﻿// Copyright (c) Microsoft Corporation.  All rights reserved
// This file is best viewed using outline mode (Ctrl-M Ctrl-O)
// 
using Microsoft.Diagnostics.Utilities;
using System;
using System.Collections.Concurrent;
using System.Collections.Generic;
using System.Diagnostics;
using System.IO;                        // For TextWriter.  
using System.Runtime.CompilerServices;
using System.Threading.Tasks;

namespace Microsoft.Diagnostics.Tracing.Stacks
{
    /// <summary>
    /// SampleInfos of a set of stackSource by eventToStack.  This represents the entire call tree.   You create an empty one in using
    /// the default constructor and use 'AddSample' to add stackSource to it.   You traverse it by 
    /// </summary>
    public class CallTree
    {
        /// <summary>
        /// Creates an empty call tree, indicating the scaling policy of the metric.   You populate it by assigning a StackSOurce to the tree.  
        /// </summary>
        public CallTree(ScalingPolicyKind scalingPolicy)
        {
            m_root = new CallTreeNode("ROOT", StackSourceFrameIndex.Root, null, this);
            ScalingPolicy = scalingPolicy;
        }

        /// <summary>
        /// A CallTree is generated from a StackSource.  Setting the StackSource causes the tree to become populated.   
        /// </summary>
        public StackSource StackSource
        {
            get { return m_SampleInfo; }
            set
            {
                if (m_SampleInfo != null)
                {
                    m_root = new CallTreeNode("ROOT", StackSourceFrameIndex.Root, null, this);
                }

                m_SampleInfo = value;
                m_sumByID = null;
                if (TimeHistogramController != null)
                {
                    TimeHistogramController.InvalidateScale();
                }

                m_TreeForStack = new TreeCacheEntry[StackInfoCacheSize];
                m_frameIntern = new ConcurrentDictionary<string, StackSourceFrameIndex>(1, value.CallFrameIndexLimit);
                m_canonicalID = new StackSourceFrameIndex[value.CallFrameIndexLimit];

                // If it is a graph source, keep track of the mapping (so GetRefs works)
                if (m_SampleInfo.IsGraphSource)
                {
                    m_samplesToTreeNodes = new CallTreeNode[m_SampleInfo.SampleIndexLimit];
                }

                if (DisableParallelism)
                {
                    value.ForEach(AddSample);
                }
                else
                {
                    value.ParallelForEach(AddSample);
<<<<<<< HEAD

                // Initialize the inclusive metrics
                InitializeInclusiveMetrics();

=======
                }
>>>>>>> 34ccdb5a
                // And the basis for forming the % is total metric of stackSource.  
                PercentageBasis = Math.Abs(Root.InclusiveMetric);       // People get confused if this swaps. 

                // By default sort by inclusive Metric
                SortInclusiveMetricDecending();
                m_TreeForStack = null;
                m_frameIntern = null;
                m_canonicalID = null;
                m_calleeLookups = null;
            }
        }

        /// <summary>
        /// When calculating percentages, the PercentageBasis do we use as 100%.  By default we use the
        /// Inclusive time for the root, but that can be changed here.  
        /// </summary>
        public double PercentageBasis { get; set; }

        /// <summary>
        /// Returns the root node of the call tree.  
        /// </summary>
        public CallTreeNode Root { get { return m_root; } }

        public Interner Interner => m_interner;

        /// <summary>
        /// An upper bound for the node indexes in the call tree.  (All indexes
        /// are strictly less than this number)   Thus ASSSUMING YOU DON'T ADD
        /// NEW NODES, an array of this size can be used to index the nodes (and 
        /// thus lookup nodes by index or to store additional information about a node).  
        /// </summary>
        public CallTreeNodeIndex NodeIndexLimit
        {
            get
            {
                return (CallTreeNodeIndex)m_nextNodeIndex;
            }
        }

        /// <summary>
        /// Get a CallerCalleeNode for the nodes in the call tree named 'nodeName'
        /// </summary>
        public CallerCalleeNode CallerCallee(string nodeName)
        {
            return new CallerCalleeNode(nodeName, this);
        }

        /// <summary>
        /// Returns a list of nodes that have statistics rolled up by treeNode by ID.  It is not
        /// sorted by anything in particular.   Note that ID is not quite the same thing as the 
        /// name.  You can have two nodes that have different IDs but the same Name.  These 
        /// will show up as two distinct entries in the resulting list.  
        /// </summary>
        public IEnumerable<CallTreeNodeBase> ByID { get { return GetSumByID().Values; } }
        /// <summary>
        /// Returns the list returned by the ByID property sorted by exclusive metric.  
        /// </summary>
        public List<CallTreeNodeBase> ByIDSortedExclusiveMetric()
        {
            var ret = new List<CallTreeNodeBase>(ByID);
            ret.Sort((x, y) => Math.Abs(y.ExclusiveMetric).CompareTo(Math.Abs(x.ExclusiveMetric)));
            return ret;
        }

        /// <summary>
        /// If there are any nodes that have strictly less than to 'minInclusiveMetric'
        /// then remove the node, placing its samples into its parent (thus the parent's
        /// exclusive metric goes up).  
        /// 
        /// If useWholeTraceMetric is true, nodes are only folded if their inclusive metric
        /// OVER THE WHOLE TRACE is less than 'minInclusiveMetric'.  If false, then a node
        /// is folded if THAT NODE has less than the 'minInclusiveMetric'  
        /// 
        /// Thus if 'useWholeTraceMetric' == false then after calling this routine no
        /// node will have less than minInclusiveMetric.  
        /// 
        /// </summary>
        public int FoldNodesUnder(double minInclusiveMetric, bool useWholeTraceMetric)
        {
            m_root.CheckClassInvarients();

            // If we filter by whole trace metric we need to cacluate the byID sums.  
            Dictionary<int, CallTreeNodeBase> sumByID = null;
            if (useWholeTraceMetric)
            {
                sumByID = GetSumByID();
            }

            int ret = m_root.FoldNodesUnder(minInclusiveMetric, sumByID);

            m_root.CheckClassInvarients();
            m_sumByID = null;   // Force a recalculation of the list by ID
            return ret;
        }

        /// <summary>
        /// Cause the children of each CallTreeNode in the CallTree to be sorted (accending) based on comparer
        /// </summary>
        public void Sort(Comparison<CallTreeNode> comparer)
        {
            m_root.SortAll(comparer);
        }
        /// <summary>
        /// Sorting by InclusiveMetric Decending is so common, provide a shortcut.  
        /// </summary>
        public void SortInclusiveMetricDecending()
        {
            Sort(delegate (CallTreeNode x, CallTreeNode y)
            {
                int ret = Math.Abs(y.InclusiveMetric).CompareTo(Math.Abs(x.InclusiveMetric));
                if (ret != 0)
                {
                    return ret;
                }
                // Sort by first sample time (assending) if the counts are the same.  
                return x.FirstTimeRelativeMSec.CompareTo(y.FirstTimeRelativeMSec);
            });
        }

        /// <summary>
        /// When converting the InclusiveMetricByTime to a InclusiveMetricByTimeString you have to decide 
        /// how to scale the samples to the digits displayed in the string.  This enum indicates this policy
        /// </summary>
        public ScalingPolicyKind ScalingPolicy { get; private set; }
        /// <summary>
        /// The nodes in the calltree have histograms in time, all of these histograms share a controller that
        /// contains sharable information.   This propertly returns that TimeHistogramController
        /// </summary>
        public TimeHistogramController TimeHistogramController
        {
            get { return m_timeHistogram; }
            set
            {
                Debug.Assert(Root == null || Root.HasChildren == false);
                m_timeHistogram = value;
                if (value != null)
                {
                    Root.m_inclusiveMetricByTime = new Histogram(value);
                }
            }
        }
        /// <summary>
        /// The nodes in the calltree have histograms indexed by scenario (which is user defiend), 
        /// all of these histograms share a controller that contains sharable information.   
        /// This propertly returns that ScenarioHistogramController
        /// </summary>
        public ScenarioHistogramController ScenarioHistogram
        {
            get { return m_scenarioHistogram; }
            set
            {
                Debug.Assert(Root == null || Root.HasChildren == false);
                m_scenarioHistogram = value;
                if (value != null)
                {
                    Root.m_inclusiveMetricByScenario = new Histogram(value);
                }
            }
        }

        /// <summary>
        /// Turns off logic for computing call trees in parallel.   Safer but slower.  
        /// </summary>
        /// <remarks>
        /// <para>This is off by default following indications of race conditions.</para>
        /// </remarks>
        public bool DisableParallelism { get; set; } = true;

        /// <summary>
        /// Break all links in the call tree to free as much memory as possible.   
        /// </summary>
        public virtual void FreeMemory()
        {
            if (m_sumByID != null)
            {
                foreach (var node in m_sumByID.Values)
                {
                    node.FreeMemory();
                }

                m_sumByID = null;
            }
            m_root.FreeMemory();
            m_root = null;
            m_SampleInfo = null;
        }

        /// <summary>
        /// Write an XML representtaion of the CallTree to 'writer'
        /// </summary>
        public void ToXml(TextWriter writer)
        {
            writer.WriteLine("<CallTree TotalMetric=\"{0:f1}\">", Root.InclusiveMetric);
            Root.ToXml(writer, "");
            writer.WriteLine("</CallTree>");
        }
        /// <summary>
        /// An XML representtaion of the CallTree (for debugging)
        /// </summary>
        public override string ToString()
        {
            StringWriter sw = new StringWriter();
            ToXml(sw);
            return sw.ToString();
        }

        #region private
        private CallTree(CallTreeNode root)
        {
            m_root = root;
        }

        // This keeps track of stacks that I have used in the past
        private const int StackInfoCacheSize = 128;          // Must be a power of 2
        private TreeCacheEntry[] m_TreeForStack;

        private readonly Interner m_interner = new Interner();

        // Maps frame IDs to their canonical one (we group all frame IDs)
        internal StackSourceFrameIndex[] m_canonicalID;        // Maps frame IDs to their canonical one
        internal ConcurrentDictionary<string, StackSourceFrameIndex> m_frameIntern;        // Maps strings to their canonical frame ID
        // For nodes with many children, store a map 
        internal ConcurrentDictionary<CallTreeNode, ConcurrentDictionary<StackSourceFrameIndex, CallTreeNode>> m_calleeLookups;

        private struct TreeCacheEntry
        {
            public volatile StackSourceCallStackIndex StackIndex;
            public CallTreeNode Tree;
        }

        private CallTreeNode FindTreeNode(StackSourceCallStackIndex stack, RecursionGuard recursionGuard = default(RecursionGuard))
        {
            if (recursionGuard.RequiresNewThread)
            {
                Task<CallTreeNode> result = Task.Factory.StartNew(
                    () => FindTreeNode(stack, recursionGuard.ResetOnNewThread),
                    TaskCreationOptions.LongRunning);

                return result.GetAwaiter().GetResult();
            }

            // Is it in our cache?
            int hash = (((int)stack) & (StackInfoCacheSize - 1));
            var entry = m_TreeForStack[hash];
            if (entry.StackIndex == stack && entry.Tree != null)
            {
                return entry.Tree;
            }

            if (stack == StackSourceCallStackIndex.Invalid)
            {
                return m_root;
            }

            var callerIndex = m_SampleInfo.GetCallerIndex(stack);
            var callerNode = FindTreeNode(callerIndex, recursionGuard.Recurse);

            var frameIndex = m_SampleInfo.GetFrameIndex(stack);
            var retNode = callerNode.FindCallee(frameIndex);

            // Update the cache.
            m_TreeForStack[hash].Tree = null;              // Clear the entry to avoid races if run on multiple threads. 
            m_TreeForStack[hash].StackIndex = stack;
            m_TreeForStack[hash].Tree = retNode;

            return retNode;
        }

        /// <summary>
        /// ⚠ This method does not initialize inclusive counts. Call <see cref="InitializeInclusiveMetrics"/> to
        /// complete the initialization of the tree.
        /// </summary>
        private void AddSample(StackSourceSample sample)
        {
            var callTreeNode = FindTreeNode(sample.StackIndex);
            if (m_samplesToTreeNodes != null)
            {
                m_samplesToTreeNodes[(int)sample.SampleIndex] = callTreeNode;
            }

            // TODO see can be more concurrent than this.    
            lock (this)
            {
                AddSampleToTreeNode(callTreeNode, sample);
            }
        }

        /// <summary>
        /// ⚠ This method does not initialize inclusive counts. Call <see cref="InitializeInclusiveMetrics"/> to
        /// complete the initialization of the tree.
        /// </summary>
        private void AddSampleToTreeNode(CallTreeNode treeNode, StackSourceSample sample)
        {
            // Add the sample to treeNode.
            treeNode.m_exclusiveCount += sample.Count;
            treeNode.m_exclusiveMetric += sample.Metric;
            if (sample.SampleIndex != StackSourceSampleIndex.Invalid)
            {
                treeNode.m_samples.Add(sample.SampleIndex);
            }

            if (sample.StackIndex != StackSourceCallStackIndex.Invalid)
            {
                // Increment the folded count
                var numFoldedNodes = m_SampleInfo.GetNumberOfFoldedFrames(sample.StackIndex);
                if (numFoldedNodes > 0)
                {
                    treeNode.m_exclusiveFoldedCount += sample.Count;
                    treeNode.m_exclusiveFoldedMetric += sample.Metric;
                }
            }

            var sampleEndTime = sample.TimeRelativeMSec;
            if (ScalingPolicy == ScalingPolicyKind.TimeMetric)
            {
                // The sample ends at the end of its metric, however we trucate at the end of the range.  

                // The Math.Abs is a bit of a hack.  The problem is that that sample does not
                // represent time for a DIFF (because we negated it) but I rely on the fact 
                // that we only negate it so I can undo it 
                sampleEndTime += Math.Abs(sample.Metric);
                if (TimeHistogramController != null && sampleEndTime > TimeHistogramController.End)
                {
                    sampleEndTime = TimeHistogramController.End;
                }
            }

            // And update all the inclusive times up the tree to the root (including this node)
            while (treeNode != null)
            {
                if (treeNode.m_inclusiveCount == 0)
                {
                    // This node is not yet initialized; will be handled in a post-processing pass
                    break;
                }

                treeNode.m_inclusiveCount += sample.Count;
                treeNode.m_inclusiveMetric += sample.Metric;

<<<<<<< HEAD
                treeNode.InclusiveMetricByTime?.AddSample(sample);
                treeNode.InclusiveMetricByScenario?.AddSample(sample);
=======
                if (treeNode.InclusiveMetricByTime != null)
                {
                    treeNode.InclusiveMetricByTime.AddSample(sample);
                }

                if (treeNode.InclusiveMetricByScenario != null)
                {
                    treeNode.InclusiveMetricByScenario.AddSample(sample);
                }
>>>>>>> 34ccdb5a

                if (sample.TimeRelativeMSec < treeNode.m_firstTimeRelativeMSec)
                {
                    treeNode.m_firstTimeRelativeMSec = sample.TimeRelativeMSec;
                }

                if (sampleEndTime > treeNode.m_lastTimeRelativeMSec)
                {
                    treeNode.m_lastTimeRelativeMSec = sampleEndTime;
<<<<<<< HEAD
=======
                }
>>>>>>> 34ccdb5a

                Debug.Assert(treeNode.m_firstTimeRelativeMSec <= treeNode.m_lastTimeRelativeMSec);

                treeNode = treeNode.Caller;
            }
        }

        /// <summary>
        /// Initializes the <see cref="CallTreeNodeBase.m_inclusiveCount"/> and related fields following calls to
        /// <see cref="AddSample(StackSourceSample)"/> that populate the tree.
        /// </summary>
        private void InitializeInclusiveMetrics()
        {
            if (m_root.m_inclusiveCount != 0)
                return;

            var parentWorkSet = new HashSet<CallTreeNode>();
            Action<StackSourceSample> action = sample =>
            {
                var node = FindTreeNode(sample.StackIndex);
                node.m_inclusiveCount = node.m_exclusiveCount;
                node.m_inclusiveMetric = node.m_exclusiveMetric;
                node.m_firstTimeRelativeMSec = Math.Min(node.m_firstTimeRelativeMSec, sample.TimeRelativeMSec);

                var sampleEndTime = sample.TimeRelativeMSec;
                if (ScalingPolicy == ScalingPolicyKind.TimeMetric)
                {
                    // The sample ends at the end of its metric, however we trucate at the end of the range.  

                    // The Math.Abs is a bit of a hack.  The problem is that that sample does not
                    // represent time for a DIFF (because we negated it) but I rely on the fact 
                    // that we only negate it so I can undo it 
                    sampleEndTime += Math.Abs(sample.Metric);
                    if (TimeHistogramController != null && sampleEndTime > TimeHistogramController.End)
                        sampleEndTime = TimeHistogramController.End;
                }

                node.m_lastTimeRelativeMSec = Math.Max(node.m_lastTimeRelativeMSec, sampleEndTime);

                node.InclusiveMetricByTime?.AddSample(sample);
                node.InclusiveMetricByScenario?.AddSample(sample);

                parentWorkSet.Add(node);
            };

            m_SampleInfo.ForEach(action);

            while (parentWorkSet.Count > 0)
            {
                var processedInCurrentSet = new HashSet<CallTreeNode>();
                var nextParentWorkSet = new HashSet<CallTreeNode>();
                foreach (var node in parentWorkSet)
                {
                    processedInCurrentSet.Add(node);

                    var caller = node.Caller;
                    if (caller == null)
                        continue;

                    for (var current = caller; current != null; current = current.Caller)
                    {
                        if (current.m_inclusiveCount == 0)
                        {
                            if (current != caller)
                            {
                                break;
                            }

                            current.m_inclusiveCount = current.m_exclusiveCount;
                            current.m_inclusiveMetric = current.m_exclusiveMetric;

                            // Only add the caller when it's initialized
                            nextParentWorkSet.Add(caller);
                        }

                        if (current.InclusiveMetricByTime != null)
                        {
                            int index = 0;
                            foreach (var sample in node.InclusiveMetricByTime)
                            {
                                current.InclusiveMetricByTime.AddMetric(sample, index);
                                index++;
                            }
                        }

                        if (current.InclusiveMetricByScenario != null)
                        {
                            int index = 0;
                            foreach (var sample in node.InclusiveMetricByScenario)
                            {
                                current.InclusiveMetricByScenario.AddMetric(sample, index);
                                index++;
                            }
                        }

                        current.m_inclusiveCount += node.m_inclusiveCount;
                        current.m_inclusiveMetric += node.m_inclusiveMetric;
                        current.m_firstTimeRelativeMSec = Math.Min(current.m_firstTimeRelativeMSec, node.m_firstTimeRelativeMSec);
                        current.m_lastTimeRelativeMSec = Math.Max(current.m_lastTimeRelativeMSec, node.m_lastTimeRelativeMSec);

                        if (nextParentWorkSet.Contains(current)
                            || (parentWorkSet.Contains(current) && !processedInCurrentSet.Contains(current)))
                        {
                            break;
                        }
                    }
                }

                parentWorkSet = nextParentWorkSet;
            }
        }

        internal Dictionary<int, CallTreeNodeBase> GetSumByID()
        {
            if (m_sumByID == null)
            {
                m_sumByID = new Dictionary<int, CallTreeNodeBase>();
                var callersOnStack = new Dictionary<int, CallTreeNodeBase>();       // This is just a set
                AccumulateSumByID(m_root, callersOnStack);
            }
            return m_sumByID;
        }
        /// <summary>
        /// Traverse the subtree of 'treeNode' into the m_sumByID dictionary.   We don't want to
        /// double-count inclusive times, so we have to keep track of all callers currently on the
        /// stack and we only add inclusive times for nodes that are not already on the stack.  
        /// </summary>
        private void AccumulateSumByID(CallTreeNode treeNode, Dictionary<int, CallTreeNodeBase> callersOnStack, RecursionGuard recursionGuard = default(RecursionGuard))
        {
            if (recursionGuard.RequiresNewThread)
            {
                Task result = Task.Factory.StartNew(
                    () => AccumulateSumByID(treeNode, callersOnStack, recursionGuard.ResetOnNewThread),
                    TaskCreationOptions.LongRunning);

                result.GetAwaiter().GetResult();
                return;
            }

            CallTreeNodeBase byIDNode;
            if (!m_sumByID.TryGetValue((int)treeNode.m_id, out byIDNode))
            {
                byIDNode = new CallTreeNodeBase(treeNode.Name, treeNode.m_id, this);
                byIDNode.m_isByIdNode = true;
                m_sumByID.Add((int)treeNode.m_id, byIDNode);
            }

            bool newOnStack = !callersOnStack.ContainsKey((int)treeNode.m_id);
            // Add in the tree treeNode's contribution
            byIDNode.CombineByIdSamples(treeNode, newOnStack);

            // TODO FIX NOW
            // Debug.Assert(treeNode.m_nextSameId == null);
            treeNode.m_nextSameId = byIDNode.m_nextSameId;
            byIDNode.m_nextSameId = treeNode;
            if (treeNode.Callees != null)
            {
                if (newOnStack)
                {
                    callersOnStack.Add((int)treeNode.m_id, null);
                }

                foreach (var child in treeNode.m_callees)
                {
                    AccumulateSumByID(child, callersOnStack, recursionGuard.Recurse);
                }

                if (newOnStack)
                {
                    callersOnStack.Remove((int)treeNode.m_id);
                }
            }
        }

        internal StackSource m_SampleInfo;
        private CallTreeNode m_root;
        private TimeHistogramController m_timeHistogram;
        private ScenarioHistogramController m_scenarioHistogram;
        private Dictionary<int, CallTreeNodeBase> m_sumByID;              // These nodes hold the roll up by Frame ID (name)
        internal CallTreeNode[] m_samplesToTreeNodes;             // Used for the graph support.  Maps a sample index to a the tree node that includes it. 
        internal int m_nextNodeIndex;                             // Used to give out unique indexes for CallTreeNodes in this callTree. 
        #endregion
    }

    /// <summary>
    /// ScalingPolicyKind represents the desired way to scale the metric in the samples.  
    /// </summary>
    public enum ScalingPolicyKind
    {
        /// <summary>
        /// This is the default.  In this policy, 100% is chosen so that the histogram is scaled as best it can.   
        /// </summary>
        ScaleToData,
        /// <summary>
        /// It assumes that the metric represents time 
        /// </summary>
        TimeMetric
    }

    /// <summary>
    /// Represents a unique ID for a node in a call tree.  Can be used to look up a call tree node easily.  
    /// It is a dense value (from 0 up to a maximum).  
    /// </summary>
    public enum CallTreeNodeIndex
    {
        /// <summary>
        /// An Invalid Node Index.
        /// </summary>
        Invalid = -1
    };

    /// <summary>
    /// A  CallTreeNodeBase is the inforation in a CallTreeNode without parent or child relationships.  
    /// ByName nodes and Caller-Callee nodes need this because they either don't have or need different 
    /// parent-child relationships. 
    /// </summary>
    public class CallTreeNodeBase
    {
        /// <summary>
        /// Returns a unique small, dense number (suitable for looking up in an array) that represents 
        /// this call tree node (unlike the ID, which more like the name of the frame of the node), so you
        /// can have many nodes with the same name, but only one with the same index.    See CallTree.GetNodeIndexLimit.
        /// </summary>
        public CallTreeNodeIndex Index { get { return m_index; } }

        /// <summary>
        /// Create a CallTreeNodeBase (a CallTreeNode without children) which is a copy of another one.  
        /// </summary>
        public CallTreeNodeBase(CallTreeNodeBase template)
        {
            m_id = template.m_id;
            m_name = template.m_name;
            m_callTree = template.m_callTree;
            m_inclusiveMetric = template.m_inclusiveMetric;
            m_inclusiveCount = template.m_inclusiveCount;
            m_exclusiveMetric = template.m_exclusiveMetric;
            m_exclusiveCount = template.m_exclusiveCount;
            m_exclusiveFoldedMetric = template.m_exclusiveFoldedMetric;
            m_exclusiveFoldedCount = template.m_exclusiveFoldedCount;
            m_firstTimeRelativeMSec = template.m_firstTimeRelativeMSec;
            m_lastTimeRelativeMSec = template.m_lastTimeRelativeMSec;
            // m_samples left out intentionally
            // m_nextSameId
            // m_isByIdNode
            if (template.m_inclusiveMetricByTime != null)
            {
                m_inclusiveMetricByTime = template.m_inclusiveMetricByTime.Clone();
            }

            if (template.m_inclusiveMetricByScenario != null)
            {
                m_inclusiveMetricByScenario = template.m_inclusiveMetricByScenario.Clone();
            }
        }

        /// <summary>
        /// The Frame name that this tree node represents.   
        /// </summary>
        public string Name { get { return m_name.ToString(); } }

        public int NameId => m_name.Index;

        /// <summary>
        /// Currently the same as Name, but could contain additional info.  
        /// Suitable for display but not for programmatic comparison.  
        /// </summary>
        public string DisplayName
        {
            get
            {
                if (m_isGraphNode)
                {
                    return Name + " {MinDepth " + m_minDepth + "}";
                }

                return Name;
            }
        }
        /// <summary>
        /// The ID represents a most fine grained uniqueness associated with this node.   It can represent
        /// a method, but for sources that support 'goto source' functionality these IDs actually represent
        /// particular lines (or more precisely program counter locations), within the method.    Thus it is 
        /// very likely that there are call tree nodes that have the same name but different IDs.  
        /// 
        /// This can be StackSourceFrameIndex.Invalid for Caller-callee nodes (which have names, but no useful ID) 
        ///
        /// If ID != Invalid, and the IDs are the same then the names are guaranteed to be the same.  
        /// </summary>
        public StackSourceFrameIndex ID { get { return m_id; } }
        /// <summary>
        /// The sum of the metric of all samples that are in this node or any child of this node (recursively)
        /// </summary>
        public double InclusiveMetric { get { return m_inclusiveMetric; } }
        /// <summary>
        /// The average metric of all samples that are in this node or any child of this node (recursively).
        /// This is simply InclusiveMetric / InclusiveCount.
        /// </summary>
        public double AverageInclusiveMetric { get { return m_inclusiveMetric / m_inclusiveCount; } }
        /// <summary>
        /// The sum of the metric of all samples that are in this node 
        /// </summary>
        public double ExclusiveMetric { get { return m_exclusiveMetric; } }
        /// <summary>
        /// The sum of the metric of all samples in this node that are there because they were folded (inlined).   It is alwasy less than or equal to ExclusiveMetric.  
        /// </summary>
        public double ExclusiveFoldedMetric { get { return m_exclusiveFoldedMetric; } }
        /// <summary>
        /// The sum of the count of all samples that are in this node or any child of this node (recursively)
        /// </summary>
        public double InclusiveCount { get { return m_inclusiveCount; } }
        /// <summary>
        /// The sum of the count of all samples that are in this node 
        /// </summary>
        public double ExclusiveCount { get { return m_exclusiveCount; } }
        /// <summary>
        /// The sum of the count of all samples in this node that are there because they were folded (inlined).   It is alwasy less than or equal to ExclusiveCount.  
        /// </summary>
        public double ExclusiveFoldedCount { get { return m_exclusiveFoldedCount; } }

        /// <summary>
        /// The inclusive metric, normalized to the total metric for the entire tree.  
        /// </summary>
        public double InclusiveMetricPercent { get { return m_inclusiveMetric * 100 / m_callTree.PercentageBasis; } }
        /// <summary>
        /// The exclusive metric, normalized to the total metric for the entire tree.  
        /// </summary>
        public double ExclusiveMetricPercent { get { return m_exclusiveMetric * 100 / m_callTree.PercentageBasis; } }
        /// <summary>
        /// The exclusive folded metric, normalized to the total metric for the entire tree.  
        /// </summary>
        public double ExclusiveFoldedMetricPercent { get { return m_exclusiveFoldedMetric * 100 / m_callTree.PercentageBasis; } }

        /// <summary>
        /// The time of the first sample for this node or any of its children (recursively)
        /// </summary>
        public double FirstTimeRelativeMSec { get { return m_firstTimeRelativeMSec; } }

        /// <summary>
        /// The time of the first sample for this node or any of its children (recursively)
        /// </summary>
        [Obsolete("Use FirstTimeRelativeMSec")]
        public double FirstTimeRelMSec { get { return m_firstTimeRelativeMSec; } }

        /// <summary>
        /// The time of the last sample for this node or any of its children (recursively)
        /// </summary>
        public double LastTimeRelativeMSec { get { return m_lastTimeRelativeMSec; } }
        /// <summary>
        /// The time of the last sample for this node or any of its children (recursively)
        /// </summary>
        [Obsolete("Use LastTimeRelativeMSec")]
        public double LastTimeRelMSec { get { return m_lastTimeRelativeMSec; } }

        /// <summary>
        /// The difference between the first and last sample (in MSec).  
        /// </summary>
        public double DurationMSec { get { return m_lastTimeRelativeMSec - m_firstTimeRelativeMSec; } }
        /// <summary>
        /// The call tree that contains this node.  
        /// </summary>
        public CallTree CallTree { get { return m_callTree; } }

        /// <summary>
        /// Returns the histogram that groups of samples associated with this node or any of its children by time buckets
        /// </summary>
        public Histogram InclusiveMetricByTime { get { return m_inclusiveMetricByTime; } }
        /// <summary>
        /// Returns a string that represents the InclusiveMetricByTime Histogram by using character for every bucket (like PerfView)
        /// </summary>
        public string InclusiveMetricByTimeString
        {
            get
            {
                if (m_inclusiveMetricByTime != null)
                {
                    return m_inclusiveMetricByTime.ToString();
                }
                else
                {
                    return null;
                }
            }
            set { }
        }
        /// <summary>
        /// Returns the histogram that groups of samples associated with this node or any of its children by scenario buckets
        /// </summary>
        public Histogram InclusiveMetricByScenario { get { return m_inclusiveMetricByScenario; } }
        /// <summary>
        /// Returns a string that represents the InclusiveMetricByScenario Histogram by using character for every bucket (like PerfView)
        /// </summary>
        public string InclusiveMetricByScenarioString
        {
            get
            {
                if (m_inclusiveMetricByScenario != null)
                {
                    return m_inclusiveMetricByScenario.ToString();
                }
                else
                {
                    return null;
                }
            }
            set { }
        }

        /// <summary>
        /// Returns all the original stack samples in this node.  If exclusive==true then just he
        /// sample exclusively in this node are returned, otherwise it is the inclusive samples.   
        /// 
        /// If the original stack source that was used to create this CodeTreeNode was a FilterStackSource
        /// then that filtering is removed in the returned Samples.  
        /// 
        /// Returns the total number of samples (the number of times 'callback' is called)
        /// 
        /// If the callback returns false, the iteration over samples stops. 
        /// </summary>
        public virtual int GetSamples(bool exclusive, Func<StackSourceSampleIndex, bool> callback)
        {
            // Graph nodes don't care about trees, they just return the samples 'directly'.   They don't have a notion of 'inclusive'  
            if (m_isGraphNode)
            {
                return GetSamplesForTreeNode((CallTreeNode)this, true, callback, StackSourceFrameIndex.Invalid);
            }

            int count = 0;
            var excludeChildrenID = GetExcludeChildID();

            GetTrees(delegate (CallTreeNode node)
            {
                count += GetSamplesForTreeNode(node, exclusive, callback, excludeChildrenID);
            });
#if DEBUG
            if (exclusive)
            {
                if (count != ExclusiveCount)
                {
                    // Exclusive counts for caller nodes are always 0
                    var agg = this as AggregateCallTreeNode;
                    Debug.Assert(agg != null && !agg.IsCalleeTree && ExclusiveCount == 0);
                }
            }
            else
                Debug.Assert(count == InclusiveCount);
#endif
            return count;
        }
        /// <summary>
        /// While 'GetSamples' can return all the samples in the tree, this is a relatively
        /// inefficient way of representing the samples.   Instead you can return a list of
        /// trees whose samples represent all the samples.   This is what GetTrees does.
        /// It calls 'callback' on a set of trees that taken as a whole have all the samples
        /// in 'node'.  
        /// 
        /// Note you ave to be careful when using this for inclusive summation of byname nodes because 
        /// you will get trees that 'overlap' (bname nodes might refer into the 'middle' of another
        /// call tree).   This can be avoided pretty easily by simply stopping inclusive traversal 
        /// whenever a tree node with that ID occurs (see GetSamples for an example). 
        /// </summary>
        public virtual void GetTrees(Action<CallTreeNode> callback)
        {
            // if we are a treeNode 
            var asTreeNode = this as CallTreeNode;
            if (asTreeNode != null)
            {
                callback(asTreeNode);
                return;
            };
            if (!m_isByIdNode)
            {
                Debug.Assert(false, "Error: unexpected CallTreeNodeBase");
                return;
            }
            for (var curNode = m_nextSameId; curNode != null; curNode = curNode.m_nextSameId)
            {
                Debug.Assert(curNode is CallTreeNode);
                callback(curNode as CallTreeNode);
            }
        }

        /// <summary>
        /// Returns a string representing the set of XML attributes that can be added to another XML element.  
        /// </summary>
        public void ToXmlAttribs(TextWriter writer)
        {
            writer.Write(" Name=\"{0}\"", XmlUtilities.XmlEscape(Name ?? "", false));
            writer.Write(" ID=\"{0}\"", (int)m_id);
            writer.Write(" InclusiveMetric=\"{0}\"", InclusiveMetric);
            writer.Write(" ExclusiveMetric=\"{0}\"", ExclusiveMetric);
            writer.Write(" InclusiveCount=\"{0}\"", InclusiveCount);
            writer.Write(" ExclusiveCount=\"{0}\"", ExclusiveCount);
            writer.Write(" FirstTimeRelativeMSec=\"{0:f4}\"", FirstTimeRelativeMSec);
            writer.Write(" LastTimeRelativeMSec=\"{0:f4}\"", LastTimeRelativeMSec);
        }

        /// <summary>
        /// An XML representation of the CallTreeNodeBase (for debugging)
        /// </summary>
        public override string ToString()
        {
            StringWriter sw = new StringWriter();
            sw.Write("<Node");
            ToXmlAttribs(sw);
            sw.Write("/>");
            return sw.ToString();
        }

        /// <summary>
        /// The GUI sadly holds on to Call things in the model in its cache, and call tree nodes have linkes to whole
        /// call tree.  To avoid the GUI cache from holding on to the ENTIRE MODEL, we neuter the nodes when we are
        /// done with them so that even if they are pointed to by the GUI cache it does not hold onto most of the 
        /// (dead) model.    FreeMemory does this neutering.  
        /// </summary>
        public void FreeMemory()
        {
            var nodesToFree = new Stack<CallTreeNodeBase>();
            nodesToFree.Push(this);
            while (nodesToFree.Count > 0)
            {
                nodesToFree.Pop().FreeMemory(nodesToFree);
            }
        }

        protected virtual void FreeMemory(Stack<CallTreeNodeBase> nodesToFree)
        {
            m_samples.Clear();
            m_nextSameId = null;
            m_name = default(Interner.Key);
            m_callTree = null;
            m_inclusiveMetricByTime = null;
            m_inclusiveMetricByScenario = null;
        }

        #region private
        internal CallTreeNodeBase(string name, StackSourceFrameIndex id, CallTree container)
        {
            // We use {} to express things that are not logically part of the name, so strip any 'real' {}
            // because it confuses the upper level logic TODO: this is kind of a hack.
            var idx = name.IndexOf('{');
            if (0 < idx)
            {
                name = name.Substring(0, idx);
<<<<<<< HEAD
            this.m_name = container.Interner.Intern(name);
            this.m_callTree = container;
            this.m_id = id;
            this.m_firstTimeRelativeMSec = Double.PositiveInfinity;
            this.m_lastTimeRelativeMSec = Double.NegativeInfinity;
=======
            }

            m_name = name;
            m_callTree = container;
            m_id = id;
            m_firstTimeRelativeMSec = Double.PositiveInfinity;
            m_lastTimeRelativeMSec = Double.NegativeInfinity;
>>>>>>> 34ccdb5a
            if (container.TimeHistogramController != null)
            {
                m_inclusiveMetricByTime = new Histogram(container.TimeHistogramController);
            }

            if (container.ScenarioHistogram != null)
            {
                m_inclusiveMetricByScenario = new Histogram(container.ScenarioHistogram);
            }

            m_index = (CallTreeNodeIndex)container.m_nextNodeIndex++;
        }

        /// <summary>
        /// Combines the 'this' node with 'otherNode'.   If 'newOnStack' is true, then the inclusive
        /// metrics are also updated.  
        /// 
        /// Note that I DON'T accumulate other.m_samples into this.m_samples.   This is because we want to share
        /// samples as much a possible.  Thus nodes remember their samples by pointing at other call trees
        /// and you fetch the samples by an inclusive walk of the tree.  
        /// </summary>
        internal void CombineByIdSamples(CallTreeNodeBase other, bool addInclusive, double weight = 1.0, bool addExclusive = true)
        {
            if (addInclusive)
            {
                m_inclusiveMetric += other.m_inclusiveMetric * weight;
                m_inclusiveCount += other.m_inclusiveCount * weight;
                if (m_inclusiveMetricByTime != null && other.m_inclusiveMetricByTime != null)
                {
                    m_inclusiveMetricByTime.AddScaled(other.m_inclusiveMetricByTime, weight);
                }

                if (m_inclusiveMetricByScenario != null && other.m_inclusiveMetricByScenario != null)
                {
                    m_inclusiveMetricByScenario.AddScaled(other.m_inclusiveMetricByScenario, weight);
                }
            }

            if (addExclusive)
            {
                m_exclusiveMetric += other.m_exclusiveMetric * weight;
                m_exclusiveCount += other.m_exclusiveCount * weight;
                m_exclusiveFoldedMetric += other.m_exclusiveFoldedMetric * weight;
                m_exclusiveFoldedCount += other.m_exclusiveFoldedCount * weight;
            }

            if (other.m_firstTimeRelativeMSec < m_firstTimeRelativeMSec)
            {
                m_firstTimeRelativeMSec = other.m_firstTimeRelativeMSec;
            }

            if (other.m_lastTimeRelativeMSec > m_lastTimeRelativeMSec)
            {
                m_lastTimeRelativeMSec = other.m_lastTimeRelativeMSec;
            }

            Debug.Assert(m_firstTimeRelativeMSec <= m_lastTimeRelativeMSec || double.IsInfinity(m_firstTimeRelativeMSec));
        }

        /// <summary>
        /// To avoid double-counting for byname nodes, with we can be told to exclude any children with a particular ID 
        /// (the ID of the ByName node itself) if are doing the inclusive case.   The goal is to count every reachable
        /// tree exactly once.  We do this by conceptually 'marking' each node with ID at the top level (when they are 
        /// enumerated as children of the Byname node), and thus any node with that excludeChildrenWithID is conceptually
        /// marked if you encounter it as a child in the tree itself (so you should exclude it).  The result is that 
        /// every node is visited exactly once (without the expense of having a 'visited' bit).  
        /// </summary>
        protected static int GetSamplesForTreeNode(CallTreeNode curNode, bool exclusive, Func<StackSourceSampleIndex, bool> callback, StackSourceFrameIndex excludeChildrenWithID)
        {
            // Include any nodes from myself. 
            int count = 0;
            for (int i = 0; i < curNode.m_samples.Count; i++)
            {
                count++;
                if (!callback(curNode.m_samples[i]))
                {
                    return count;
                }
            }

            if (!exclusive)
            {
                if (curNode.Callees != null)
                {
                    foreach (var callee in curNode.Callees)
                    {
                        Debug.Assert(callee.ID != StackSourceFrameIndex.Invalid);
                        // 
                        if (callee.ID != excludeChildrenWithID)
                        {
                            count += GetSamplesForTreeNode(callee, exclusive, callback, excludeChildrenWithID);
                        }
                    }
                }
            }
#if DEBUG
            // The number of samples does not equal the InclusiveCount on intermediate nodes if we have 
            // recursion because we are excluding some of the samples to avoid double counting
            if (exclusive)
                Debug.Assert(count == curNode.ExclusiveCount);
            else
                Debug.Assert(count == curNode.InclusiveCount || excludeChildrenWithID != StackSourceFrameIndex.Invalid);
#endif
            return count;
        }

        internal /*protected*/ virtual StackSourceFrameIndex GetExcludeChildID()
        {
            var excludeChildrenID = StackSourceFrameIndex.Invalid;
            if (m_isByIdNode)
            {
                excludeChildrenID = ID;
            }

            return excludeChildrenID;
        }

        internal StackSourceFrameIndex m_id;
        internal Interner.Key m_name;
        internal CallTree m_callTree;                                   // The call tree this node belongs to. 
        internal double m_inclusiveMetric;
        internal double m_inclusiveCount;
        internal double m_exclusiveMetric;
        internal double m_exclusiveCount;
        internal double m_exclusiveFoldedMetric;
        internal double m_exclusiveFoldedCount;
        internal double m_firstTimeRelativeMSec;
        internal double m_lastTimeRelativeMSec;
        private CallTreeNodeIndex m_index;

        internal GrowableArray<StackSourceSampleIndex> m_samples;       // The actual samples.  
        internal Histogram m_inclusiveMetricByTime;                     // histogram by time. Can be null if no histogram is needed.
        internal Histogram m_inclusiveMetricByScenario;                 // Histogram by scenario. Can be null if we're only dealing with one scenario.
        internal CallTreeNodeBase m_nextSameId;                         // We keep a linked list of tree nodes with the same ID (name)
        internal bool m_isByIdNode;                                     // Is this a node representing a rollup by ID (name)?  

        // TODO FIX NOW should this be a separate sub-type?
        internal bool m_isGraphNode;                                    // Children represent memory graph references
        internal bool m_isCallerTree;
        internal int m_minDepth;                                        // Only used by Graph nodes, it is the minimum of the depth of all samples
        #endregion
    }

    /// <summary>
    /// Represents a single treeNode in a CallTree 
    /// 
    /// Each node keeps all the sample with the same path to the root.  
    /// Each node also remembers its parent (caller) and children (callees).
    /// The nodes also keeps the IDs of all its samples (so no information
    /// is lost, just sorted by stack).   You get at this through the
    /// CallTreeNodeBase.GetSamples method.  
    /// </summary>
    public class CallTreeNode : CallTreeNodeBase
    {
        /// <summary>
        /// The caller (parent) of this node
        /// </summary>
        public CallTreeNode Caller { get { return m_caller; } }
        /// <summary>
        /// The nodes this node calls (its children). 
        /// </summary>
        public IList<CallTreeNode> Callees
        {
            get
            {
                if (m_callees == null)
                {
                    m_callees = GetCallees();
                }
                return m_callees;
            }
        }
        /// <summary>
        /// Returns true if Callees is empty.  
        /// </summary>
        public bool IsLeaf { get { return Callees == null; } }

        /// <summary>
        /// AllCallees is an extension of CallTreesNodes to support graphs (e.g. memory heaps).   
        /// It always starts with the 'normal' Callees, however in addition if we are
        /// displaying a Graph, it will also children that were 'pruned' when the graph was 
        /// transformed into a tree.  (by using StackSource.GetRefs).   
        /// </summary>
        public IList<CallTreeNode> AllCallees
        {
            get
            {
                if (m_displayCallees == null)
                {
                    m_displayCallees = Callees;
                    if (CallTree.StackSource.IsGraphSource)
                    {
                        m_displayCallees = GetAllChildren();
                    }
                }
                return m_displayCallees;
            }
        }
        /// <summary>
        /// Returns true if AllCallees is non-empty.  
        /// </summary>
        public virtual bool HasChildren
        {
            get
            {
                // We try to be very lazy since HasChildren is called just to determine a check box is available.  
                var callees = Callees;
                if (callees != null && callees.Count != 0)
                {
                    return true;
                }

                var stackSource = CallTree.StackSource;
                if (stackSource == null)
                {
                    return false;
                }

                if (!stackSource.IsGraphSource)
                {
                    return false;
                }

                callees = AllCallees;
                return (callees != null && callees.Count != 0);
            }
        }

        /// <summary>
        /// Returns true if the call trees came from a graph (thus AllCallees may be strictly larger than Callees)
        /// </summary>
        public bool IsGraphNode { get { return m_isGraphNode; } }

        /// <summary>
        /// Writes an XML representation of the call tree Node  it 'writer'
        /// </summary>
        public void ToXml(TextWriter writer, string indent = "")
        {

            writer.Write("{0}<CallTree ", indent);
            ToXmlAttribs(writer);
            writer.WriteLine(">");

            var childIndent = indent + " ";
            if (Callees != null)
            {
                foreach (CallTreeNode callee in m_callees)
                {
                    callee.ToXml(writer, childIndent);
                }
            }
            writer.WriteLine("{0}</CallTree>", indent);
        }
        /// <summary>
        /// Returns an XML representation of the call tree Node (for debugging);
        /// </summary>
        public override string ToString()
        {
            StringWriter sw = new StringWriter();
            ToXml(sw, "");
            return sw.ToString();
        }

        /// <summary>
        /// Adds up the counts of all nodes called 'BROKEN' nodes in a particular tree node
        /// 
        /// This is a utility function.  
        /// </summary>
        public double GetBrokenStackCount()
        {
            return GetBrokenStackCount(4);
        }

        /// <summary>
        /// Creates a string that has spaces | and + signs that represent the indentation level 
        /// for the tree node.  (Called from XAML)
        /// </summary>
        public string IndentString(bool displayPrimaryOnly)
        {
            if (m_indentString == null || m_indentStringForPrimary != displayPrimaryOnly)
            {
                var depth = Depth();
                var chars = new char[depth];
                var i = depth - 1;
                if (0 <= i)
                {
                    chars[i] = '+';
                    var ancestor = Caller;
                    --i;
                    while (i >= 0)
                    {
                        chars[i] = ancestor.IsLastChild(displayPrimaryOnly) ? ' ' : '|';
                        ancestor = ancestor.Caller;
                        --i;
                    }
                }

                m_indentString = new string(chars);
                m_indentStringForPrimary = displayPrimaryOnly;
            }
            return m_indentString;
        }

        #region overrides

        /// <summary>
        /// Implements CallTreeNodesBase interface
        /// </summary>
        protected override void FreeMemory(Stack<CallTreeNodeBase> nodesToFree)
        {
            if (m_callees != null)
            {
                foreach (var node in m_callees)
                {
                    nodesToFree.Push(node);
                }

                m_callees.Clear();
            }
            m_caller = null;
            base.FreeMemory(nodesToFree);
        }
        #endregion
        #region private
        internal CallTreeNode(string name, StackSourceFrameIndex id, CallTreeNode caller, CallTree container)
            : base(name, id, container)
        {
            m_caller = caller;
        }

        /// <summary>
        /// Sort the childre of every node in the te
        /// </summary>
        /// <param name="comparer"></param>
        internal void SortAll(Comparison<CallTreeNode> comparer, RecursionGuard recursionGuard = default(RecursionGuard))
        {
            if (recursionGuard.RequiresNewThread)
            {
                Task result = Task.Factory.StartNew(
                    () => SortAll(comparer, recursionGuard.ResetOnNewThread),
                    TaskCreationOptions.LongRunning);

                result.GetAwaiter().GetResult();
                return;
            }

            if (Callees != null)
            {
                m_callees.Sort(comparer);
                for (int i = 0; i < m_callees.Count; i++)
                {
                    m_callees[i].SortAll(comparer, recursionGuard.Recurse);
                }

                m_displayCallees = null;    // Recompute
            }

        }

        // Graph support.  
        private IList<CallTreeNode> GetAllChildren()
        {
            var source = CallTree.StackSource;
            CallTreeNode[] samplesToNodes = CallTree.m_samplesToTreeNodes;
            Debug.Assert(source.IsGraphSource);
            Debug.Assert(samplesToNodes != null);

            var childrenSet = default(GrowableArray<CallTreeNode>);
            // Exclude myself
            childrenSet.Set(NameId, this);
            // Exclude the primary children
            if (Callees != null)
            {
                foreach (var callee in Callees)
<<<<<<< HEAD
                    childrenSet.Set(callee.NameId, this);
=======
                {
                    childrenSet[callee.Name] = null;
                }
>>>>>>> 34ccdb5a
            }

            // TODO FIX NOW.  This is a hack, we know every type of CallTreeNode.     
            var asAgg = this as AggregateCallTreeNode;
            var dir = IsCalleeTree ? RefDirection.From : RefDirection.To;

            bool[] sampleSet = new bool[128];
            GetSamples(true, delegate (StackSourceSampleIndex sampleIndex)
            {
                while (sampleSet.Length <= (int)sampleIndex)
                {
                    Array.Resize(ref sampleSet, sampleSet.Length * 2);
                }

                sampleSet[(int)sampleIndex] = true;
                return true;
            });

            GetSamples(true, delegate (StackSourceSampleIndex sampleIndex)
            {
                // TODO FIX NOW too subtle!  This tracing back up the stack is tricky.  
                if (!IsCalleeTree && asAgg != null)
                {
                    // For Caller nodes, you need to move 'toward the root' a certain number of call frames.  
                    // especially because recursive nodes are folded in the tree by not in the graph.  
                    var sample = CallTree.StackSource.GetSampleByIndex(sampleIndex);
                    StackSourceCallStackIndex samplePath = sample.StackIndex;
                    Debug.Assert(asAgg != null);
                    for (int i = 0; i < asAgg.m_callerOffset; i++)
                    {
                        samplePath = CallTree.StackSource.GetCallerIndex(samplePath);
                    }

                    if (samplePath == StackSourceCallStackIndex.Invalid)
                    {
                        return true;
                    }
                    // This is where we break abstraction.   We know that the callStackIndex is in fact a sample index
                    // so we can simply cast.   TODO FIX NOW decide how to not break the abstraction.  
                    sampleIndex = (StackSourceSampleIndex)samplePath;
                }
                source.GetReferences(sampleIndex, dir, delegate (StackSourceSampleIndex childIndex)
                {
                    // Ignore samples to myself.  
                    if (childIndex < 0 || ((int)childIndex < sampleSet.Length && sampleSet[(int)childIndex]))
                    {
                        return;
                    }

                    var childNode = samplesToNodes[(int)childIndex];
                    if (childNode != null)       // TODO FIX NOW: I would not think this check would be needed.  
                    {
                        CallTreeNode graphChild = childrenSet.Get(childNode.NameId);
                        if (graphChild == null)
                        {
                            graphChild = new CallTreeNode(childNode.Name, childNode.ID, this, CallTree);
                            childrenSet.Set(childNode.NameId, graphChild);
                            graphChild.IsCalleeTree = IsCalleeTree;
                            graphChild.m_isGraphNode = true;
                            graphChild.m_minDepth = int.MaxValue;
                        }

                        // Add the sample 
                        if (graphChild != this)
                        {
                            graphChild.m_minDepth = Math.Min(childNode.Depth(), graphChild.m_minDepth);
                            graphChild.m_samples.Add(childIndex);
                            // TODO FIX NOW, these are arc counts, they should be node counts.  (need interning).  
                            graphChild.m_exclusiveCount++;
                            graphChild.m_exclusiveMetric += source.GetSampleByIndex(childIndex).Metric;
                        }
                    }
                });
                return true;
            });

            // Sort by min depth then name.  
            var ret = new List<CallTreeNode>();
            foreach (var val in childrenSet)
            {
<<<<<<< HEAD
                if (val != null && val != this)
=======
                if (val != null)
                {
>>>>>>> 34ccdb5a
                    ret.Add(val);
                }
            }
            ret.Sort(delegate (CallTreeNode x, CallTreeNode y)
            {
                var cmp = x.m_minDepth - y.m_minDepth;
                if (cmp != 0)
                {
                    return cmp;
                }

                return x.Name.CompareTo(y.Name);
            });

            // Put the true callees first.  
            if (Callees != null)
            {
                ret.InsertRange(0, Callees);
            }

            return ret;
        }

        /// <summary>
        /// Some calltrees already fill in their children, others do so lazily, in which case they 
        /// override this method.  
        /// </summary>
        protected virtual List<CallTreeNode> GetCallees() { return null; }

        /// <summary>
        /// Fold away any nodes having less than 'minInclusiveMetric'.  If 'sumByID' is non-null then the 
        /// only nodes that have a less then the minInclusiveMetric for the whole trace are folded. 
        /// </summary>
        internal int FoldNodesUnder(double minInclusiveMetric, Dictionary<int, CallTreeNodeBase> sumByID)
        {
            int nodesFolded = 0;
            if (Callees != null)
            {
                int to = 0;
                for (int from = 0; from < m_callees.Count; from++)
                {
                    var callee = m_callees[from];
                    // We don't fold away Broken stacks ever.  
                    if (Math.Abs(callee.InclusiveMetric) < minInclusiveMetric
                        && callee.m_id != StackSourceFrameIndex.Broken
                        && (sumByID == null || callee.IsFoldable(minInclusiveMetric, sumByID)))
                    {
                        // TODO the samples are no longer in time order, do we care?
                        nodesFolded++;
                        m_exclusiveCount += callee.m_inclusiveCount;
                        m_exclusiveMetric += callee.m_inclusiveMetric;
                        m_exclusiveFoldedMetric += callee.m_inclusiveMetric;
                        m_exclusiveFoldedCount += callee.m_inclusiveCount;

                        // Transfer the samples to the caller 
                        TransferInclusiveSamplesToList(callee, ref m_samples, RecursionGuard.Entry);
                    }
                    else
                    {
                        nodesFolded += callee.FoldNodesUnder(minInclusiveMetric, sumByID);
                        if (to != from)
                        {
                            m_callees[to] = m_callees[from];
                        }

                        to++;
                    }
                }

                if (to == 0)
                {
                    m_callees = null;
                }
                else if (to != m_callees.Count)
                {
                    m_callees.RemoveRange(to, m_callees.Count - to);
                }

                Debug.Assert((to == 0 && m_callees == null) || to == m_callees.Count);
            }

            Debug.Assert(Math.Abs(InclusiveMetric - ExclusiveMetric) >= -Math.Abs(InclusiveMetric) * .001);
            Debug.Assert(m_callees != null || Math.Abs(ExclusiveMetric - InclusiveMetric) <= .001 * Math.Abs(ExclusiveMetric));
            return nodesFolded;
        }

        // TODO FIX NOW: decide what to do here, we originally did a recursive IsFolable but that causes very little folding. 
        private bool IsFoldable(double minInclusiveMetric, Dictionary<int, CallTreeNodeBase> sumByID)
        {
            return Math.Abs(sumByID[(int)m_id].InclusiveMetric) < minInclusiveMetric;
        }

        // Transfer all samples (inclusively from 'fromNode' to 'toList'.  
        private static void TransferInclusiveSamplesToList(CallTreeNode fromNode, ref GrowableArray<StackSourceSampleIndex> toList, RecursionGuard recursionGuard)
        {
            if (recursionGuard.RequiresNewThread)
            {
                var boxedList = new StrongBox<GrowableArray<StackSourceSampleIndex>>(toList);
                Task result = Task.Factory.StartNew(
                    () => TransferInclusiveSamplesToList(fromNode, ref boxedList.Value, recursionGuard.ResetOnNewThread),
                    TaskCreationOptions.LongRunning);

                result.GetAwaiter().GetResult();
                toList = boxedList.Value;
                return;
            }

            // Transfer the exclusive samples.
            for (int i = 0; i < fromNode.m_samples.Count; i++)
            {
                toList.Add(fromNode.m_samples[i]);
            }

            // And now all the samples from children
            if (fromNode.Callees != null)
            {
                for (int i = 0; i < fromNode.m_callees.Count; i++)
                {
                    TransferInclusiveSamplesToList(fromNode.m_callees[i], ref toList, recursionGuard.Recurse);
                }
            }
        }

        internal CallTreeNode FindCallee(StackSourceFrameIndex frameID)
        {
            var canonicalFrameID = m_callTree.m_canonicalID[(int)frameID];
            string frameName = null;
            if (canonicalFrameID == 0)
            {
                frameName = m_callTree.m_SampleInfo.GetFrameName(frameID, false);
                canonicalFrameID = m_callTree.m_frameIntern.GetOrAdd(frameName, frameID);
                m_callTree.m_canonicalID[(int)frameID] = canonicalFrameID;
            }

            // TODO see if taking the lock in the read case is expensive or not.  
            CallTreeNode callee;
            ConcurrentDictionary<StackSourceFrameIndex, CallTreeNode> calleeLookup = null;
            lock (this)
            {
                if (m_callees != null)
                {
                    // Optimization.   If we have large fanout, we create a dictionary 
                    if (m_callees.Count > 16)
                    {
                        // Do we have the dictionary of dictionaries? If not make one
                        var calleeLookups = m_callTree.m_calleeLookups;
                        if (calleeLookups == null)
                        {
                            calleeLookups = m_callTree.m_calleeLookups = new ConcurrentDictionary<CallTreeNode, ConcurrentDictionary<StackSourceFrameIndex, CallTreeNode>>();
                        }

                        // Find the lookup table for this particular node (we don't expect many nodes to have this so we have a side table to look them up)
                        calleeLookup = calleeLookups.GetOrAdd(this, delegate (CallTreeNode nodeToAddToCache)
                            {
                                // Make up a new table for this node.  
                                var newCalleeLookup = new ConcurrentDictionary<StackSourceFrameIndex, CallTreeNode>();
                                foreach (var node in nodeToAddToCache.m_callees)
                                {
                                    newCalleeLookup[node.m_id] = node;
                                }

                                return newCalleeLookup;
                            });

                        // Finally look up the child quickly using the table
                        if (calleeLookup.TryGetValue(canonicalFrameID, out callee))
                        {
                            Debug.Assert(callee.Caller == this);
                            return callee;
                        }
                    }
                    else
                    {
                        for (int i = m_callees.Count; 0 < i;)
                        {
                            --i;
                            callee = m_callees[i];
                            if (callee != null && callee.m_id == canonicalFrameID)
                            {
                                return callee;
                            }
                        }
                    }
                }

                // No luck, add a new node. 
                if (frameName == null)
                {
                    frameName = m_callTree.m_SampleInfo.GetFrameName(canonicalFrameID, false);
                }

                callee = new CallTreeNode(frameName, canonicalFrameID, this, m_callTree);

                if (m_callees == null)
                {
                    m_callees = new List<CallTreeNode>();
                }

                m_callees.Add(callee);

                // If this node had large fanout also add it to that lookup table.  
                if (calleeLookup != null)
                {
                    calleeLookup[callee.m_id] = callee;
                    Debug.Assert(calleeLookup.Count == m_callees.Count);
                }
            }
            return callee;
        }

        private bool IsLastChild(bool displayPrimaryOnly)
        {
            var parentCallees = displayPrimaryOnly ? Caller.Callees : Caller.AllCallees;
            return (parentCallees[parentCallees.Count - 1] == this);
        }

        private int Depth()
        {
            int ret = 0;
            CallTreeNode ptr = Caller;
            while (ptr != null)
            {
                ret++;
                ptr = ptr.Caller;
            }
            return ret;
        }

        private double GetBrokenStackCount(int depth = 4)
        {
            if (depth <= 0)
            {
                return 0;
            }

            if (Name == "BROKEN")          // TODO use ID instead
            {
                return InclusiveCount;
            }

<<<<<<< HEAD
            double ret = 0;
            if (this.Callees != null)
                foreach (var child in this.Callees)
=======
            float ret = 0;
            if (Callees != null)
            {
                foreach (var child in Callees)
                {
>>>>>>> 34ccdb5a
                    ret += child.GetBrokenStackCount(depth - 1);
                }
            }

            return ret;
        }

        [Conditional("DEBUG")]
        internal void CheckClassInvarients()
        {
            double sum = m_exclusiveMetric;
            double count = m_exclusiveCount;
            if (m_callees != null)
            {
                for (int i = 0; i < Callees.Count; i++)
                {
                    var callee = m_callees[i];
                    callee.CheckClassInvarients();
                    sum += callee.m_inclusiveMetric;
                    count += callee.m_inclusiveCount;
                }
            }
            Debug.Assert(Math.Abs(sum - m_inclusiveMetric) <= (Math.Abs(sum) + Math.Abs(m_inclusiveMetric) + .001) * .001);
            Debug.Assert(count == m_inclusiveCount);
        }

        // state;
        private CallTreeNode m_caller;
        internal List<CallTreeNode> m_callees;
        private IList<CallTreeNode> m_displayCallees;           // Might contain more 'nodes' that are not in the tree proper
        private string m_indentString;
        private bool m_indentStringForPrimary;

        internal /*protected*/ virtual bool IsCalleeTree { get { return !m_isCallerTree; } set { m_isCallerTree = !value; } }
        #endregion
    }

    /// <summary>
    /// A CallerCalleeNode gives statistics that focus on a NAME.  (unlike calltrees that use ID)
    /// It takes all stackSource that have callStacks that include that treeNode and compute the metrics for
    /// all the callers and all the callees for that treeNode.  
    /// </summary>
    public class CallerCalleeNode : CallTreeNodeBase
    {
        /// <summary>
        /// Given a complete call tree, and a Name within that call tree to focus on, create a
        /// CallerCalleeNode that represents the single Caller-Callee view for that treeNode. 
        /// </summary>
        public CallerCalleeNode(string nodeName, CallTree callTree)
            : base(nodeName, StackSourceFrameIndex.Invalid, callTree)
        {
            m_callersByName = new Dictionary<string, CallTreeNodeBase>();
            m_callers = new List<CallTreeNodeBase>();

            m_calleesByName = new Dictionary<string, CallTreeNodeBase>();
            m_callees = new List<CallTreeNodeBase>();

            var accumulated = AccumulateSamplesForNode(callTree.Root, 0);
            CallTreeNodeBase weightedSummary = accumulated.WeightedSummary;
            double weightedSummaryScale = accumulated.WeightedSummaryScale;
            bool isUniform = accumulated.IsUniform;

            m_callees.AddRange(m_calleesByName.Values);
            m_callees.Sort((x, y) => Math.Abs(y.InclusiveMetric).CompareTo(Math.Abs(x.InclusiveMetric)));
            m_calleesByName = null;

            m_callers.AddRange(m_callersByName.Values);
            m_callersByName = null;
            m_callers.Sort((x, y) => Math.Abs(y.InclusiveMetric).CompareTo(Math.Abs(x.InclusiveMetric)));
#if DEBUG
            double callerSum = 0;
            foreach (var caller in m_callers)
                callerSum += caller.m_inclusiveMetric;

            double calleeSum = 0;
            foreach (var callee in m_callees)
                calleeSum += callee.m_inclusiveMetric;

            if (this.Name != m_callTree.Root.Name)
                Debug.Assert(Math.Abs(callerSum - m_inclusiveMetric) <= .001);
            Debug.Assert(Math.Abs(calleeSum + m_exclusiveMetric - m_inclusiveMetric) <= .001 * Math.Abs(m_inclusiveMetric));

            // We should get he same stats as the byID view
            CallTreeNodeBase byID = null;
            foreach (var sumNode in callTree.ByID)
            {
                if (sumNode.Name == this.Name)
                {
                    if (byID != null)
                    {
                        byID = null; // TODO right now we might get duplicates that have the same  name but different ID.  Give up.  
                        break;
                    }
                    byID = sumNode;
                }
            }
            if (byID != null)
            {
                Debug.Assert(Math.Abs(byID.InclusiveCount - InclusiveCount) < .001);
                Debug.Assert(Math.Abs(byID.InclusiveMetric - InclusiveMetric) < .001);
                Debug.Assert(byID.InclusiveMetricByTimeString == InclusiveMetricByTimeString);
                Debug.Assert(byID.FirstTimeRelativeMSec == FirstTimeRelativeMSec);
                Debug.Assert(byID.LastTimeRelativeMSec == LastTimeRelativeMSec);
                // Because of the weighting (caused by splitting samples) exclusive metric and count may
                // not be the same as the the ByID exclusive metric and count 
            }
#endif
        }

        /// <summary>
        /// The list of CallTreeNodeBase nodes that called the method represented by this CallerCalleeNode
        /// </summary>
        public IList<CallTreeNodeBase> Callers { get { return m_callers; } }
        /// <summary>
        /// The list of CallTreeNodeBase nodes that where called by the method represented by this CallerCalleeNode
        /// </summary>
        public IList<CallTreeNodeBase> Callees { get { return m_callees; } }

        /// <summary>
        /// wrtites an XML representation of the call tree Node  it 'writer'
        /// </summary>
        public void ToXml(TextWriter writer, string indent)
        {
            writer.Write("{0}<CallerCallee", indent); ToXmlAttribs(writer); writer.WriteLine(">");
            writer.WriteLine("{0} <Callers Count=\"{1}\">", indent, m_callers.Count);
            foreach (CallTreeNodeBase caller in m_callers)
            {
                writer.Write("{0}  <Node", indent);
                caller.ToXmlAttribs(writer);
                writer.WriteLine("/>");
            }
            writer.WriteLine("{0} </Callers>", indent);
            writer.WriteLine("{0} <Callees Count=\"{1}\">", indent, m_callees.Count);
            foreach (CallTreeNodeBase callees in m_callees)
            {
                writer.Write("{0}  <Node", indent);
                callees.ToXmlAttribs(writer);
                writer.WriteLine("/>");
            }
            writer.WriteLine("{0} </Callees>", indent);
            writer.WriteLine("{0}</CallerCallee>", indent);
        }
        /// <summary>
        /// Returns an XML representation of the CallerCalleeNode (for debugging);
        /// </summary>
        public override string ToString()
        {
            StringWriter sw = new StringWriter();
            ToXml(sw, "");
            return sw.ToString();
        }
        #region overrides

        /// <summary>
        /// Implements CallTreeNodesBase interface
        /// </summary>
        protected override void FreeMemory(Stack<CallTreeNodeBase> nodesToFree)
        {
            foreach (var node in m_callers)
            {
                nodesToFree.Push(node);
            }

            m_callers = null;
            foreach (var node in m_callees)
            {
                nodesToFree.Push(node);
            }

            m_callees = null;
            base.FreeMemory(nodesToFree);
        }
        #endregion
        #region private
        /// <summary>
        /// A caller callee view is a summation which centers around one 'focus' node which is represented by the CallerCalleeNode.
        /// This node has a caller and callee list, and these nodes (as well as the CallerCalleNode itself) represent the aggregation
        /// over the entire tree.
        /// 
        /// AccumulateSamplesForNode is the routine that takes a part of a aggregated call tree (represented by 'treeNode' and adds
        /// in the statistics for that call tree into the CallerCalleeNode aggregations (and its caller and callee lists).  
        /// 
        /// 'recursionsCount' is the number of times the focus node name has occurred in the path from 'treeNode' to the root.   In 
        /// addition to setting the CallerCalleeNode aggregation, it also returns a 'weightedSummary' inclusive aggregation 
        /// FOR JUST treeNode (the CallerCalleNode is an aggregation over the entire call tree accumulated so far).  
        /// 
        /// The key problem for this routine to avoid is double counting of inclusive samples in the face of recursive functions. 
        /// Thus all samples are weighted by the recursion count before being included in 'weightedSummaryRet (as well as in
        /// the CallerCalleeNode and its Callers and Callees).    
        /// 
        /// An important optimization is the ability to NOT create (but rather reuse) CallTreeNodes when returning weightedSummaryRet.
        /// To accomplish this the weightedSummaryScaleRet is needed.  To get the correct numerical value for weightedSummaryRet, you 
        /// actually have to scale values by weightedSummaryScaleRet before use.   This allows us to represent weights of 0 (subtree has 
        /// no calls to the focus node), or cases where the subtree is completely uniform in its weighting (the subtree does not contain
        /// any additional focus nodes), by simply returning the tree node itself and scaling it by the recursion count).  
        /// 
        /// isUniformRet is set to false if anyplace in 'treeNode' does not have the scaling factor weightedSummaryScaleRet.  This
        /// means the the caller cannot simply scale 'treeNode' by a weight to get weightedSummaryRet.  
        /// </summary>
        private AccumulateSamplesResult AccumulateSamplesForNode(CallTreeNode treeNode, int recursionCount, RecursionGuard recursionGuard = default(RecursionGuard))
        {
            if (recursionGuard.RequiresNewThread)
            {
                Task<AccumulateSamplesResult> result = Task.Factory.StartNew(
                    () => AccumulateSamplesForNode(treeNode, recursionCount, recursionGuard.ResetOnNewThread),
                    TaskCreationOptions.LongRunning);

                return result.GetAwaiter().GetResult();
            }

            bool isFocusNode = treeNode.Name.Equals(Name);
            if (isFocusNode)
            {
                recursionCount++;
            }

            // We hope we are uniform (will fix if this is not true)
            bool isUniformRet = true;

            // Compute the weighting.   This is either 0 if we have not yet seen the focus node, or
            // 1/recusionCount if we have (splitting all samples equally among each of the samples)
            double weightedSummaryScaleRet = 0;
            CallTreeNodeBase weightedSummaryRet = null;          // If the weight is zero, we don't care about the value
            if (recursionCount > 0)
            {
                weightedSummaryScaleRet = 1.0F / recursionCount;

                // We opportunistically hope that all nodes in this subtree have the same weighting and thus
                // we can simply return the treeNode itself as the summary node for this subtree.  
                // This will get corrected to the proper value if our hopes prove unfounded.  
                weightedSummaryRet = treeNode;
            }

            // Get all the samples for the children and set the calleeSum information  We also set the
            // information in the CallerCalleNode's Callees list.  
            if (treeNode.Callees != null)
            {
                for (int i = 0; i < treeNode.m_callees.Count; i++)
                {
                    CallTreeNode treeNodeCallee = treeNode.m_callees[i];

                    // Get the correct weighted summary for the children.  
                    var nestedResult = AccumulateSamplesForNode(treeNodeCallee, recursionCount, recursionGuard.Recurse);
                    CallTreeNodeBase calleeWeightedSummary = nestedResult.WeightedSummary;
                    double calleeWeightedSummaryScale = nestedResult.WeightedSummaryScale;
                    bool isUniform = nestedResult.IsUniform;

                    // Did we have any samples at all that contained the focus node this treeNode's callee?
                    if (weightedSummaryScaleRet != 0 && calleeWeightedSummaryScale != 0)
                    {
                        // Yes, then add the summary for the treeNode's callee to corresponding callee node in 
                        // the caller-callee aggregation. 
                        if (isFocusNode)
                        {
                            var callee = Find(ref m_calleesByName, treeNodeCallee.Name);
                            callee.CombineByIdSamples(calleeWeightedSummary, true, calleeWeightedSummaryScale);
                        }

                        // And also add it to the weightedSummaryRet node we need to return.   
                        // This is the trickiest part of this code.  The way this works is that
                        // return value ALWAYS starts with the aggregation AS IF the weighting
                        // was uniform.   However if that proves to be an incorrect assumption
                        // we subtract out the uniform values and add back in the correctly weighted 
                        // values.   
                        if (!isUniform || calleeWeightedSummaryScale != weightedSummaryScaleRet)
                        {
                            isUniformRet = false;       // We ourselves are not uniform.  

                            // We can no longer use the optimization of using the treenode itself as our weighted
                            // summary node because we need to write to it.   Thus replace the node with a copy.  
                            if (weightedSummaryRet == treeNode)
                            {
                                weightedSummaryRet = new CallTreeNodeBase(weightedSummaryRet);
                            }

                            // Subtract out the unweighted value and add in the weighted one
                            double scale = calleeWeightedSummaryScale / weightedSummaryScaleRet;
                            weightedSummaryRet.m_inclusiveMetric += calleeWeightedSummary.m_inclusiveMetric * scale - treeNodeCallee.m_inclusiveMetric;
                            weightedSummaryRet.m_inclusiveCount += calleeWeightedSummary.m_inclusiveCount * scale - treeNodeCallee.m_inclusiveCount;
                            if (weightedSummaryRet.m_inclusiveMetricByTime != null)
                            {
                                weightedSummaryRet.m_inclusiveMetricByTime.AddScaled(calleeWeightedSummary.m_inclusiveMetricByTime, scale);
                                weightedSummaryRet.m_inclusiveMetricByTime.AddScaled(treeNodeCallee.m_inclusiveMetricByTime, -1);
                            }
                            if (weightedSummaryRet.m_inclusiveMetricByScenario != null)
                            {
                                weightedSummaryRet.m_inclusiveMetricByScenario.AddScaled(calleeWeightedSummary.m_inclusiveMetricByScenario, scale);
                                weightedSummaryRet.m_inclusiveMetricByScenario.AddScaled(treeNodeCallee.m_inclusiveMetricByScenario, -1);
                            }
                        }
                    }
                }
            }

            // OK we are past the tricky part of creating a weighted summary node.   If this is a focus node, we can simply
            // Add this aggregation to the CallerCallee node itself as well as the proper Caller node.  
            if (isFocusNode)
            {
                CombineByIdSamples(weightedSummaryRet, true, weightedSummaryScaleRet);

                // Set the Caller information now 
                CallTreeNode callerTreeNode = treeNode.Caller;
                if (callerTreeNode != null)
                {
                    Find(ref m_callersByName, callerTreeNode.Name).CombineByIdSamples(weightedSummaryRet, true, weightedSummaryScaleRet);
                }
            }

            return new AccumulateSamplesResult { WeightedSummary = weightedSummaryRet, WeightedSummaryScale = weightedSummaryScaleRet, IsUniform = isUniformRet };
        }

        private struct AccumulateSamplesResult
        {
            public CallTreeNodeBase WeightedSummary;
            public double WeightedSummaryScale;
            public bool IsUniform;
        }

        /// <summary>
        /// Find the Caller-Callee treeNode in 'elems' with name 'frameName'.  Always succeeds because it
        /// creates one if necessary. 
        /// </summary>
        private CallTreeNodeBase Find(ref Dictionary<string, CallTreeNodeBase> elems, string frameName)
        {
            CallTreeNodeBase elem;
            if (!elems.TryGetValue(frameName, out elem))
            {
                elem = new CallTreeNodeBase(frameName, StackSourceFrameIndex.Invalid, m_callTree);
                elems.Add(frameName, elem);
            }
            return elem;
        }

        // state;
        private List<CallTreeNodeBase> m_callers;
        private List<CallTreeNodeBase> m_callees;

        // During construction we want fast lookup  by name.  Later we throw these away and use m_callers and m_callees;
        private Dictionary<string, CallTreeNodeBase> m_callersByName;
        private Dictionary<string, CallTreeNodeBase> m_calleesByName;

        #endregion
    }

    /// <summary>
    /// AggregateCallTreeNode supports a multi-level caller-callee view.   
    /// 
    /// It does this by allow you to take any 'focus' node (typically a byname node)
    /// and compute a tree of its callers and a tree of its callees.   You do this
    /// by passing the node of interested to either the 'CallerTree' or 'CalleeTrees'.
    /// 
    /// The AggregateCallTreeNode remembers if if is a caller or callee node and its
    /// 'Callees' method returns the children (which may in fact be Callers). 
    /// 
    /// What is nice about 'AggregateCallTreeNode is that it is lazy, and you only 
    /// form the part of the tree you actually explore.     A classic 'caller-callee' 
    /// view is simply the caller and callee trees only explored to depth 1.
    /// </summary>
    public sealed class AggregateCallTreeNode : CallTreeNode
    {
        /// <summary>
        /// Given any node (typically a byName node, but it works on any node), Create a 
        /// tree rooted at 'node' that represents the callers of that node.  
        /// </summary>
        public static CallTreeNode CallerTree(CallTreeNodeBase node)
        {
            var ret = new AggregateCallTreeNode(node, null, 0);

            node.GetTrees(delegate (CallTreeNode tree)
            {
                ret.m_trees.Add(tree);
            });
            ret.CombineByIdSamples(node, true);
            return ret;
        }
        /// <summary>
        /// Given any node (typically a byName node, but it works on any node), Create a 
        /// tree rooted at 'node' that represents the callees of that node.  
        /// </summary>
        public static CallTreeNode CalleeTree(CallTreeNodeBase node)
        {
            var ret = new AggregateCallTreeNode(node, null, -1);

            node.GetTrees(delegate (CallTreeNode tree)
            {
                ret.m_trees.Add(tree);
            });
            ret.CombineByIdSamples(node, true);
            return ret;
        }
        /// <summary>
        /// Calls 'callback' for each distinct call tree in this node.  Note that the same
        /// trees can overlap (in the case of recursive functions), so you need a mechanism
        /// for visiting a tree only once.  
        /// </summary>
        public override void GetTrees(Action<CallTreeNode> callback)
        {
            foreach (var tree in m_trees)
            {
                callback(tree);
            }
        }

        /// <summary>
        /// Returns an XML representation of the AggregateCallTreeNode (for debugging);
        /// </summary>
        public override string ToString()
        {
            StringWriter sw = new StringWriter();
            sw.Write("<AggregateCallTreeNode");
            base.ToXmlAttribs(sw);
            sw.WriteLine(" CallerOffset=\"{0}\" TreeNodeCount=\"{1}\"/>", m_callerOffset, m_trees.Count);
            return sw.ToString();
        }
        #region private
        /// <summary>
        /// Implementation of CallTreeNodeBase interface
        /// </summary>
        protected override void FreeMemory(Stack<CallTreeNodeBase> nodesToFree)
        {
            m_trees.Clear();
            base.FreeMemory(nodesToFree);
        }
        /// <summary>
        /// Implementation of CallTreeNode interface
        /// </summary>
        protected override List<CallTreeNode> GetCallees()
        {
            var ret = new List<CallTreeNode>();
            if (IsCalleeTree)
            {
                foreach (var tree in m_trees)
                {
                    MergeCallee(tree, ret);
                }

                // By calling MergeCallee on tree, we have walked the entire forest in 'ret'
                // and have set the m_recursion bit if the node contains m_idToExclude.   
                // To avoid having to walk the tree again, we set this m_idToExclude to Invalid
                // for trees that are known not to contain m_idToExclude, which allows us to
                // skip most trees 
                if (m_idToExclude != StackSourceFrameIndex.Invalid)
                {
                    foreach (AggregateCallTreeNode callee in ret)
                    {
                        if (!callee.m_recursion)
                        {
                            callee.m_idToExclude = StackSourceFrameIndex.Invalid;
                        }
                    }
                }
            }
            else
            {
                foreach (var tree in m_trees)
                {
                    MergeCaller(tree, ret, m_callerOffset);
                }
            }

            ret.Sort((x, y) => Math.Abs(y.InclusiveMetric).CompareTo(Math.Abs(x.InclusiveMetric)));
#if DEBUG
            // Check that the exc time + children inc time = inc time 
            var incCountChildren = 0.0;
            var incMetricChildren = 0.0;

            foreach (var callee in ret)
            {
                incCountChildren += callee.InclusiveCount;
                incMetricChildren += callee.InclusiveMetric;
            }
            if (IsCalleeTree)
            {
                Debug.Assert(Math.Abs(InclusiveCount - (ExclusiveCount + incCountChildren)) <= Math.Abs(InclusiveCount / 1000.0F));
                Debug.Assert(Math.Abs(InclusiveMetric - (ExclusiveMetric + incMetricChildren)) <= Math.Abs(InclusiveMetric / 1000.0F));
            }
            else
            {
                if (ret.Count != 0)
                {
                    // For caller nodes, the root node has no children, but does have inclusive count
                    Debug.Assert(Math.Abs(InclusiveCount - incCountChildren) < Math.Abs(InclusiveCount / 1000.0F));
                    Debug.Assert(Math.Abs(InclusiveMetric - incMetricChildren) < Math.Abs(InclusiveMetric / 1000.0F));
                }
            }
#endif
            return ret;
        }

        /// <summary>
        /// See m_callerOffset and MergeCallee for more.
        /// 
        /// The 'this' node is a AggregateCallTree representing the 'callers' nodes.  Like 
        /// MergeCallee the aggregate node represents a list of CallTreeNodes.   However unlike
        /// MergeCallee, the list of CallTreeNodes each represent a sample (a complete call stack)
        /// and 'callerOffset' indicates how far 'up' that stack is the node of interest.  
        /// </summary>
        private void MergeCaller(CallTreeNode treeNode, List<CallTreeNode> callerList, int callerOffset)
        {
            // treeNode represents the sample (the complete call stack), but we want the node 
            // 'callerOffset' up the stack toward the root.  Calculate that here.  
            CallTreeNode treeForNode = treeNode;
            for (int i = 0; i < callerOffset; i++)
            {
                treeForNode = treeForNode.Caller;
            }

            CallTreeNode treeForCaller = treeForNode.Caller;
            if (treeForCaller == null)
            {
                return;
            }

            // Next find or make a node for 'treeForCaller' in the 'callerList' of child nodes
            // we are creating.   
            AggregateCallTreeNode childWithID = FindNodeInList(treeForCaller.ID, callerList);
            if (childWithID == null)
            {
                childWithID = new AggregateCallTreeNode(treeNode, this, callerOffset + 1);
                // TODO breaking abstraction.
                childWithID.m_id = treeForCaller.ID;
                if (childWithID.CallTree == treeForCaller.CallTree)
                    childWithID.m_name = treeForCaller.m_name;
                else
                    childWithID.m_name = childWithID.CallTree.Interner.Intern(treeForCaller.m_name.ToString());

                callerList.Add(childWithID);
            }

            // Add this tree to the node we found.
            childWithID.m_trees.Add(treeNode);

            // And compute our statistics.  
            // We pass addExclusive=false to CombindByIdSamples because callers never have exclusive samples
            // associated with them (because all samples occurred lower in the stack
            childWithID.CombineByIdSamples(treeNode, true, 1, false);

            // To get the correct inclusive time you also have to subtract out the any double counting. 
            if (m_idToExclude != StackSourceFrameIndex.Invalid)
            {
                if (treeNode.Callees != null)
                {
                    foreach (var callee in treeNode.Callees)
                    {
                        SubtractOutTrees(callee, m_idToExclude, childWithID);
                    }
                }
            }
        }

        /// <summary>
        /// An aggregateCallTreeNode is exactly that, the sum of several callTrees
        /// (each of which represent a number of individual samples).    Thus we had to 
        /// take each sample (which is 'treenode' and merge it into the aggregate.
        /// We do this one at a time.   Thus we call MergeCallee for each calltree 
        /// in our list and we find the 'callees' of each of those nodes, and create 
        /// aggregates for the children (which is in calleeList).   
        /// 
        /// This routine is not recursive and does not touch most of the tree but
        /// it does call SubtractOutTrees which is recursive and may look at a lot
        /// of the tree (although we try to minimize this)
        /// </summary>
        private void MergeCallee(CallTreeNode treeNode, List<CallTreeNode> calleeList)
        {
            if (treeNode.Callees != null)
            {
                // As an optimization we don't need to check for the prior existence of
                // nodes in the output list if the output list started as empty.  THis
                // is pretty important when there is only on tree node (e.g. root) and 
                // it has a lot of children (which would otherwise cause N*N behavior 
                bool checkForExistanceInOutputList = (calleeList.Count != 0);

                foreach (var treeCallee in treeNode.Callees)
                {
                    // Skip any children we were told to skip.  
                    if (treeCallee.ID == m_idToExclude)
                    {
                        continue;
                    }

                    AggregateCallTreeNode childWithID = null;
                    if (checkForExistanceInOutputList)
                    {
                        childWithID = FindNodeInList(treeCallee.ID, calleeList);
                    }
                    else
                    {
                        Debug.Assert(FindNodeInList(treeCallee.ID, calleeList) == null);
                    }

                    if (childWithID == null)
                    {
                        childWithID = new AggregateCallTreeNode(treeCallee, this, -1);
                        calleeList.Add(childWithID);
                    }

                    childWithID.m_trees.Add(treeCallee);

                    // Start to the normal inclusive counts
                    childWithID.CombineByIdSamples(treeCallee, true);

                    // Optimization if we know there are not samples to exclude, we don't need to do any adjustment   
                    if (m_idToExclude != StackSourceFrameIndex.Invalid)
                    {
                        SubtractOutTrees(treeCallee, m_idToExclude, childWithID);
                    }
                }
            }
        }

        /// <summary>
        /// Traverse 'treeCallee' and subtract out the inclusive time for any tree that matches 'idToExclude' from the node 'statsRet'.
        /// This is needed in AggregateCallTrees because the same trees from the focus node are in the list to aggregate, but are also
        /// in the subtree's in various places (and thus are counted twice).   We solve this by walking this subtree (in this routine)
        /// and subtracting out any nodes that match 'idToExclude'.   
        /// 
        /// As an optimization this routine also sets the m_recurision bit 'statsRet' if anywhere in 'treeCallee' we do find an id to 
        /// exclude.  That way in a common case (where there is no instances of 'idToExclude') we don't have to actualy walk the
        /// tree the second time (we simply know that there is no adjustment necessary.   
        /// </summary>
        private static void SubtractOutTrees(CallTreeNode treeCallee, StackSourceFrameIndex idToExclude, AggregateCallTreeNode statsRet)
        {
            if (treeCallee.ID == idToExclude)
            {
                statsRet.m_recursion = true;
                statsRet.CombineByIdSamples(treeCallee, true, -1, false);
                return;
            }
            // Subtract out any times we should have excluded
            if (treeCallee.Callees != null)
            {
                foreach (var callee in treeCallee.Callees)
                {
                    SubtractOutTrees(callee, idToExclude, statsRet);
                }
            }
        }

        private static AggregateCallTreeNode FindNodeInList(StackSourceFrameIndex id, List<CallTreeNode> calleeList)
        {
            foreach (var aggCallee in calleeList)
            {
                if (id == aggCallee.ID)
                {
                    return (AggregateCallTreeNode)aggCallee;
                }
            }
            return null;
        }

        internal AggregateCallTreeNode(CallTreeNodeBase node, AggregateCallTreeNode caller, int callerOffset)
            : base(node.Name, node.ID, caller, node.CallTree)
        {
            // Remember what the samples were by setting m_trees, which contain the actual samples 
            m_trees = new List<CallTreeNode>();
            m_callerOffset = callerOffset;

            if (caller != null)
            {
                m_idToExclude = caller.m_idToExclude;
            }
            else
            {
                m_idToExclude = node.ID;
                // Optimization. we know there is  no recursion for the root node without checking.    
                if (m_idToExclude == CallTree.Root.ID)
                {
                    m_idToExclude = StackSourceFrameIndex.Invalid;
                }
            }
        }

        internal /*protected*/ override StackSourceFrameIndex GetExcludeChildID()
        {
            return m_idToExclude;
        }

        internal /*protected*/ override bool IsCalleeTree { get { return m_callerOffset < 0; } set { Debug.Assert(value); m_callerOffset = -1; } }

        /// <summary>
        /// An AggregateCallTree remembers all its samples by maintaining a list of call trees 
        /// that actually contain the samples that the Aggregate represents.  m_trees hold this.   
        /// </summary>
        private List<CallTreeNode> m_trees;

        /// <summary>
        /// AggregateCallTreeNode can represent either a 'callers' tree or a 'callees' tree.   For 
        /// the 'callers' tree case the node represented by the aggregate does NOT have same ID as
        /// the tree in the m_trees list.   Instead the aggregate is some node 'up the chain' toward 
        /// the caller.  m_callerOffset keeps track of this (it is the same number for all elements 
        /// in m_trees).   
        /// 
        /// For callee nodes, this number is not needed.   Thus we use a illegal value (-1) to 
        /// represent that fact that the node is a callee node rather than a caller node.  
        /// </summary>
        internal int m_callerOffset;
        private StackSourceFrameIndex m_idToExclude;  // We should exclude any children with this ID as they are already counted.  
        private bool m_recursion;                     // Set to true if m_idToExclude does exists in 'm_trees' somewhere 
        #endregion
    }

}<|MERGE_RESOLUTION|>--- conflicted
+++ resolved
@@ -64,14 +64,11 @@
                 else
                 {
                     value.ParallelForEach(AddSample);
-<<<<<<< HEAD
+                }
 
                 // Initialize the inclusive metrics
                 InitializeInclusiveMetrics();
 
-=======
-                }
->>>>>>> 34ccdb5a
                 // And the basis for forming the % is total metric of stackSource.  
                 PercentageBasis = Math.Abs(Root.InclusiveMetric);       // People get confused if this swaps. 
 
@@ -411,20 +408,8 @@
                 treeNode.m_inclusiveCount += sample.Count;
                 treeNode.m_inclusiveMetric += sample.Metric;
 
-<<<<<<< HEAD
                 treeNode.InclusiveMetricByTime?.AddSample(sample);
                 treeNode.InclusiveMetricByScenario?.AddSample(sample);
-=======
-                if (treeNode.InclusiveMetricByTime != null)
-                {
-                    treeNode.InclusiveMetricByTime.AddSample(sample);
-                }
-
-                if (treeNode.InclusiveMetricByScenario != null)
-                {
-                    treeNode.InclusiveMetricByScenario.AddSample(sample);
-                }
->>>>>>> 34ccdb5a
 
                 if (sample.TimeRelativeMSec < treeNode.m_firstTimeRelativeMSec)
                 {
@@ -434,10 +419,7 @@
                 if (sampleEndTime > treeNode.m_lastTimeRelativeMSec)
                 {
                     treeNode.m_lastTimeRelativeMSec = sampleEndTime;
-<<<<<<< HEAD
-=======
-                }
->>>>>>> 34ccdb5a
+                }
 
                 Debug.Assert(treeNode.m_firstTimeRelativeMSec <= treeNode.m_lastTimeRelativeMSec);
 
@@ -452,7 +434,9 @@
         private void InitializeInclusiveMetrics()
         {
             if (m_root.m_inclusiveCount != 0)
+            {
                 return;
+            }
 
             var parentWorkSet = new HashSet<CallTreeNode>();
             Action<StackSourceSample> action = sample =>
@@ -472,7 +456,9 @@
                     // that we only negate it so I can undo it 
                     sampleEndTime += Math.Abs(sample.Metric);
                     if (TimeHistogramController != null && sampleEndTime > TimeHistogramController.End)
+                    {
                         sampleEndTime = TimeHistogramController.End;
+                    }
                 }
 
                 node.m_lastTimeRelativeMSec = Math.Max(node.m_lastTimeRelativeMSec, sampleEndTime);
@@ -495,7 +481,9 @@
 
                     var caller = node.Caller;
                     if (caller == null)
+                    {
                         continue;
+                    }
 
                     for (var current = caller; current != null; current = current.Caller)
                     {
@@ -882,7 +870,9 @@
                 }
             }
             else
+            {
                 Debug.Assert(count == InclusiveCount);
+            }
 #endif
             return count;
         }
@@ -981,21 +971,13 @@
             if (0 < idx)
             {
                 name = name.Substring(0, idx);
-<<<<<<< HEAD
-            this.m_name = container.Interner.Intern(name);
-            this.m_callTree = container;
-            this.m_id = id;
-            this.m_firstTimeRelativeMSec = Double.PositiveInfinity;
-            this.m_lastTimeRelativeMSec = Double.NegativeInfinity;
-=======
-            }
-
-            m_name = name;
+            }
+
+            m_name = container.Interner.Intern(name);
             m_callTree = container;
             m_id = id;
             m_firstTimeRelativeMSec = Double.PositiveInfinity;
             m_lastTimeRelativeMSec = Double.NegativeInfinity;
->>>>>>> 34ccdb5a
             if (container.TimeHistogramController != null)
             {
                 m_inclusiveMetricByTime = new Histogram(container.TimeHistogramController);
@@ -1095,9 +1077,13 @@
             // The number of samples does not equal the InclusiveCount on intermediate nodes if we have 
             // recursion because we are excluding some of the samples to avoid double counting
             if (exclusive)
+            {
                 Debug.Assert(count == curNode.ExclusiveCount);
+            }
             else
+            {
                 Debug.Assert(count == curNode.InclusiveCount || excludeChildrenWithID != StackSourceFrameIndex.Invalid);
+            }
 #endif
             return count;
         }
@@ -1370,13 +1356,9 @@
             if (Callees != null)
             {
                 foreach (var callee in Callees)
-<<<<<<< HEAD
+                {
                     childrenSet.Set(callee.NameId, this);
-=======
-                {
-                    childrenSet[callee.Name] = null;
-                }
->>>>>>> 34ccdb5a
+                }
             }
 
             // TODO FIX NOW.  This is a hack, we know every type of CallTreeNode.     
@@ -1457,12 +1439,8 @@
             var ret = new List<CallTreeNode>();
             foreach (var val in childrenSet)
             {
-<<<<<<< HEAD
                 if (val != null && val != this)
-=======
-                if (val != null)
-                {
->>>>>>> 34ccdb5a
+                {
                     ret.Add(val);
                 }
             }
@@ -1703,17 +1681,11 @@
                 return InclusiveCount;
             }
 
-<<<<<<< HEAD
             double ret = 0;
-            if (this.Callees != null)
-                foreach (var child in this.Callees)
-=======
-            float ret = 0;
             if (Callees != null)
             {
                 foreach (var child in Callees)
                 {
->>>>>>> 34ccdb5a
                     ret += child.GetBrokenStackCount(depth - 1);
                 }
             }
@@ -1786,14 +1758,21 @@
 #if DEBUG
             double callerSum = 0;
             foreach (var caller in m_callers)
+            {
                 callerSum += caller.m_inclusiveMetric;
+            }
 
             double calleeSum = 0;
             foreach (var callee in m_callees)
+            {
                 calleeSum += callee.m_inclusiveMetric;
+            }
 
             if (this.Name != m_callTree.Root.Name)
+            {
                 Debug.Assert(Math.Abs(callerSum - m_inclusiveMetric) <= .001);
+            }
+
             Debug.Assert(Math.Abs(calleeSum + m_exclusiveMetric - m_inclusiveMetric) <= .001 * Math.Abs(m_inclusiveMetric));
 
             // We should get he same stats as the byID view
@@ -2236,9 +2215,13 @@
                 // TODO breaking abstraction.
                 childWithID.m_id = treeForCaller.ID;
                 if (childWithID.CallTree == treeForCaller.CallTree)
+                {
                     childWithID.m_name = treeForCaller.m_name;
+                }
                 else
+                {
                     childWithID.m_name = childWithID.CallTree.Interner.Intern(treeForCaller.m_name.ToString());
+                }
 
                 callerList.Add(childWithID);
             }

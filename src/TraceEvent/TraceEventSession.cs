//     Copyright (c) Microsoft Corporation.  All rights reserved.
// This file is best viewed using outline mode (Ctrl-M Ctrl-O)
//
// This program uses code hyperlinks available as part of the HyperAddin Visual Studio plug-in.
// It is available from http://www.codeplex.com/hyperAddin 
// 
using Microsoft.Diagnostics.Tracing.Compatibility;
using Microsoft.Diagnostics.Tracing.Extensions;
using Microsoft.Diagnostics.Tracing.Parsers;
using Microsoft.Diagnostics.Utilities;
using Microsoft.Win32;
using System;
using System.Collections.Generic;
using System.Diagnostics;
using System.IO;
using System.Runtime.InteropServices;
using System.Text;
using System.Threading;
using Utilities;

namespace Microsoft.Diagnostics.Tracing.Session
{
    /// <summary>
    /// A TraceEventSession represents a single ETW Tracing Session.   A session is and event sink that 
    /// can enable or disable event logging from event providers).    TraceEventSessions can log their
    /// events either to a file, or by issuing callbacks when events arrive (a so-called 'real time' 
    /// session).   
    /// <para>
    /// Session are MACHINE wide and unlike most OS resources the operating system does NOT reclaim 
    /// them when the process that created it dies.  By default TraceEventSession tries is best to
    /// do this reclamation, but it is possible that for 'orphan' session to accidentally survive
    /// if the process is ended abruptly (e.g. by the debugger or a user explicitly killing it).  It is 
    /// possible to turn off TraceEventSession automatic reclamation by setting the StopOnDispose 
    /// property to false (its default is true).  
    /// </para>
    /// <para> 
    /// Kernel events have additional restrictions.   In particular there is a special API (EnableKernelProvider).  
    /// Before Windows 8, there was a restriction that kernel events could only be enabled from a session 
    /// with a special name (see KernelTraceEventParser.KernelSessionName) and thus there could only be a single
    /// session that could log kernel events (and that session could not log non-kernel events).  These
    /// restrictions were dropped in windows 8. 
    /// </para>
    /// </summary>
    public sealed unsafe class TraceEventSession : IDisposable
    {
        /// <summary>
        /// Create a new logging session sending the output to a given file.  
        /// </summary>
        /// <param name="sessionName">
        /// The name of the session. Since session can exist beyond the lifetime of the process this name is
        /// used to refer to the session from other processes after it is created.   By default TraceEventSessions
        /// do their best to close down if the TraceEventSession dies (see StopOnDispose), however if StopOnDispose
        /// is set to false, the session can live on after process death, and you use the name to refer to it later.  
        /// </param>
        /// <param name="fileName">
        /// The output moduleFile (by convention .ETL) to put the event data.  If this is null, and CircularMB is set
        /// to something non-zero, then it will do an in-memory circular buffer.   You can get this buffer by 
        /// using the 'SetFileName()' method which dumps the data in the buffer.  
        /// </param>
        /// <param name="options">Additional flags that influence behavior.  Note that the 'Create' option is implied for file mode sessions. </param>
        public TraceEventSession(string sessionName, string fileName, TraceEventSessionOptions options = TraceEventSessionOptions.Create)
        {
            EnableProviderTimeoutMSec = 0;         // Currently by default it is async (TODO change to 10000? by default)
            m_BufferSizeMB = Math.Max(64, System.Environment.ProcessorCount * 2);       // The default size.  
            m_BufferQuantumKB = 64;
            m_FileName = fileName;               // filename = null means real time session
            m_SessionName = sessionName;
            m_Create = true;
            m_ResartIfExist = (options & TraceEventSessionOptions.NoRestartOnCreate) == 0;
            m_NoPerProcessBuffering = (options & TraceEventSessionOptions.NoPerProcessorBuffering) != 0;
            m_CpuSampleIntervalMSec = 1.0F;
            m_SessionId = -1;
            m_StopOnDispose = true;
            CaptureStateOnSetFileName = true;
        }
        /// <summary>
        /// Open a logging session.   By default (if options is not specified) a new 'real time' session is created if
        /// the session already existed it is closed and reopened (thus orphans are cleaned up on next use).  By default
        /// sessions are closed on Dispose, but if the destructor does not run it can produce 'orphan' session that will
        /// live beyond the lifetime of the process.   You can use the StopOnDispose property to force sessions to live
        /// beyond the TraceEventSession that created them and use the TraceEventSessionOptions.Attach option to reattach
        /// to these sessions.
        /// </summary>
        /// <param name="sessionName"> The name of the session to open.  Should be unique across the machine.</param>
        /// <param name="options"> Construction options.  TraceEventSessionOptions.Attach indicates a desire to attach
        /// to an existing session. </param>
        public TraceEventSession(string sessionName, TraceEventSessionOptions options = TraceEventSessionOptions.Create)
        {
            EnableProviderTimeoutMSec = 0;         // Currently by default it is async (TODO change to 10000? by default)
            m_SessionId = -1;
            m_BufferQuantumKB = 64;
            m_CpuSampleIntervalMSec = 1.0F;
            m_SessionName = sessionName;
            StopOnDispose = true;
            CaptureStateOnSetFileName = true;
            if ((options & TraceEventSessionOptions.Attach) != 0)
            {
                // Attaching to an existing session 

                // Get the filename
                var propertiesBuff = stackalloc byte[PropertiesSize];
                var properties = GetProperties(propertiesBuff);
                int hr = TraceEventNativeMethods.ControlTrace(0UL, sessionName, properties, TraceEventNativeMethods.EVENT_TRACE_CONTROL_QUERY);
                if (hr == TraceEventNativeMethods.ERROR_WMI_INSTANCE_NOT_FOUND)     // Instance name not found.  This means we did not start
                {
                    throw new FileNotFoundException("The session " + sessionName + " is not active.");  // Not really a file, but not bad. 
                }

                m_SessionHandle = new TraceEventNativeMethods.SafeTraceHandle(properties->Wnode.HistoricalContext);
                m_SessionId = (int)properties->Wnode.HistoricalContext;
                Marshal.ThrowExceptionForHR(TraceEventNativeMethods.GetHRFromWin32(hr));
                if (properties->LogFileNameOffset != 0)
                {
                    m_FileName = new string((char*)(((byte*)properties) + properties->LogFileNameOffset));
                    if (m_FileName.Length == 0)
                    {
                        m_FileName = null;
                    }
                }
                if (properties->BufferSize != 0)
                {
                    m_BufferQuantumKB = (int)properties->BufferSize;
                }

                m_BufferSizeMB = (int)(properties->MinimumBuffers * m_BufferQuantumKB) / 1024;
                if ((properties->LogFileMode & TraceEventNativeMethods.EVENT_TRACE_FILE_MODE_CIRCULAR) != 0)
                {
                    m_CircularBufferMB = (int)properties->MaximumFileSize;
                }

                if ((properties->LogFileMode & TraceEventNativeMethods.EVENT_TRACE_BUFFERING_MODE) != 0)
                {
                    Debug.Assert(m_FileName == null);   // It should already not have a file name associated with it
                    m_FileName = null;
                    m_CircularBufferMB = m_BufferSizeMB;
                }
                if ((properties->LogFileMode & TraceEventNativeMethods.EVENT_TRACE_NO_PER_PROCESSOR_BUFFERING) != 0)
                {
                    m_NoPerProcessBuffering = true;
                }
                m_enabledProviders = GetEnabledProvidersForSession(properties->Wnode.HistoricalContext);
            }
            else
            {
                // Creating a new session (however we defer it).  
                m_BufferSizeMB = Math.Max(64, System.Environment.ProcessorCount * 2);       // The default size.  
                m_FileName = null;               // filename = null means real time session
                m_Create = true;
                m_ResartIfExist = (options & TraceEventSessionOptions.NoRestartOnCreate) == 0;
                m_NoPerProcessBuffering = (options & TraceEventSessionOptions.NoPerProcessorBuffering) != 0;
            }
        }
        /// <summary>
        /// Looks for an existing active session named 'sessionName; and returns the TraceEventSession associated with it if it exists. 
        /// Returns null if the session does not exist.   You can use the GetActiveSessionNames() to get a list of names to pass to this method. 
        /// </summary>
        public static TraceEventSession GetActiveSession(string sessionName)
        {
            // TODO avoid the throw/catch when not present as it is inefficient.  
            TraceEventSession session = null;
            try
            {
                session = new TraceEventSession(sessionName, TraceEventSessionOptions.Attach);
            }
            catch (FileNotFoundException) { }
            return session;
        }

        /// <summary>
        /// Enable a NON-KERNEL provider (see also EnableKernelProvider) which has a given provider name.  
        /// This API first checks if a published provider exists by that name, otherwise it 
        /// assumes it is an EventSouce and determines the provider Guid by hashing the name according to a
        /// well known algorithm.  Thus it will never return a failure for a incorrect spelling of the name.  
        /// </summary>
        /// <param name="providerName">
        /// The name of the provider.  It must either be registered with the operating system (logman query providers returns it)
        /// or it must be an EventSource (see GetEventSourceGuidFromName)</param>
        /// <param name="providerLevel">The verbosity to turn on</param>
        /// <param name="matchAnyKeywords">A bitvector representing the areas to turn on. Only the
        /// low 32 bits are used by classic providers and passed as the 'flags' value.  Zero
        /// is a special value which is a provider defined default, which is usually 'everything'</param>
        /// <param name="options">Additional options for the provider (e.g. taking a stack trace), arguments ... </param>
        /// <returns>true if the session already existed and needed to be restarted.</returns>
        public bool EnableProvider(string providerName, TraceEventLevel providerLevel = TraceEventLevel.Verbose, ulong matchAnyKeywords = ulong.MaxValue, TraceEventProviderOptions options = null)
        {
            var providerGuid = TraceEventProviders.GetProviderGuidByName(providerName);
            if (providerGuid == Guid.Empty)
            {
                providerGuid = TraceEventProviders.GetEventSourceGuidFromName(providerName);
            }

            return EnableProvider(providerGuid, providerLevel, matchAnyKeywords, options);
        }
        /// <summary>
        /// Enable a NON-KERNEL provider (see also EnableKernelProvider) which has a given provider Guid.  
        /// </summary>
        /// <param name="providerGuid">
        /// The Guid that represents the event provider enable. </param>
        /// <param name="providerLevel">The verbosity to turn on</param>
        /// <param name="matchAnyKeywords">A bitvector representing the areas to turn on. Only the
        /// low 32 bits are used by classic providers and passed as the 'flags' value.  Zero
        /// is a special value which is a provider defined default, which is usually 'everything'</param>
        /// <param name="options">Additional options for the provider (e.g. taking a stack trace), arguments ... </param>
        /// <returns>true if the session already existed and needed to be restarted.</returns>
        public bool EnableProvider(Guid providerGuid, TraceEventLevel providerLevel = TraceEventLevel.Verbose, ulong matchAnyKeywords = ulong.MaxValue, TraceEventProviderOptions options = null)
        {
            lock (this)
            {
                if (options == null)
                {
                    options = new TraceEventProviderOptions();
                }

                byte[] valueData = null;
                int valueDataSize = 0;
                ControllerCommand valueDataType = ControllerCommand.Update;
                bool V4_5EventSource = false;

                if (options.Arguments != null)
                {
                    valueDataType = ControllerCommand.Update;
                    valueData = new byte[1024];
                    foreach (KeyValuePair<string, string> keyValue in options.Arguments)
                    {
                        if (keyValue.Key == "V4_5EventSource" && keyValue.Value == "true")
                        {
                            V4_5EventSource = true;
                        }

                        if (keyValue.Key == "Command")
                        {
                            if (keyValue.Value == "SendManifest")
                            {
                                valueDataType = ControllerCommand.SendManifest;
                            }
                            else
                            {
                                int val;
                                if (int.TryParse(keyValue.Value, out val))
                                {
                                    valueDataType = (ControllerCommand)val;
                                }
                            }
                        }
                        valueDataSize += Encoding.UTF8.GetBytes(keyValue.Key, 0, keyValue.Key.Length, valueData, valueDataSize);
                        valueData[valueDataSize++] = 0;
                        valueDataSize += Encoding.UTF8.GetBytes(keyValue.Value, 0, keyValue.Value.Length, valueData, valueDataSize);
                        valueData[valueDataSize++] = 0;
                    }
                }

                if (m_SessionName == KernelTraceEventParser.KernelSessionName)
                {
                    throw new NotSupportedException("Can only enable kernel events on a kernel session.");
                }

                EnsureStarted();

                // If we have provider data we add some predefined key-value pairs for infrastructure purposes. 
                ulong matchAllKeywords = 0;
                if (valueData != null)
                {
                    if (!V4_5EventSource)
                    {
                        // We add the EtwSessionName=NAME as the first key-value pairs,  This allows us to identify this
                        // data as coming from 'us' and garbage collect it if that session dies.  It is also likely to be
                        // useful to the provider.
                        var etwSessionName = "EtwSessionName";
                        var etwSessionNameKeyValueSize = etwSessionName.Length + 1 + Encoding.UTF8.GetByteCount(m_SessionName) + 1;

                        var etwSessionKeyword = "EtwSessionKeyword";
                        int sessionKeyword = FindFreeSessionKeyword(providerGuid);
                        matchAllKeywords = ((ulong)1) << sessionKeyword;

                        var etwSessionKeywordValue = sessionKeyword.ToString();
                        var etwSessionKeywordKeyValueSize = etwSessionKeyword.Length + 1 + Encoding.UTF8.GetByteCount(etwSessionKeywordValue) + 1;

                        // Set the registry key so providers get the information even if they are not active now
                        // We allocate a 4 byte header to allow us to easily version this in the future.  
                        var newProviderData = new byte[valueDataSize + etwSessionNameKeyValueSize + etwSessionKeywordKeyValueSize];
                        var curIdx = 0;
                        curIdx += Encoding.UTF8.GetBytes(etwSessionName, 0, etwSessionName.Length, newProviderData, curIdx);
                        newProviderData[curIdx++] = 0;       // Null terminate the string
                        curIdx += Encoding.UTF8.GetBytes(m_SessionName, 0, m_SessionName.Length, newProviderData, curIdx);
                        newProviderData[curIdx++] = 0;       // Null terminate the string
                        curIdx += Encoding.UTF8.GetBytes(etwSessionKeyword, 0, etwSessionKeyword.Length, newProviderData, curIdx);
                        newProviderData[curIdx++] = 0;       // Null terminate the string
                        curIdx += Encoding.UTF8.GetBytes(etwSessionKeywordValue, 0, etwSessionKeywordValue.Length, newProviderData, curIdx);
                        newProviderData[curIdx++] = 0;       // Null terminate the string
                        Debug.Assert(curIdx + valueDataSize == newProviderData.Length);
                        Array.Copy(valueData, 0, newProviderData, curIdx, valueDataSize);
                        valueData = newProviderData;
                        valueDataSize = newProviderData.Length;
                    }
                    else
                    {
                        // V4.5 data has a 4 bytes of 0s before the actual data.   
                        var newProviderData = new byte[valueDataSize + 4];
                        Array.Copy(valueData, 0, newProviderData, 4, valueDataSize);
                        valueData = newProviderData;
                        valueDataSize = newProviderData.Length;
                    }
                    // Working around an ETW limitation.   It turns out that filter data is transmitted only
                    // to providers that are actually alive at the time the controller enables the provider.  
                    // This makes filter data second class (keywords and levels ARE remembered and as providers
                    // become alive they are enabled with that information). Arguably this is a bug.  
                    // To work around this we remember the filter data in the registry and EventSources look
                    // for this data if we don't already have non-null filter data so that even providers that 
                    // have not yet started will get the data.  

                    if (valueDataType != ControllerCommand.SendManifest) // don't write anything to the registry for SendManifest commands
                    {
                        SetFilterDataForEtwSession(providerGuid.ToString(), valueData, V4_5EventSource);
                    }
                }

                const int MaxDesc = 7;  // This number needs to be bumped for to ensure that all curDescrIdx never exceeds it below.  
                TraceEventNativeMethods.EVENT_FILTER_DESCRIPTOR* filterDescrPtr = stackalloc TraceEventNativeMethods.EVENT_FILTER_DESCRIPTOR[MaxDesc];
                int curDescrIdx = 0;
                fixed (byte* providerDataPtr = valueData)
                {
                    if (valueData != null)
                    {
                        // This one must be first so it works pre-8.1
                        filterDescrPtr[curDescrIdx].Ptr = providerDataPtr;
                        filterDescrPtr[curDescrIdx].Size = valueDataSize;
                        filterDescrPtr[curDescrIdx].Type = (int)valueDataType;
                        curDescrIdx++;
                    }

                    bool etwFilteringSupported = TraceEventProviderOptions.FilteringSupported;
                    if (etwFilteringSupported)
                    {
                        if (options.ProcessIDFilter != null && 0 < options.ProcessIDFilter.Count)
                        {
                            int* pids = stackalloc int[options.ProcessIDFilter.Count];
                            for (int i = 0; i < options.ProcessIDFilter.Count; i++)
                            {
                                pids[i] = options.ProcessIDFilter[i];
                            }

                            filterDescrPtr[curDescrIdx].Ptr = (byte*)pids;
                            filterDescrPtr[curDescrIdx].Size = options.ProcessIDFilter.Count * sizeof(int);
                            filterDescrPtr[curDescrIdx].Type = TraceEventNativeMethods.EVENT_FILTER_TYPE_PID;
                            curDescrIdx++;
                        }
                        if (options.ProcessNameFilter != null && 0 < options.ProcessNameFilter.Count)
                        {
                            int charCount = 0;
                            for (int i = 0; i < options.ProcessNameFilter.Count; i++)
                            {
                                charCount += options.ProcessNameFilter[i].Length + 1;     // +1 for the separate or the null terminator.  
                            }

                            byte* namesBuffer = stackalloc byte[charCount * 2];           // *2 because it is unicode. 
                            char* namesPtr = (char*)namesBuffer;
                            // Fill in the names, ; separating them.  
                            for (int i = 0; i < options.ProcessNameFilter.Count; i++)
                            {
                                if (i != 0)
                                {
                                    *namesPtr++ = ';';
                                }

                                string name = options.ProcessNameFilter[i];
                                for (int j = 0; j < name.Length; j++)
                                {
                                    *namesPtr++ = name[j];
                                }
                            }
                            *namesPtr++ = '\0';
                            filterDescrPtr[curDescrIdx].Ptr = namesBuffer;
                            Debug.Assert(&filterDescrPtr[curDescrIdx].Ptr[charCount * 2] == (byte*)namesPtr);
                            filterDescrPtr[curDescrIdx].Size = charCount * 2;       // *2 because it is unicode.  
                            filterDescrPtr[curDescrIdx].Type = TraceEventNativeMethods.EVENT_FILTER_TYPE_EXECUTABLE_NAME;
                            if (filterDescrPtr[curDescrIdx].Size >= 1024)
                            {
                                throw new ArgumentException("ProcessNameFilters too large.");
                            }

                            curDescrIdx++;
                        }

                        var eventIdsBufferSize = ComputeEventIdsBufferSize(options.EventIDsToEnable);
                        if (0 < eventIdsBufferSize)
                        {
                            var eventIds = stackalloc byte[eventIdsBufferSize];
                            ComputeEventIds(&filterDescrPtr[curDescrIdx++], eventIds, eventIdsBufferSize,
                                options.EventIDsToEnable, true, TraceEventNativeMethods.EVENT_FILTER_TYPE_EVENT_ID);
                        }
                        eventIdsBufferSize = ComputeEventIdsBufferSize(options.EventIDsToDisable);
                        if (0 < eventIdsBufferSize)
                        {
                            var eventIds = stackalloc byte[eventIdsBufferSize];
                            ComputeEventIds(&filterDescrPtr[curDescrIdx++], eventIds, eventIdsBufferSize,
                                options.EventIDsToDisable, false, TraceEventNativeMethods.EVENT_FILTER_TYPE_EVENT_ID);
                        }
                        eventIdsBufferSize = ComputeEventIdsBufferSize(options.EventIDStacksToEnable);
                        if (0 < eventIdsBufferSize)
                        {
                            var eventIds = stackalloc byte[eventIdsBufferSize];
                            ComputeEventIds(&filterDescrPtr[curDescrIdx++], eventIds, eventIdsBufferSize,
                                options.EventIDStacksToEnable, true, TraceEventNativeMethods.EVENT_FILTER_TYPE_STACKWALK);
                        }
                        eventIdsBufferSize = ComputeEventIdsBufferSize(options.EventIDStacksToDisable);
                        if (0 < eventIdsBufferSize)
                        {
                            var eventIds = stackalloc byte[eventIdsBufferSize];
                            ComputeEventIds(&filterDescrPtr[curDescrIdx++], eventIds, eventIdsBufferSize,
                                options.EventIDStacksToDisable, false, TraceEventNativeMethods.EVENT_FILTER_TYPE_STACKWALK);
                        }
                    }
                    Debug.Assert(curDescrIdx <= MaxDesc);
                    if (curDescrIdx == 0)
                    {
                        filterDescrPtr = null;
                    }

                    int hr;
                    try
                    {
                        // Try the Win7 API
                        TraceEventNativeMethods.ENABLE_TRACE_PARAMETERS parameters = new TraceEventNativeMethods.ENABLE_TRACE_PARAMETERS();

                        parameters.Version = TraceEventNativeMethods.ENABLE_TRACE_PARAMETERS_VERSION;
                        parameters.FilterDescCount = curDescrIdx;
                        parameters.EnableFilterDesc = filterDescrPtr;

                        if (options.StacksEnabled || options.EventIDStacksToEnable != null || options.EventIDStacksToDisable != null)
                        {
                            parameters.EnableProperty |= TraceEventNativeMethods.EVENT_ENABLE_PROPERTY_STACK_TRACE;
                        }
                        if(options.EnableInContainers)
                        {
                            parameters.EnableProperty |= TraceEventNativeMethods.EVENT_ENABLE_PROPERTY_ENABLE_SILOS;
                        }
                        if(options.EnableSourceContainerTracking)
                        {
                            parameters.EnableProperty |= TraceEventNativeMethods.EVENT_ENABLE_PROPERTY_SOURCE_CONTAINER_TRACKING;
                        }

                        if (etwFilteringSupported)      // If we are on 8.1 we can use the newer API.  
                        {
                            parameters.Version = TraceEventNativeMethods.ENABLE_TRACE_PARAMETERS_VERSION_2;
                        }
                        else
                        {
                            Debug.Assert(curDescrIdx <= 1);
                            Debug.Assert(filterDescrPtr == null || -100 <= filterDescrPtr[0].Type);   // We are not using any of the Win8.1 defined types.  
                        }

                        uint eventControlCode = (valueDataType == ControllerCommand.SendManifest
                                                     ? TraceEventNativeMethods.EVENT_CONTROL_CODE_CAPTURE_STATE
                                                     : TraceEventNativeMethods.EVENT_CONTROL_CODE_ENABLE_PROVIDER);
                        hr = TraceEventNativeMethods.EnableTraceEx2(m_SessionHandle, providerGuid,
                            eventControlCode, providerLevel,
                            matchAnyKeywords, matchAllKeywords, EnableProviderTimeoutMSec, ref parameters);
                    }
                    catch (TypeLoadException)
                    {
                        // OK that did not work, try the VISTA API
                        hr = TraceEventNativeMethods.EnableTraceEx(providerGuid, null, m_SessionHandle, true,
                            providerLevel, matchAnyKeywords, matchAllKeywords, 0, filterDescrPtr);
                    }
                    Marshal.ThrowExceptionForHR(TraceEventNativeMethods.GetHRFromWin32(hr));
                }

                // Track our current enabled providers so we can request manifests upon filename changes.
                if (valueDataType == ControllerCommand.Update)
                {
                    lock (m_enabledProviders)
                    {
                        m_enabledProviders[providerGuid] = matchAnyKeywords;
                    }
                }

                m_IsActive = true;
                return m_restarted;
            }
        }

        /// <summary>
        /// Enable a NON-KERNEL provider (see also EnableKernelProvider) which has a given provider name.  
        /// This API first checks if a published provider exists by that name, otherwise it 
        /// assumes it is an EventSouce and determines the provider Guid by hashing the name according to a
        /// well known algorithm.  Thus it will never return a failure for a incorrect spelling of the name.  
        /// </summary>
        /// <param name="providerName">
        /// The name of the provider.  It must either be registered with the operating system (logman query providers returns it)
        /// or it must be an EventSource (see GetEventSourceGuidFromName)</param>
        /// <param name="providerLevel">The verbosity to turn on</param>
        /// <param name="matchAnyKeywords">A bitvector representing the areas to turn on. Only the
        /// low 32 bits are used by classic providers and passed as the 'flags' value.  Zero
        /// is a special value which is a provider defined default, which is usually 'everything'</param>
        /// <param name="options">Additional options for the provider (e.g. taking a stack trace)</param>
        /// <param name="values">This is set of key-value strings that are passed to the provider
        /// for provider-specific interpretation. Can be null if no additional args are needed.  
        /// If the special key-value pair 'Command'='SendManifest' is provided, then the 'SendManifest'
        /// command will be sent (which causes EventSources to re-dump their manifest to the ETW log.  </param>
        /// <returns>true if the session already existed and needed to be restarted.</returns>
        [Obsolete("Use EnableProvider(string, TraceEventLevel, ulong, TraceEventProviderOptions) overload instead")]
        public bool EnableProvider(string providerName, TraceEventLevel providerLevel, ulong matchAnyKeywords, TraceEventOptions options, IEnumerable<KeyValuePair<string, string>> values = null)
        {
            var providerGuid = TraceEventProviders.GetProviderGuidByName(providerName);
            if (providerGuid == Guid.Empty)
            {
                providerGuid = TraceEventProviders.GetEventSourceGuidFromName(providerName);
            }

            return EnableProvider(providerGuid, providerLevel, matchAnyKeywords, options, values);
        }
        /// <summary>
        /// Enable a NON-KERNEL provider (see also EnableKernelProvider) represented by 'providerGuid'.
        /// </summary>
        /// <param name="providerGuid">
        /// The Guid that represents the event provider enable. </param>
        /// <param name="providerLevel">The verbosity to turn on</param>
        /// <param name="matchAnyKeywords">A bitvector representing the areas to turn on. Only the
        /// low 32 bits are used by classic providers and passed as the 'flags' value.  Zero
        /// is a special value which is a provider defined default, which is usually 'everything'</param>
        /// <param name="options">Additional options for the provider (e.g. taking a stack trace)</param>
        /// <param name="values">This is set of key-value strings that are passed to the provider
        /// for provider-specific interpretation. Can be null if no additional args are needed.  
        /// If the special key-value pair 'Command'='SendManifest' is provided, then the 'SendManifest'
        /// command will be sent (which causes EventSources to re-dump their manifest to the ETW log.  </param>
        /// <returns>true if the session already existed and needed to be restarted.</returns>
        [Obsolete("Use EnableProvider(Guid, TraceEventLevel, ulong, TraceEventProviderOptions) overload instead")]
        public bool EnableProvider(Guid providerGuid, TraceEventLevel providerLevel, ulong matchAnyKeywords, TraceEventOptions options, IEnumerable<KeyValuePair<string, string>> values = null)
        {
            var args = new TraceEventProviderOptions() { Arguments = values };
            if ((options & TraceEventOptions.Stacks) != 0)
            {
                args.StacksEnabled = true;
            }

            return EnableProvider(providerGuid, providerLevel, matchAnyKeywords, args);
        }
        /// <summary>
        /// Enable an ETW provider, passing a raw blob of data to the provider as a Filter specification.   
        /// 
        /// Note that this routine is only provided to interact with old ETW providers that can interpret EVENT_FILTER_DESCRIPTOR data
        /// but did not conform to the key-value string conventions.   This allows this extra information to be passed to these old
        /// providers.   Ideally new providers follow the key-value convention and EnableProvider can be used.  
        /// </summary>
        [Obsolete("Use TraceEventProviderOptions.RawArguments overload instead")]
        public void EnableProviderWithRawProviderData(Guid providerGuid, TraceEventLevel providerLevel, ulong matchAnyKeywords, TraceEventOptions options, byte[] providerData, int providerDataSize)
        {
            var exactArray = providerData;
            if (exactArray.Length != providerDataSize)
            {
                exactArray = new byte[providerDataSize];
                Array.Copy(providerData, exactArray, exactArray.Length);
            }
            var args = new TraceEventProviderOptions() { RawArguments = exactArray };
            if ((options & TraceEventOptions.Stacks) != 0)
            {
                args.StacksEnabled = true;
            }

            EnableProvider(providerGuid, providerLevel, matchAnyKeywords, args);
        }
        /// <summary>
        /// Helper function that is useful when using EnableProvider with key value pairs. 
        /// Given a list of key-value pairs, create a dictionary of the keys mapping to the values.   
        /// </summary>
        [Obsolete("Use TraceEventProviderOptions.AddArgument instead")]
        public static Dictionary<string, string> MakeDictionary(params string[] keyValuePairs)
        {
            var ret = new Dictionary<string, string>();
            for (int i = 1; i < keyValuePairs.Length; i += 2)
            {
                ret.Add(keyValuePairs[i - 1], keyValuePairs[i]);
            }

            return ret;
        }

        // OS Kernel Provider support 
        /// <summary>
        /// Enable the kernel provider for the session. Before windows 8 this session must be called 'NT Kernel Session'.   
        /// This API is OK to call from one thread while Process() is being run on another
        /// <param name="flags">Specifies the particular kernel events of interest</param>
        /// <param name="stackCapture">
        /// Specifies which events should have their stack traces captured when an event is logged</param>
        /// <returns>Returns true if the session existed before and was restarted (see TraceEventSession)</returns>
        /// </summary>
        public unsafe bool EnableKernelProvider(KernelTraceEventParser.Keywords flags, KernelTraceEventParser.Keywords stackCapture = KernelTraceEventParser.Keywords.None)
        {
            // Setting stack capture implies that it is on.  
            flags |= stackCapture;
            lock (this)
            {
#if !CONTAINER_WORKAROUND_NOT_NEEDED
                // This is a work-around because in containers if you try to turn on kernel events that
                // it does not support it simply silently fails.   We work around this by ensuring that 
                // we detect if we are in a container and if so strip out kernel events that might cause 
                // problems.   Can be removed when containers do this automatically 
                var containerTypeObj = Registry.GetValue(@"HKEY_LOCAL_MACHINE\System\CurrentControlSet\Control", "ContainerType", null);
                if (containerTypeObj is int)    // false if containerTypeObj is null
                {
                    flags &= ~KernelTraceEventParser.Keywords.NonContainer;
                    stackCapture &= ~KernelTraceEventParser.Keywords.NonContainer;
                }
#endif 
                // many of the kernel events are missing the process or thread information and have to be fixed up.  In order to do this I need the
                // process and thread events to do this, so we turn those on if any other keyword is on.  
                if (flags != KernelTraceEventParser.Keywords.None)
                {
                    flags |= (KernelTraceEventParser.Keywords.Process | KernelTraceEventParser.Keywords.Thread);
                }

                bool systemTraceProvider = false;
                if (!OperatingSystemVersion.AtLeast(60))
                {
                    throw new NotSupportedException("Kernel Event Tracing is only supported on Windows 6.0 (Vista) and above.");
                }

                if (IsValidSession || m_kernelSession != null)
                {
                    throw new Exception("The kernel provider must be enabled first and only once in a session.");
                }

                if (m_SessionName != KernelTraceEventParser.KernelSessionName)
                {
                    if ((flags & KernelTraceEventParser.NonOSKeywords) != 0)
                    {
                        throw new NotSupportedException("Keyword specified this is only supported on the " + KernelTraceEventParser.KernelSessionName + " session.");
                    }

                    if (!OperatingSystemVersion.AtLeast(62))
                    {
                        if (m_FileName != null)
                        {
                            throw new NotSupportedException("System Tracing is only supported on Windows 8 and above.");
                        }

                        // On windows 7 and Vista, fake the systemTraceProvider for real time sessions, and do the EnableKernelProvider on that.  
                        var kernelSession = new TraceEventSession(KernelTraceEventParser.KernelSessionName);
                        var nestedRet = kernelSession.EnableKernelProvider(flags, stackCapture);
                        m_kernelSession = kernelSession;
                        return nestedRet;
                    }
                    else
                    {
                        systemTraceProvider = true;
                    }
                }

                // The Profile event requires the SeSystemProfilePrivilege to succeed, so set it.  
                if ((flags & (KernelTraceEventParser.Keywords.Profile | KernelTraceEventParser.Keywords.PMCProfile)) != 0)
                {
                    TraceEventNativeMethods.SetPrivilege(TraceEventNativeMethods.SE_SYSTEM_PROFILE_PRIVILEGE);
                    double cpu100ns = (CpuSampleIntervalMSec * 10000.0 + .5);
                    // The API seems to have an upper bound of 1 second.  
                    if (cpu100ns >= int.MaxValue || ((int)cpu100ns) > 10000000)
                    {
                        throw new ApplicationException("CPU Sampling interval is too large.");
                    }

                    var succeeded = ETWControl.SetCpuSamplingRate((int)cpu100ns);       // Always try to set, since it may not be the default
                    if (!succeeded && CpuSampleIntervalMSec != 1.0F)
                    {
                        throw new ApplicationException("Can't set CPU sampling to " + CpuSampleIntervalMSec.ToString("f3") + "MSec.");
                    }
                }

                if (IsInMemoryCircular && (flags & KernelTraceEventParser.NonOSKeywords) != 0)
                {
                    throw new ApplicationException("Using kernel flags that are Incompatible with InMemoryCircularBuffer.");
                }

                var propertiesBuff = stackalloc byte[PropertiesSize];
                var properties = GetProperties(propertiesBuff);

                // Initialize the stack collecting information
                const int stackTracingIdsMax = 96;      // As of 2/2015, we have a max of 56 so we are in good shape.  
                int numIDs = 0;
                var stackTracingIds = stackalloc STACK_TRACING_EVENT_ID[stackTracingIdsMax];
#if DEBUG
                // Try setting all flags, if we overflow an assert in SetStackTraceIds will fire.  
                SetStackTraceIds((KernelTraceEventParser.Keywords)(-1), stackTracingIds, stackTracingIdsMax);
#endif
                if (stackCapture != KernelTraceEventParser.Keywords.None)
                {
                    numIDs = SetStackTraceIds(stackCapture, stackTracingIds, stackTracingIdsMax);
                }

                bool ret = false;
                int dwErr;
                if (systemTraceProvider)
                {
                    properties->LogFileMode |= TraceEventNativeMethods.EVENT_TRACE_SYSTEM_LOGGER_MODE;
                    EnsureStarted(properties);

                    dwErr = TraceEventNativeMethods.TraceSetInformation(m_SessionHandle,
                                                                        TraceEventNativeMethods.TRACE_INFO_CLASS.TraceStackTracingInfo,
                                                                        stackTracingIds,
                                                                        (numIDs * sizeof(STACK_TRACING_EVENT_ID)));
                    Marshal.ThrowExceptionForHR(TraceEventNativeMethods.GetHRFromWin32(dwErr));

                    ulong* systemTraceFlags = stackalloc ulong[1];
                    systemTraceFlags[0] = (ulong)(flags & ~KernelTraceEventParser.NonOSKeywords);
                    dwErr = TraceEventNativeMethods.TraceSetInformation(m_SessionHandle,
                                                                        TraceEventNativeMethods.TRACE_INFO_CLASS.TraceSystemTraceEnableFlagsInfo,
                                                                        systemTraceFlags,
                                                                        sizeof(ulong));
                    Marshal.ThrowExceptionForHR(TraceEventNativeMethods.GetHRFromWin32(dwErr));
                    ret = true;
                }
                else
                {
                    properties->Wnode.Guid = KernelTraceEventParser.ProviderGuid;
                    properties->EnableFlags = (uint)flags;

                    dwErr = ETWKernelControl.StartKernelSession(out ulong kernelSessionHandle, properties, PropertiesSize, stackTracingIds, numIDs);
                    if (dwErr == 0xB7) // STIERR_HANDLEEXISTS
                    {
                        ret = true;
                        Stop();
                        m_Stopped = false;
                        Thread.Sleep(100);  // Give it some time to stop. 
                        dwErr = ETWKernelControl.StartKernelSession(out kernelSessionHandle, properties, PropertiesSize, stackTracingIds, numIDs);
                    }

                    m_SessionHandle = new TraceEventNativeMethods.SafeTraceHandle(kernelSessionHandle);
                }

                if (dwErr == 5 && OperatingSystemVersion.AtLeast(51))     // On Vista and we get a 'Accessed Denied' message
                {
                    throw new UnauthorizedAccessException("Error Starting ETW:  Access Denied (Administrator rights required to start ETW)");
                }

                Marshal.ThrowExceptionForHR(TraceEventNativeMethods.GetHRFromWin32(dwErr));
                m_IsActive = true;

                if (OperatingSystemVersion.AtLeast(62) && StackCompression)
                {
                    ETWControl.EnableStackCaching(m_SessionHandle.DangerousGetHandle());
                }

                EnableLastBranchRecordingIfConfigured();

                return ret;
            }
        }

<<<<<<< HEAD
        private bool IsValidSession => m_SessionHandle != null && m_SessionHandle.IsValid;
=======
        private unsafe void EnableLastBranchRecordingIfConfigured()
        {
            uint[] sources = m_LastBranchRecordingProfileSources;
            if (sources == null || sources.Length == 0)
                return;

            if (!OperatingSystemVersion.AtLeast(OperatingSystemVersion.Win10))
            {
                throw new NotSupportedException("Last branch recording is only supported on Windows 10 19H1+ and Windows Server 1903+");
            }

            uint filters = (uint)m_LastBranchRecordingFilters;
            int error = TraceEventNativeMethods.TraceSetInformation(m_SessionHandle, TraceEventNativeMethods.TRACE_INFO_CLASS.TraceLbrConfigurationInfo, &filters, sizeof(uint));
            Marshal.ThrowExceptionForHR(TraceEventNativeMethods.GetHRFromWin32(error));

            fixed (uint* pSources = sources)
            {
                error = TraceEventNativeMethods.TraceSetInformation(m_SessionHandle, TraceEventNativeMethods.TRACE_INFO_CLASS.TraceLbrEventListInfo, pSources, sources.Length * sizeof(uint));
            }

            Marshal.ThrowExceptionForHR(TraceEventNativeMethods.GetHRFromWin32(error));
        }
>>>>>>> d4cb09e5

        // OS Heap Provider support.  
        /// <summary>
        /// Turn on windows heap logging (stack for allocation) for a particular existing process.
        /// </summary>
        public void EnableWindowsHeapProvider(int pid)
        {
            if (IsValidSession)
            {
                throw new ApplicationException("Heap Provider can only be used in its own session.");
            }

            var propertiesBuff = stackalloc byte[PropertiesSize];
            var properties = GetProperties(propertiesBuff);

            int dwErr = ETWKernelControl.StartWindowsHeapSession(out ulong heapSessionHandle, properties, PropertiesSize, pid);
            Marshal.ThrowExceptionForHR(TraceEventNativeMethods.GetHRFromWin32(dwErr));
            m_SessionHandle = new TraceEventNativeMethods.SafeTraceHandle(heapSessionHandle);
            m_IsActive = true;
        }
        /// <summary>
        /// Turn on windows heap logging for a particular EXE file name (just the file name, no directory, but it DOES include the .exe extension)
        /// This API is OK to call from one thread while Process() is being run on another
        /// </summary>
        /// <param name="exeFileName"></param>
        public void EnableWindowsHeapProvider(string exeFileName)
        {
            if (IsValidSession)
            {
                throw new ApplicationException("Heap Provider can only be used in its own session.");
            }

            var propertiesBuff = stackalloc byte[PropertiesSize];
            var properties = GetProperties(propertiesBuff);

            int dwErr = ETWKernelControl.StartWindowsHeapSession(out ulong heapSessionHandle, properties, PropertiesSize, exeFileName);
            Marshal.ThrowExceptionForHR(TraceEventNativeMethods.GetHRFromWin32(dwErr));
            m_SessionHandle = new TraceEventNativeMethods.SafeTraceHandle(heapSessionHandle);
            m_IsActive = true;
        }

        /// <summary>
        /// Disables a provider with the given provider ID completely
        /// </summary>
        public void DisableProvider(Guid providerGuid)
        {
            lock (this)
            {
                int hr;
                try
                {
                    try
                    {
                        // Try the Win7 API
                        var parameters = new TraceEventNativeMethods.ENABLE_TRACE_PARAMETERS { Version = TraceEventNativeMethods.ENABLE_TRACE_PARAMETERS_VERSION };
                        hr = TraceEventNativeMethods.EnableTraceEx2(
                            m_SessionHandle, providerGuid, TraceEventNativeMethods.EVENT_CONTROL_CODE_DISABLE_PROVIDER,
                            0, 0, 0, EnableProviderTimeoutMSec, ref parameters);
                    }
                    catch (TypeLoadException)
                    {
                        // OK that did not work, try the VISTA API
                        hr = TraceEventNativeMethods.EnableTraceEx(providerGuid, null, m_SessionHandle, false, 0, 0, 0, 0, null);
                    }
                }
                catch (TypeLoadException)
                {
                    // Try with the old pre-vista API
                    hr = TraceEventNativeMethods.EnableTrace(0, 0, 0, providerGuid, m_SessionHandle);
                }
                Marshal.ThrowExceptionForHR(TraceEventNativeMethods.GetHRFromWin32(hr));
            }
        }
        /// <summary>
        /// Disables a provider with the given name completely
        /// </summary>
        public void DisableProvider(string providerName)
        {
            var providerGuid = TraceEventProviders.GetProviderGuidByName(providerName);
            if (providerGuid == Guid.Empty)
            {
                providerGuid = TraceEventProviders.GetEventSourceGuidFromName(providerName);
            }

            DisableProvider(providerGuid);
        }

        /// <summary>
        /// Once started, event sessions will persist even after the process that created them dies.  They will also be
        /// implicitly stopped when the TraceEventSession is closed unless the StopOnDispose property is set to false.  
        /// This API is OK to call from one thread while Process() is being run on another
        /// </summary>
        public bool Stop(bool noThrow = false)
        {
            lock (this)
            {
                if (m_Stopped)
                {
                    return true;
                }

                m_Stopped = true;

                try
                {
                    // Do this first because we look for active sessions to clean up.   
                    CleanFilterDataForEtwSession();                                      // Remove any filter data associated with the session. 
                }
                catch (Exception) { Debug.Assert(false); }

                ETWControl.SetCpuSamplingRate(10000);      // Set sample rate back to default 1 Msec 
                var propertiesBuff = stackalloc byte[PropertiesSize];
                var properties = GetProperties(propertiesBuff);
                int hr = TraceEventNativeMethods.ControlTrace(0UL, m_SessionName, properties, TraceEventNativeMethods.EVENT_TRACE_CONTROL_STOP);
                ETWKernelControl.ResetWindowsHeapTracingFlags(m_SessionName, noThrow);

                if (hr != 0 && hr != TraceEventNativeMethods.ERROR_WMI_INSTANCE_NOT_FOUND)     // Instance name not found.  This means we did not start
                {
                    if (!noThrow)
                    {
                        Marshal.ThrowExceptionForHR(TraceEventNativeMethods.GetHRFromWin32(hr));
                    }

                    return false;   // Stop failed
                }

                m_SessionId = -1;
                return true;
            }
        }
        /// <summary>
        /// Close the session and clean up any resources associated with the session.     It is OK to call this more than once.  
        /// This API is OK to call from one thread while Process() is being run on another.   Calling Dispose is on 
        /// a real time session is the way you can force a real time session to stop in a timely manner.  
        /// </summary>
        public void Dispose()
        {
            lock (this)         // It is pretty common to want do do this on different threads. 
            {
                if (m_StopOnDispose)
                {
                    m_StopOnDispose = false;

                    // Only stop the session when we were the original creator of it and not for cases where we attach.
                    // For session just attached to check if it's active, we must not call stop method.
                    // Otherwise, it will caused unexpected stop of trace sessions.
                    if (m_Create)
                    {
                        Stop(true);
                    }
                }

                if (m_SessionHandle != null)
                {
                    m_SessionHandle.Dispose();
                    m_SessionHandle = null;
                }

                // If we have a source, dispose of that too. 
                if (m_source != null)
                {
                    m_source.Dispose();
                    m_source = null;
                }

                // on Win7 we might have a real time kernel session, dispose of that if present.  
                if (m_kernelSession != null)
                {
                    m_kernelSession.Dispose();
                    m_kernelSession = null;
                }

                GC.SuppressFinalize(this);
            }
        }
        /// <summary>
        /// Asks all providers to flush events to the session
        /// This API is OK to call from one thread while Process() is being run on another
        /// </summary>
        public void Flush()
        {
            lock (this)
            {
                if (m_Stopped)
                {
                    return;
                }

                var propertiesBuff = stackalloc byte[PropertiesSize];
                var properties = GetProperties(propertiesBuff);
                int hr = TraceEventNativeMethods.ControlTrace(0UL, m_SessionName, properties, TraceEventNativeMethods.EVENT_TRACE_CONTROL_FLUSH);
                Marshal.ThrowExceptionForHR(TraceEventNativeMethods.GetHRFromWin32(hr));
            }
        }

        /// <summary>
        /// For either session create with a file name this method can be used to redirect the data to a
        /// new file (so the previous one can be uploaded or processed offline), 
        /// 
        /// It can also be used for a in-memory circular buffer session (FileName == null and CircularMB != 0)
        /// but its semantics is that simply writes the snapshot to the file (and closes it).  It does not
        /// actually make the FileName property become non-null because it only flushes the data, it does
        /// not cause persistent redirection of the data stream.  (it is like it auto-reverts).  
        /// 
        /// It is an error to call this on a real time session.  (FileName == null and CircularMB == 0)
        /// </summary>
        /// <param name="newName">The path to the file to write the data to.</param>
        public void SetFileName(string newName)
        {
            if (m_MultiFileMB != 0)
            {
                throw new InvalidOperationException("Cannot set file name when MultiFileMB is also non-zero.");
            }

            var origFileName = m_FileName;      // Remember the original name we had.  

            // Set up the properties for the new file name 
            var propertiesBuff = stackalloc byte[PropertiesSize];
            m_FileName = newName;
            var properties = GetProperties(propertiesBuff);

            int retCode;
            if (origFileName != null)
            {
                // if we had a file name before, then simply do th update
                retCode = TraceEventNativeMethods.ControlTrace(0UL, m_SessionName, properties, TraceEventNativeMethods.EVENT_TRACE_CONTROL_UPDATE);
                Marshal.ThrowExceptionForHR(TraceEventNativeMethods.GetHRFromWin32(retCode));
            }
            else
            {
                if (m_CircularBufferMB == 0)        // We are not the in memory circular buffer case.
                {
                    // if it is a real time session currently it is illegal to make it a file based session (we may be able to relax this). 
                    throw new InvalidOperationException("Can only update the file name of a file base session.");
                }

                // For the in-memory circular buffer, this just mean flush
                Flush();
                m_FileName = null;          // We don't really consider this as setting the file name, it is either a flush or an error.  so put it back to null.  
            }

            if (CaptureStateOnSetFileName)
            {
                lock (m_enabledProviders)
                {
                    foreach (var kvp in m_enabledProviders)
                    {
                        var providerGuid = kvp.Key;
                        var matchAnyKeywords = kvp.Value;

                        CaptureState(providerGuid, matchAnyKeywords);
                    }
                }
            }
        }
        /// <summary>
        /// If set, whenever a SetFileName is called (causing a new ETL file to be created), force 
        /// a capture state for every provider that is currently turned on.    This way the file
        /// will be self-contained (will contain all the capture state information needed to decode events)
        /// This setting is true by default.  
        /// </summary>
        public bool CaptureStateOnSetFileName { get; set; }

        /// <summary>
        /// Sends the CAPTURE_STATE command to the provider.  This instructs the provider to log any events that are needed to
        /// reconstruct important state that was set up before the session started.  What is actually done is provider specific.  
        /// EventSources will re-dump their manifest on this command. 
        /// This API is OK to call from one thread while Process() is being run on another
        /// <para>
        /// This routine only works Win7 and above, since previous versions don't have this concept.   The providers also has 
        /// to support it.  
        /// </para>
        /// </summary>
        /// <param name="providerGuid">The GUID that identifies the provider to send the CaptureState command to</param>
        /// <param name="matchAnyKeywords">The Keywords to send as part of the command (can influence what is sent back)</param>
        /// <param name="filterType">if non-zero, this is passed along to the provider as type of the filter data.</param>
        /// <param name="data">If non-null this is either an int, or a byte array and is passed along as filter data.</param>
        public void CaptureState(Guid providerGuid, ulong matchAnyKeywords = ulong.MaxValue, int filterType = 0, object data = null)
        {
            // TODO FIX NOW support TraceEventProviderOptions.  
            lock (this)
            {
                if (m_SessionName == KernelTraceEventParser.KernelSessionName)
                {
                    throw new NotSupportedException("Can only capture state on user mode sessions.");
                }

                var parameters = new TraceEventNativeMethods.ENABLE_TRACE_PARAMETERS();
                var filter = new TraceEventNativeMethods.EVENT_FILTER_DESCRIPTOR();
                parameters.Version = TraceEventNativeMethods.ENABLE_TRACE_PARAMETERS_VERSION;

                byte[] asArray = data as byte[];
                if (data is int)
                {
                    int intVal = (int)data;
                    asArray = new byte[4];
                    asArray[0] = (byte)intVal;
                    asArray[1] = (byte)(intVal >> 8);
                    asArray[2] = (byte)(intVal >> 16);
                    asArray[3] = (byte)(intVal >> 24);
                }
                fixed (byte* filterDataPtr = asArray)
                {
                    if (asArray != null)
                    {
                        parameters.EnableFilterDesc = &filter;
                        filter.Type = filterType;
                        filter.Size = asArray.Length;
                        filter.Ptr = filterDataPtr;
                    }
                    int hr = TraceEventNativeMethods.EnableTraceEx2(
                        m_SessionHandle, providerGuid, TraceEventNativeMethods.EVENT_CONTROL_CODE_CAPTURE_STATE,
                        TraceEventLevel.Verbose, matchAnyKeywords, 0, EnableProviderTimeoutMSec, ref parameters);
                    Marshal.ThrowExceptionForHR(TraceEventNativeMethods.GetHRFromWin32(hr));
                }
            }
        }

        // These properties can be set both before and after a provider has been enabled in the session.  

        /// <summary>
        /// When you issue a EnableProvider command, on windows 7 and above it can be done synchronously (that is you know that because 
        /// the EnableProvider returned that the provider actually got the command).   However synchronous behavior means that
        /// you may wait forever.   This is the time EnableProvider waits until it gives up.   Setting this
        /// to 0 means asynchronous (fire and forget).   The default is 10000 (wait 10 seconds) 
        /// Before windows 7 EnableProvider is always asynchronous.  
        /// </summary>
        public int EnableProviderTimeoutMSec { get; set; }
        /// <summary>
        /// If set then Stop() will be called automatically when this object is Disposed or Finalized by the GC.  
        /// This is true BY DEFAULT, so if you want your session to survive past the end of the process
        /// you must set this to false.  
        /// </summary>
        public bool StopOnDispose { get { return m_StopOnDispose; } set { m_StopOnDispose = value; } }

        // Things that you can set before enabling a provider, but cannot afterward.  
        /// <summary>
        /// Cause the log to be a circular buffer.  The buffer size (in MegaBytes) is the value of this property.
        /// Setting this to 0 will cause it to revert to non-circular mode.  
        /// The setter can only be called BEFORE any provider is enabled.  
        /// </summary>
        public int CircularBufferMB
        {
            get { return m_CircularBufferMB; }
            set
            {
                if (IsActive)
                {
                    throw new InvalidOperationException("Property can't be changed after a provider has started.");
                }

                if (m_MultiFileMB != 0)
                {
                    throw new InvalidOperationException("Cannot specify both CircularBufferMB and MultiFileMB.");
                }

                m_CircularBufferMB = value;
            }

        }
        /// <summary>
        /// Cause the as a set of files with a given maximum size.   The file name must end in .ETL and the
        /// output is then a series of files of the form *NNN.ETL (That is it adds a number just before the
        /// .etl suffix).   If you make your file name *.user.etl then the output will be *.user1.etl, *.user2.etl ...
        /// And the MergeInPlace command below will merge them all nicely.  
        /// 
        /// You can have more control over this by using a normal sequential file but use the SetFileName()
        /// method to redirect the data to new files as needed.    
        /// </summary>
        public int MultiFileMB
        {
            get { return m_MultiFileMB; }
            set
            {
                if (IsActive)
                {
                    throw new InvalidOperationException("Property can't be changed after a provider has started.");
                }

                if (m_FileName == null)
                {
                    throw new InvalidOperationException("MultiFile is only allowed on sessions with files.");
                }

                if (m_CircularBufferMB != 0)
                {
                    throw new InvalidOperationException("Cannot specify both CircularBufferMB and MultiFileMB.");
                }

                if (!m_FileName.EndsWith(".etl", StringComparison.OrdinalIgnoreCase))
                {
                    throw new InvalidOperationException("FileName must have .etl suffix");
                }

                if (value == 0)
                {
                    if (m_FileName.EndsWith("%d.etl", StringComparison.OrdinalIgnoreCase))
                    {
                        m_FileName = m_FileName.Substring(0, m_FileName.Length - 6) + ".etl";
                    }
                }
                else
                {
                    if (!m_FileName.EndsWith("%d.etl", StringComparison.OrdinalIgnoreCase))
                    {
                        m_FileName = m_FileName.Substring(0, m_FileName.Length - 4) + "%d.etl";
                    }
                }
                m_MultiFileMB = value;
            }
        }
        /// <summary>
        /// Sets the size of the buffer the operating system should reserve to avoid lost packets.   Starts out 
        /// as a very generous 64MB for files.  If events are lost, this can be increased, but keep in mind that
        /// no value will help if the average incoming rate is faster than the processing rate.  
        /// The setter can only be called BEFORE any provider is enabled.  
        /// </summary>
        public int BufferSizeMB
        {
            get { return m_BufferSizeMB; }
            set
            {
                if (IsActive)
                {
                    throw new InvalidOperationException("Property can't be changed after a provider has started.");
                }

                m_BufferSizeMB = value;
            }
        }
        /// <summary>
        /// This is the unit in which data is flushed in Kilobytes.   By default it is 64 (KB).  
        /// By default a TraceEventSession will flush every second, and this amount of space will be transferred
        /// to the file.   Ideally it is smaller than the number data bytes you expect in a second from any
        /// particular processor.  It can't be less than 1K per processor on the machine.   However if you make 
        /// it less than 64 (K) you will limit the size of the event that the process can send 
        /// (they will simply be discarded).   
        /// </summary>
        public int BufferQuantumKB
        {
            get { return m_BufferQuantumKB; }
            set
            {
                if (IsActive)
                {
                    throw new InvalidOperationException("Property can't be changed after a provider has started.");
                }

                m_BufferQuantumKB = value;
                if (m_BufferQuantumKB < Environment.ProcessorCount)
                {
                    m_BufferQuantumKB = Environment.ProcessorCount;
                }
            }
        }
        /// <summary>
        /// The rate at which CPU samples are collected.  By default this is 1 (once a millisecond per CPU).
        /// There is a lower bound on this (typically .125 Msec)
        /// </summary>
        public float CpuSampleIntervalMSec
        {
            get { return m_CpuSampleIntervalMSec; }
            set
            {
                if (IsActive)
                {
                    throw new InvalidOperationException("Property can't be changed after a provider has started.");
                }

                m_CpuSampleIntervalMSec = value;
            }
        }
        /// <summary>
        /// Indicate that this session should use compress the stacks to save space.  
        /// Must be set before any providers are enabled.  Currently only works for kernel events.  
        /// </summary>
        public bool StackCompression
        {
            get { return m_StackCompression; }
            set
            {
                if (IsActive)
                {
                    throw new InvalidOperationException("Property can't be changed after a provider has started.");
                }

                m_StackCompression = value;
            }
        }

        /// <summary>
        /// The profile sources to use for capturing LBR with the kernel
        /// provider. Last branch recording is enabled when this array is
        /// non-empty. Supported on Windows 10 19H1+ and Windows Server 1903+.
        /// </summary>
        ///
        /// <remarks>
        /// At most <see cref="GetMaxLastBranchRecordingSources()"/> sources
        /// can be specified at the same time. See <see cref="LbrSource"/> for
        /// an incomplete list of valid sources.
        /// </remarks>
        public uint[] LastBranchRecordingProfileSources
        {
            get { return m_LastBranchRecordingProfileSources; }
            set
            {
                if (IsActive)
                {
                    throw new InvalidOperationException("Property can't be changed after a provider has started.");
                }

                m_LastBranchRecordingProfileSources = (uint[])value?.Clone();
            }
        }

        /// <summary>
        /// Filters to use for LBR sampling. Can be <see cref="LbrFilterFlags.None"/>.
        /// </summary>
        public LbrFilterFlags LastBranchRecordingFilters
        {
            get { return m_LastBranchRecordingFilters; }
            set
            {
                if (IsActive)
                {
                    throw new InvalidOperationException("Property can't be changed after a provider has started.");
                }

                m_LastBranchRecordingFilters = value;
            }
        }

        // These properties are read-only 
        /// <summary>
        /// The name of the session that can be used by other threads to attach to the session. 
        /// </summary>
        public string SessionName
        {
            get { return m_SessionName; }
        }
        /// <summary>
        /// The name of the moduleFile that events are logged to.  Null means the session is real time
        /// or is a circular in-memory buffer.    See also SetFileName() method. 
        /// </summary>
        public string FileName
        {
            get
            {
                return m_FileName;
            }
        }
        /// <summary>
        /// If this is a real time session you can fetch the source associated with the session to start receiving events.  
        /// Currently does not work on file based sources (we expect you to wait until the file is complete).  
        /// </summary>
        public ETWTraceEventSource Source
        {
            get
            {
                if (m_source == null)
                {
                    if (!IsRealTimeSession)
                    {
                        throw new InvalidOperationException("Only non-file based, non-circular ('real time') sessions have can have a source associated with them.");
                    }

                    if (m_kernelSession != null && !m_associatedWithTraceLog)
                    {
                        throw new InvalidOperationException("Can only use Kernel events in real time sessions on Windows 7 if you use TraceLog.CreateFromTraceEventSession");
                    }

                    if (!IsValidSession)
                    {
                        if (m_SessionName == KernelTraceEventParser.KernelSessionName)
                        {
                            throw new NotSupportedException("Kernel sessions must be started (EnableKernelProvider called) before accessing the source.");
                        }

                        EnsureStarted();
                    }
                    m_source = new ETWTraceEventSource(SessionName, TraceEventSourceType.Session);
                }
                return m_source;
            }
        }
        /// <summary>
        /// Creating a TraceEventSession does not actually interact with the operating system until a
        /// provider is enabled. At that point the session is considered active (OS state that survives a
        /// process exit has been modified). IsActive returns true if the session is active. 
        /// 
        /// </summary>
        public bool IsActive
        {
            get
            {
                return m_IsActive && !m_Stopped;
            }
        }
        /// <summary>
        /// Returns the number of events that should have been delivered to this session but were lost 
        /// (typically because the incoming rate was too high).   This value is up-to-date for real time
        /// sessions.  
        /// </summary>
        public int EventsLost
        {
            get
            {
                var propertiesBuff = stackalloc byte[PropertiesSize];
                var properties = GetProperties(propertiesBuff);
                int hr = TraceEventNativeMethods.ControlTrace(0UL, m_SessionName, properties, TraceEventNativeMethods.EVENT_TRACE_CONTROL_QUERY);
                Marshal.ThrowExceptionForHR(TraceEventNativeMethods.GetHRFromWin32(hr));

                // TODO determine what properties->RealTimeBuffersLost is (in my experiments it was always 0)
                return (int)(properties->EventsLost);
            }
        }
        /// <summary>
        /// Returns true if the session is logging to a circular buffer.  This may be in-memory (FileName == null)
        /// or to a file (FileName != null)
        /// </summary>
        public bool IsCircular { get { return m_CircularBufferMB != 0; } }
        /// <summary>
        /// Returns true if the session is Real Time.  This means it is not to a file, and not circular.  
        /// </summary>
        public bool IsRealTime { get { return m_FileName == null && !IsCircular; } }
        /// <summary>
        /// Returns true if this is a in-memory circular buffer (it is circular without an output file).  
        /// Use SetFileName() to dump the in-memory buffer to a file.  
        /// </summary>
        public bool IsInMemoryCircular { get { return m_FileName == null && IsCircular; } }

        /// <summary>
        /// ETW trace sessions survive process shutdown. Thus you can attach to existing active sessions.
        /// GetActiveSessionNames() returns a list of currently existing session names.  These can be passed
        /// to the TraceEventSession constructor to open it.   
        /// </summary>
        /// <returns>A enumeration of strings, each of which is a name of a session</returns>
        public static unsafe List<string> GetActiveSessionNames()
        {
            int MAX_SESSIONS = GetETWMaxLoggers();
            int sizeOfProperties = sizeof(TraceEventNativeMethods.EVENT_TRACE_PROPERTIES) +
                                   sizeof(char) * TraceEventSession.MaxNameSize +     // For log moduleFile name 
                                   sizeof(char) * TraceEventSession.MaxNameSize;      // For session name

            byte* sessionsArray = stackalloc byte[MAX_SESSIONS * sizeOfProperties];
            TraceEventNativeMethods.EVENT_TRACE_PROPERTIES** propetiesArray = stackalloc TraceEventNativeMethods.EVENT_TRACE_PROPERTIES*[MAX_SESSIONS];

            for (int i = 0; i < MAX_SESSIONS; i++)
            {
                TraceEventNativeMethods.EVENT_TRACE_PROPERTIES* properties = (TraceEventNativeMethods.EVENT_TRACE_PROPERTIES*)&sessionsArray[sizeOfProperties * i];
                properties->Wnode.BufferSize = (uint)sizeOfProperties;
                properties->LoggerNameOffset = (uint)sizeof(TraceEventNativeMethods.EVENT_TRACE_PROPERTIES);
                properties->LogFileNameOffset = (uint)sizeof(TraceEventNativeMethods.EVENT_TRACE_PROPERTIES) + sizeof(char) * TraceEventSession.MaxNameSize;
                propetiesArray[i] = properties;
            }
            int sessionCount = 0;
            int hr = TraceEventNativeMethods.QueryAllTraces((IntPtr)propetiesArray, MAX_SESSIONS, ref sessionCount);
            Marshal.ThrowExceptionForHR(TraceEventNativeMethods.GetHRFromWin32(hr));

            List<string> activeTraceNames = new List<string>(sessionCount);
            for (int i = 0; i < sessionCount; i++)
            {
                byte* propertiesBlob = (byte*)propetiesArray[i];
                string sessionName = new string((char*)(&propertiesBlob[propetiesArray[i]->LoggerNameOffset]));
                activeTraceNames.Add(sessionName);
            }
            return activeTraceNames;
        }

        /// <summary>
        /// Maximum Number of MaxEtwLoggers the system supports
        /// </summary>
        private static int? MaxEtwLoggers = null;

        /// <summary>
        /// Get the maximum number of ETW loggers supported by the current machine
        /// </summary>
        /// <returns>The maximum number of supported ETW loggers</returns>
        private static int GetETWMaxLoggers()
        {
            const string MaxEtwRegistryKey = "SYSTEM\\CurrentControlSet\\Control\\WMI";
            const string MaxEtwPropertyName = "EtwMaxLoggers";
            const int DefaultMaxETWLoggers = 64;

            if (MaxEtwLoggers == null)
            {
                try
                {
                    using (RegistryKey key = Registry.LocalMachine.OpenSubKey(MaxEtwRegistryKey))
                    {
                        if (key != null)
                        {
                            var property = key.GetValue(MaxEtwPropertyName);
                            if (property != null)
                            {
                                if (int.TryParse(property.ToString(), out int propertyValue))
                                {
                                    // Ensure registry was set within permissable range as defined by
                                    // https://docs.microsoft.com/en-us/windows/win32/api/evntrace/nf-evntrace-starttracew
                                    if (propertyValue >= 32 && propertyValue <= 256)
                                    {
                                        MaxEtwLoggers = propertyValue;
                                    }
                                }
                            }
                        }
                    }
                }
                catch (Exception) { }

                // If the value does not exist or cannot be read from the registry, return the default value
                MaxEtwLoggers = MaxEtwLoggers ?? DefaultMaxETWLoggers;
            }

            return (int)MaxEtwLoggers;
        }

        // Post processing (static methods)
        /// <summary>
        /// It is sometimes useful to merge the contents of several ETL files into a single 
        /// output ETL file.   This routine does that.  It also will attach additional 
        /// information that will allow correct file name and symbolic lookup if the 
        /// ETL file is used on a machine other than the one that the data was collected on.
        /// If you wish to transport the file to another machine you need to merge them, even 
        /// if you have only one file so that this extra information get incorporated.  
        /// </summary>
        /// <param name="inputETLFileNames">The input ETL files to merge</param>
        /// <param name="outputETLFileName">The output ETL file to produce.</param>
        /// <param name="options">Optional Additional options for the Merge (seeTraceEventMergeOptions) </param>
        public static void Merge(string[] inputETLFileNames, string outputETLFileName, TraceEventMergeOptions options = TraceEventMergeOptions.None)
        {
            EVENT_TRACE_MERGE_EXTENDED_DATA flags =
                EVENT_TRACE_MERGE_EXTENDED_DATA.IMAGEID |
                EVENT_TRACE_MERGE_EXTENDED_DATA.BUILDINFO |
                EVENT_TRACE_MERGE_EXTENDED_DATA.WINSAT |
                EVENT_TRACE_MERGE_EXTENDED_DATA.EVENT_METADATA |
                EVENT_TRACE_MERGE_EXTENDED_DATA.VOLUME_MAPPING;

            if ((options & TraceEventMergeOptions.Compress) != 0 && OperatingSystemVersion.AtLeast(62))
            {
                flags |= EVENT_TRACE_MERGE_EXTENDED_DATA.COMPRESS_TRACE;
            }

            // Clear all other flags and only specify IMAGEID.
            if((options == TraceEventMergeOptions.ImageIDsOnly))
            {
                flags = EVENT_TRACE_MERGE_EXTENDED_DATA.IMAGEID;
            }

            ETWKernelControl.Merge(inputETLFileNames, outputETLFileName, flags);
        }

        /// <summary>
        /// This variation of the Merge command takes the 'primary' etl file name (X.etl)
        /// and will merge in any files that match .clr*.etl .user*.etl. and .kernel.etl.  
        /// </summary>
        public static void MergeInPlace(string etlFileName, TextWriter log)
        {
            var dir = Path.GetDirectoryName(etlFileName);
            if (dir.Length == 0)
            {
                dir = ".";
            }

            var baseName = Path.GetFileNameWithoutExtension(etlFileName);
            List<string> mergeInputs = new List<string>();
            mergeInputs.Add(etlFileName);
            mergeInputs.AddRange(Directory.GetFiles(dir, baseName + ".kernel*.etl"));
            mergeInputs.AddRange(Directory.GetFiles(dir, baseName + ".clr*.etl"));
            mergeInputs.AddRange(Directory.GetFiles(dir, baseName + ".user*.etl"));

            string tempName = Path.ChangeExtension(etlFileName, ".etl.new");
            try
            {
                // Do the merge;
                Merge(mergeInputs.ToArray(), tempName);

                // Delete the originals.  
                foreach (var mergeInput in mergeInputs)
                {
                    FileUtilities.ForceDelete(mergeInput);
                }

                // Place the output in its final resting place.  
                FileUtilities.ForceMove(tempName, etlFileName);
            }
            finally
            {
                // Ensure we clean up.  
                if (File.Exists(tempName))
                {
                    File.Delete(tempName);
                }
            }
        }

        /// <summary>
        /// Is the current process Elevated (allowed to turn on a ETW provider).   This is useful because
        /// you need to be elevated to enable providers on a TraceEventSession.  
        /// </summary>
        public static bool? IsElevated() { return TraceEventNativeMethods.IsElevated(); }
        /// <summary>
        /// Set the Windows Debug Privilege.   Useful because some event providers require this privilege, and 
        /// and it must be enabled explicitly (even if the process is elevated). 
        /// </summary>
        public static void SetDebugPrivilege()
        {
            TraceEventNativeMethods.SetPrivilege(TraceEventNativeMethods.SE_DEBUG_PRIVILEGE);
        }

        #region Private
        /// <summary>
        /// The 'properties' field is only the header information.  There is 'tail' that is 
        /// required.  'ToUnmangedBuffer' fills in this tail properly. 
        /// </summary>
        ~TraceEventSession()
        {
            Dispose();
        }

        /// <summary>
        /// Returns a sorted dictionary of  names and Guids for every provider registered on the system.   
        /// </summary>
        internal static SortedDictionary<string, Guid> ProviderNameToGuid
        {
            get
            {
                if (s_providersByName == null)
                {
                    s_providersByName = new SortedDictionary<string, Guid>(StringComparer.OrdinalIgnoreCase);
                    int buffSize = 0;
                    var hr = TraceEventNativeMethods.TdhEnumerateProviders(null, ref buffSize);
                    Debug.Assert(hr == 122);     // ERROR_INSUFFICIENT_BUFFER
                    var buffer = stackalloc byte[buffSize];
                    var providersDesc = (TraceEventNativeMethods.PROVIDER_ENUMERATION_INFO*)buffer;

                    hr = TraceEventNativeMethods.TdhEnumerateProviders(providersDesc, ref buffSize);
                    if (hr != 0)
                    {
                        Trace.WriteLine("TdhEnumerateProviders failed HR = " + hr);
                        providersDesc->NumberOfProviders = 0;
                    }

                    var providers = (TraceEventNativeMethods.TRACE_PROVIDER_INFO*)&providersDesc[1];
                    for (int i = 0; i < providersDesc->NumberOfProviders; i++)
                    {
                        var name = new string((char*)&buffer[providers[i].ProviderNameOffset]);
                        s_providersByName[name] = providers[i].ProviderGuid;
                    }
                }
                return s_providersByName;
            }
        }

        internal static Dictionary<Guid, string> ProviderGuidToName
        {
            get
            {
                if (s_providerNames == null)
                {
                    s_providerNames = new Dictionary<Guid, string>(ProviderNameToGuid.Count);
                    foreach (var keyValue in ProviderNameToGuid)
                    {
                        s_providerNames[keyValue.Value] = keyValue.Key;
                    }
                }
                return s_providerNames;
            }
        }

        // We support file based, in memory circular, and real time.  
        private bool IsRealTimeSession { get { return m_FileName == null && m_CircularBufferMB == 0; } }

        /// <summary>
        /// sets up the EVENT_FILTER_DESCRIPTOR descr to represent the Event Ids in 'eventIds'.   You are given the buffer 
        /// necessary for this (precomputed) for the EVENT_FILTER_EVENT_ID structure.   'enable' is true if this is to enable
        /// (otherwise disable) the events, and descrType indicates the descriptor type (either EVENT_FILTER_TYPE_EVENT_ID or
        /// EVENT_FILTER_TYPE_STACKWALK)
        /// </summary>
        private unsafe void ComputeEventIds(TraceEventNativeMethods.EVENT_FILTER_DESCRIPTOR* descr, byte* eventIdsOut, int eventIdsBufferSize, IList<int> eventIds, bool enable, int descrType)
        {
            descr->Type = descrType;
            descr->Size = eventIdsBufferSize;
            descr->Ptr = eventIdsOut;

            var asEventIds = (TraceEventNativeMethods.EVENT_FILTER_EVENT_ID*)eventIdsOut;
            asEventIds->FilterIn = (byte)(enable ? 1 : 0);
            asEventIds->Reserved = 0;
            asEventIds->Count = (ushort)eventIds.Count;

            ushort* eventIdsPtr = &asEventIds->Events[0];
            foreach (var eventId in eventIds)
            {
                *eventIdsPtr++ = (ushort)eventId;
            }

            Debug.Assert((byte*)eventIdsPtr == &eventIdsOut[eventIdsBufferSize]);
        }

        /// <summary>
        /// Computes the number of bytes needed for the EVENT_FILTER_EVENT_ID structure to represent 'eventIds'
        /// return 0 if there is not need for the filter at all.  
        /// </summary>
        private int ComputeEventIdsBufferSize(IList<int> eventIds)
        {
            if (eventIds == null)
            {
                return 0;
            }

            if (eventIds.Count == 0)
            {
                return 0;
            }
            // -1 because struct has 1 elem in it by default, * 2 because ID are shorts.  
            return (eventIds.Count - 1) * 2 + sizeof(TraceEventNativeMethods.EVENT_FILTER_EVENT_ID);
        }

        private static SortedDictionary<string, Guid> s_providersByName;
        private static Dictionary<Guid, string> s_providerNames;

        private static int FindFreeSessionKeyword(Guid providerGuid)
        {
            // TODO FIX NOW.  there are races associated with this.  
            List<TraceEventNativeMethods.TRACE_ENABLE_INFO> infos = TraceEventProviders.SessionInfosForProvider(providerGuid, 0);
            for (int i = 44; ; i++)
            {
                if (i > 47)
                {
                    throw new NotSupportedException("Error enabling provider " + providerGuid + ": Exceeded the maximum of 4 sessions can simultaneously use provider key-value arguments on a single provider simultaneously");
                }

                long bit = ((long)1) << i;

                bool inUse = false;
                if (infos != null)
                {
                    foreach (TraceEventNativeMethods.TRACE_ENABLE_INFO info in infos)
                    {
                        if ((info.MatchAllKeyword & bit) != 0)
                        {
                            inUse = true;
                            break;
                        }
                    }
                }
                if (!inUse)
                {
                    return i;
                }
            }
        }

        /// <summary>
        /// Cleans out all provider data associated with this session.  
        /// </summary>
        private void CleanFilterDataForEtwSession()
        {
            // Optimization, kernel sessions don't need filter cleanup.  
            if (m_SessionName == KernelTraceEventParser.KernelSessionName)
            {
                return;
            }

            if (m_SessionId == -1)
            {
                return;             // don't do cleanup on sessions that are not ourselves.  
            }

            // What we want is actually pretty simple.  We want to enumerate all providers that this session has ever been associated with.  
            // Sadly providers might have died that this session did set data for, so we can't just look at the currently active providers.  
            // What we do today is to enumerate every provider, which is inefficient, but at least is not bad on 64 bit machines.  (Since 
            // most providers are not registered in the WOW which is where we put the data). 
            //
            // If perf becomes a problem, we CAN give up leave behind stale data on dead providers, it is just a bit more dangerous and unhygienic. 
            // For now, stopping providers is rare enough that we can live with the inefficiency.  
            var baseKeyName = GetEventSourceRegistryBaseLocation();
            using (var regKey = Microsoft.Win32.Registry.LocalMachine.OpenSubKey(baseKeyName, true))
            {
                foreach (string subKeyName in regKey.GetSubKeyNames())
                {
                    if (!subKeyName.StartsWith("{") || !subKeyName.EndsWith("}"))
                    {
                        continue;
                    }

                    var providerGuid = subKeyName.Substring(1, subKeyName.Length - 2);
                    var providersToClearData = new List<KeyValuePair<string, bool>>();              // Do all the deleting after we have closed the keys, so that the delete will succeed. 
                    using (var subKey = regKey.OpenSubKey(subKeyName))
                    {
                        foreach (string valueName in subKey.GetValueNames())
                        {
                            int value;
                            if (valueName.StartsWith("ControllerData_Session_") && int.TryParse(valueName.Substring(23), out value))
                            {
                                if (value == m_SessionId)
                                {
                                    providersToClearData.Add(new KeyValuePair<string, bool>(providerGuid.ToString(), false));
                                    break;
                                }
                            }
                            // V4.5 style support.  Session can interfere with one another.   Remove eventually.  
                            else if (valueName == "ControllerData")
                            {
                                var infos = TraceEventProviders.SessionInfosForProvider(new Guid(providerGuid), 0);
                                bool aliveByAnotherSession = false;
                                if (infos != null)
                                {
                                    foreach (var info in infos)
                                    {
                                        if (info.LoggerId != m_SessionId)
                                        {
                                            aliveByAnotherSession = true;
                                        }
                                    }
                                }
                                if (!aliveByAnotherSession)
                                {
                                    providersToClearData.Add(new KeyValuePair<string, bool>(providerGuid.ToString(), true));
                                }
                            }
                        }
                    }

                    // Now that we have closed the enumeration handle, we can delete all the entries we have accumulated.  
                    foreach (var providerToClearData in providersToClearData)
                    {
                        SetFilterDataForEtwSession(providerToClearData.Key, null, providerToClearData.Value);
                    }
                }
            }
        }

        private string GetEventSourceRegistryBaseLocation()
        {
            if (System.Runtime.InteropServices.Marshal.SizeOf(typeof(IntPtr)) == 8)
            {
                return @"Software\Wow6432Node\Microsoft\Windows\CurrentVersion\Winevt\Publishers";
            }
            else
            {
                return @"Software\Microsoft\Windows\CurrentVersion\Winevt\Publishers";
            }
        }

        /// <summary>
        /// SetDataForSession sets the filter data for an ETW session by storing it in the registry.
        /// This is basically a work-around for the fact that filter data does not get transmitted to
        /// the provider if the provider is not alive at the time the controller issues the EnableProvider 
        /// call.   We store in the registry and EventSource looks there for it if it is not present.  
        /// 
        /// Note that we support up to 'maxSession' etw sessions simultaneously active (having different 
        /// filter data).   The function return a sessionIndex that indicates which of the 'slots' 
        /// was used to store the data.   This routine also 'garbage collects' data for sessions that
        /// have died without cleaning up their filter data.  
        /// 
        /// If 'data' is null, then it indicates that no data should be stored and the registry entry
        /// is removed.
        /// 
        /// If 'allSesions' is true it means that you want 'old style' data filtering that affects all ETW sessions
        /// This is present only used for compatibility 
        /// </summary>
        /// <returns>the session index that will be used for this session.  Returns -1 if an entry could not be found </returns>
        private void SetFilterDataForEtwSession(string providerGuid, byte[] data, bool V4_5EventSource = false)
        {
            string baseKeyName = GetEventSourceRegistryBaseLocation();
            string providerKeyName = "{" + providerGuid + "}";
            string regKeyName = baseKeyName + "\\" + providerKeyName;
            string valueName;
            if (!V4_5EventSource)
            {
                valueName = "ControllerData_Session_" + m_SessionId.ToString();
            }
            else
            {
                valueName = "ControllerData";
            }

            if (data != null)
            {
                Microsoft.Win32.Registry.SetValue(@"HKEY_LOCAL_MACHINE\" + regKeyName, valueName, data, RegistryValueKind.Binary);
            }
            else
            {
                // if data == null, Delete the value 
                bool deleteProviderKey = false;
                using (var regKey = Microsoft.Win32.Registry.LocalMachine.OpenSubKey(regKeyName, true))
                {
                    if (regKey != null)
                    {
                        regKey.DeleteValue(valueName, false);
                        if (regKey.GetValueNames().Length == 0)
                        {
                            deleteProviderKey = true;
                        }
                    }

                    // Hygene: if the provider has no values in it we can delete the key.
                    if (deleteProviderKey)
                    {
                        using (var baseKey = Microsoft.Win32.Registry.LocalMachine.OpenSubKey(baseKeyName, true))
                        {
                            // Try to delete the provider key too, but don't try too hard.  It is possible a race will prevent it from being deleted, and that is OK
                            try { baseKey.DeleteSubKey(providerKeyName); }
                            catch (Exception) { }
                        }
                    }
                }
            }
        }

        /// <summary>
        /// Given a mask of kernel flags, set the array stackTracingIds of size stackTracingIdsMax to match.
        /// It returns the number of entries in stackTracingIds that were filled in.
        /// </summary>
        private static unsafe int SetStackTraceIds(KernelTraceEventParser.Keywords stackCapture, STACK_TRACING_EVENT_ID* stackTracingIds, int stackTracingIdsMax)
        {
            int curID = 0;

            // PerfInfo (sample profiling)
            if ((stackCapture & KernelTraceEventParser.Keywords.Profile) != 0)
            {
                stackTracingIds[curID].EventGuid = KernelTraceEventParser.PerfInfoTaskGuid;
                stackTracingIds[curID].Type = 0x2e;     // Sample Profile
                curID++;
            }

            // PCM sample profiling
            if ((stackCapture & KernelTraceEventParser.Keywords.PMCProfile) != 0)
            {
                stackTracingIds[curID].EventGuid = KernelTraceEventParser.PerfInfoTaskGuid;
                stackTracingIds[curID].Type = 0x2f;     // PMC Sample Profile
                curID++;
            }

            if ((stackCapture & KernelTraceEventParser.Keywords.SystemCall) != 0)
            {
                stackTracingIds[curID].EventGuid = KernelTraceEventParser.PerfInfoTaskGuid;
                // stackTracingIds[curID].Type = 0x33;     // SysCallEnter
                stackTracingIds[curID].Type = 0x34;     // SysCallExit  (We want the stack on the exit as it has the return value).  
                curID++;
            }
            // Thread
            if ((stackCapture & KernelTraceEventParser.Keywords.Thread) != 0)
            {
                stackTracingIds[curID].EventGuid = KernelTraceEventParser.ThreadTaskGuid;
                stackTracingIds[curID].Type = 0x01;     // Thread Create
                curID++;
            }

            if ((stackCapture & KernelTraceEventParser.Keywords.ContextSwitch) != 0)
            {
                stackTracingIds[curID].EventGuid = KernelTraceEventParser.ThreadTaskGuid;
                stackTracingIds[curID].Type = 0x24;     // Context Switch
                curID++;
            }

            if ((stackCapture & KernelTraceEventParser.Keywords.ThreadPriority) != 0)
            {
                stackTracingIds[curID].EventGuid = KernelTraceEventParser.ThreadTaskGuid;
                stackTracingIds[curID].Type = 0x30;     // Set Priority
                curID++;

                stackTracingIds[curID].EventGuid = KernelTraceEventParser.ThreadTaskGuid;
                stackTracingIds[curID].Type = 0x31;     // Set Base Priority
                curID++;
            }

            if ((stackCapture & KernelTraceEventParser.Keywords.Dispatcher) != 0)
            {
                stackTracingIds[curID].EventGuid = KernelTraceEventParser.ThreadTaskGuid;
                stackTracingIds[curID].Type = 0x32;     // Ready Thread
                curID++;
            }

            if ((stackCapture & KernelTraceEventParser.Keywords.IOQueue) != 0)
            {
                stackTracingIds[curID].EventGuid = KernelTraceEventParser.ThreadTaskGuid;
                stackTracingIds[curID].Type = 0x3e;     // #define PERFINFO_LOG_TYPE_KQUEUE_ENQUEUE            (EVENT_TRACE_GROUP_THREAD | 0x3E) 
                curID++;
                stackTracingIds[curID].EventGuid = KernelTraceEventParser.ThreadTaskGuid;
                stackTracingIds[curID].Type = 0x3f;     // #define PERFINFO_LOG_TYPE_KQUEUE_DEQUEUE            (EVENT_TRACE_GROUP_THREAD | 0x3F) 
                curID++;
            }

            if ((stackCapture & KernelTraceEventParser.Keywords.Handle) != 0)
            {
                stackTracingIds[curID].EventGuid = KernelTraceEventParser.ObjectTaskGuid;
                stackTracingIds[curID].Type = 0x20;     // PERFINFO_LOG_TYPE_CREATE_HANDLE                (EVENT_TRACE_GROUP_OBJECT | 0x20)  
                curID++;
                stackTracingIds[curID].EventGuid = KernelTraceEventParser.ObjectTaskGuid;
                stackTracingIds[curID].Type = 0x21;     // PERFINFO_LOG_TYPE_CLOSE_HANDLE                 (EVENT_TRACE_GROUP_OBJECT | 0x21)   
                curID++;
                stackTracingIds[curID].EventGuid = KernelTraceEventParser.ObjectTaskGuid;
                stackTracingIds[curID].Type = 0x22;     // PERFINFO_LOG_TYPE_DUPLICATE_HANDLE             (EVENT_TRACE_GROUP_OBJECT | 0x22)   
                curID++;
            }

            // Image
            if ((stackCapture & KernelTraceEventParser.Keywords.ImageLoad) != 0)
            {
                // Confirm this is not ImageTaskGuid
                stackTracingIds[curID].EventGuid = KernelTraceEventParser.ProcessTaskGuid;
                stackTracingIds[curID].Type = 0x0A;     // EVENT_TRACE_TYPE_LOAD (Image Load)
                curID++;
            }

            // Process
            if ((stackCapture & KernelTraceEventParser.Keywords.Process) != 0)
            {
                stackTracingIds[curID].EventGuid = KernelTraceEventParser.ProcessTaskGuid;
                stackTracingIds[curID].Type = 0x01;        // Process Create
                stackTracingIds[curID].Type = 0x0B;        // EVENT_TRACE_TYPE_TERMINATE   
                curID++;
            }

            // Disk
            if ((stackCapture & KernelTraceEventParser.Keywords.DiskIOInit) != 0)
            {
                stackTracingIds[curID].EventGuid = KernelTraceEventParser.DiskIOTaskGuid;
                stackTracingIds[curID].Type = 0x0c;     // Read Init
                curID++;

                stackTracingIds[curID].EventGuid = KernelTraceEventParser.DiskIOTaskGuid;
                stackTracingIds[curID].Type = 0x0d;     // Write Init
                curID++;

                stackTracingIds[curID].EventGuid = KernelTraceEventParser.DiskIOTaskGuid;
                stackTracingIds[curID].Type = 0x0f;     // Flush Init
                curID++;
            }

            // Virtual Alloc
            if ((stackCapture & (KernelTraceEventParser.Keywords.VirtualAlloc | KernelTraceEventParser.Keywords.ReferenceSet)) != 0)
            {
                stackTracingIds[curID].EventGuid = KernelTraceEventParser.VirtualAllocTaskGuid;
                stackTracingIds[curID].Type = 0x62;     // Flush Init
                curID++;
            }

            // VAMap 
            if ((stackCapture & KernelTraceEventParser.Keywords.VAMap) != 0)
            {
                stackTracingIds[curID].EventGuid = KernelTraceEventParser.FileIOTaskGuid;
                stackTracingIds[curID].Type = 0x25;
                curID++;
            }

            // Hard Faults
            if ((stackCapture & KernelTraceEventParser.Keywords.MemoryHardFaults) != 0)
            {
                stackTracingIds[curID].EventGuid = KernelTraceEventParser.MemoryTaskGuid;
                stackTracingIds[curID].Type = 0x20;     // Hard Fault
                curID++;
            }

            // Page Faults 
            if ((stackCapture & KernelTraceEventParser.Keywords.Memory) != 0)
            {
                stackTracingIds[curID].EventGuid = KernelTraceEventParser.MemoryTaskGuid;
                stackTracingIds[curID].Type = 0x0A;     // Transition Fault
                curID++;

                stackTracingIds[curID].EventGuid = KernelTraceEventParser.MemoryTaskGuid;
                stackTracingIds[curID].Type = 0x0B;     // Demand zero Fault
                curID++;

                stackTracingIds[curID].EventGuid = KernelTraceEventParser.MemoryTaskGuid;
                stackTracingIds[curID].Type = 0x0C;     // Copy on Write Fault
                curID++;

                stackTracingIds[curID].EventGuid = KernelTraceEventParser.MemoryTaskGuid;
                stackTracingIds[curID].Type = 0x0D;     // Guard Page Fault
                curID++;

                stackTracingIds[curID].EventGuid = KernelTraceEventParser.MemoryTaskGuid;
                stackTracingIds[curID].Type = 0x0E;     // Hard Page Fault
                curID++;

                // Unconditionally turn on stack capture for Access Violations.  
                stackTracingIds[curID].EventGuid = KernelTraceEventParser.MemoryTaskGuid;
                stackTracingIds[curID].Type = 0x0F;     // (access Violation) EVENT_TRACE_TYPE_MM_AV
                curID++;
            }

            if ((stackCapture & KernelTraceEventParser.Keywords.ReferenceSet) != 0)
            {
                stackTracingIds[curID].EventGuid = KernelTraceEventParser.MemoryTaskGuid;
                stackTracingIds[curID].Type = 0x49;     //  PERFINFO_LOG_TYPE_PFMAPPED_SECTION_CREATE 
                curID++;

                stackTracingIds[curID].EventGuid = KernelTraceEventParser.MemoryTaskGuid;
                stackTracingIds[curID].Type = 0x4F;     // PERFINFO_LOG_TYPE_PFMAPPED_SECTION_DELETE
                curID++;

                stackTracingIds[curID].EventGuid = KernelTraceEventParser.MemoryTaskGuid;
                stackTracingIds[curID].Type = 0x76;     // PERFINFO_LOG_TYPE_PAGE_ACCESS 
                curID++;

                stackTracingIds[curID].EventGuid = KernelTraceEventParser.MemoryTaskGuid;
                stackTracingIds[curID].Type = 0x77;     // PERFINFO_LOG_TYPE_PAGE_RELEASE
                curID++;

                stackTracingIds[curID].EventGuid = KernelTraceEventParser.MemoryTaskGuid;
                stackTracingIds[curID].Type = 0x78;     // PERFINFO_LOG_TYPE_PAGE_RANGE_ACCESS 
                curID++;

                stackTracingIds[curID].EventGuid = KernelTraceEventParser.MemoryTaskGuid;
                stackTracingIds[curID].Type = 0x79;     // PERFINFO_LOG_TYPE_PAGE_RANGE_RELEASE 
                curID++;

                stackTracingIds[curID].EventGuid = KernelTraceEventParser.MemoryTaskGuid;
                stackTracingIds[curID].Type = 0x82;     // PERFINFO_LOG_TYPE_PAGE_ACCESS_EX 
                curID++;

                stackTracingIds[curID].EventGuid = KernelTraceEventParser.MemoryTaskGuid;
                stackTracingIds[curID].Type = 0x83;     // PERFINFO_LOG_TYPE_REMOVEFROMWS 
                curID++;
            }

            if ((stackCapture & KernelTraceEventParser.Keywords.FileIOInit) != 0)
            {
                // TODO allow stacks only on open and close;
                stackTracingIds[curID].EventGuid = KernelTraceEventParser.FileIOTaskGuid;
                stackTracingIds[curID].Type = 0x40;     // Create
                curID++;

                stackTracingIds[curID].EventGuid = KernelTraceEventParser.FileIOTaskGuid;
                stackTracingIds[curID].Type = 0x41;     // Cleanup
                curID++;

                stackTracingIds[curID].EventGuid = KernelTraceEventParser.FileIOTaskGuid;
                stackTracingIds[curID].Type = 0x42;     // Close
                curID++;

                stackTracingIds[curID].EventGuid = KernelTraceEventParser.FileIOTaskGuid;
                stackTracingIds[curID].Type = 0x43;     // Read
                curID++;

                stackTracingIds[curID].EventGuid = KernelTraceEventParser.FileIOTaskGuid;
                stackTracingIds[curID].Type = 0x44;     // Write
                curID++;

                stackTracingIds[curID].EventGuid = KernelTraceEventParser.FileIOTaskGuid;
                stackTracingIds[curID].Type = 0x45;     // SetInfo
                curID++;

                stackTracingIds[curID].EventGuid = KernelTraceEventParser.FileIOTaskGuid;
                stackTracingIds[curID].Type = 0x46;     // Delete
                curID++;

                stackTracingIds[curID].EventGuid = KernelTraceEventParser.FileIOTaskGuid;
                stackTracingIds[curID].Type = 0x47;     // Rename
                curID++;

                stackTracingIds[curID].EventGuid = KernelTraceEventParser.FileIOTaskGuid;
                stackTracingIds[curID].Type = 0x4A;     // QueryInfo
                curID++;

                stackTracingIds[curID].EventGuid = KernelTraceEventParser.FileIOTaskGuid;
                stackTracingIds[curID].Type = 0x4B;     // FSControl
                curID++;

                stackTracingIds[curID].EventGuid = KernelTraceEventParser.FileIOTaskGuid;
                stackTracingIds[curID].Type = 0x48;     // DirEnum
                curID++;

                stackTracingIds[curID].EventGuid = KernelTraceEventParser.FileIOTaskGuid;
                stackTracingIds[curID].Type = 0x4D;     // DirNotify
                curID++;
            }

            if ((stackCapture & KernelTraceEventParser.Keywords.Registry) != 0)
            {
                stackTracingIds[curID].EventGuid = KernelTraceEventParser.RegistryTaskGuid;
                stackTracingIds[curID].Type = 0x0A;     // NtCreateKey
                curID++;

                stackTracingIds[curID].EventGuid = KernelTraceEventParser.RegistryTaskGuid;
                stackTracingIds[curID].Type = 0x0B;     // NtOpenKey
                curID++;

                stackTracingIds[curID].EventGuid = KernelTraceEventParser.RegistryTaskGuid;
                stackTracingIds[curID].Type = 0x0C;     // NtDeleteKey
                curID++;

                stackTracingIds[curID].EventGuid = KernelTraceEventParser.RegistryTaskGuid;
                stackTracingIds[curID].Type = 0x0D;     // NtQueryKey
                curID++;

                stackTracingIds[curID].EventGuid = KernelTraceEventParser.RegistryTaskGuid;
                stackTracingIds[curID].Type = 0x0E;     // NtSetValueKey
                curID++;

                stackTracingIds[curID].EventGuid = KernelTraceEventParser.RegistryTaskGuid;
                stackTracingIds[curID].Type = 0x0F;     // NtDeleteValueKey
                curID++;

                stackTracingIds[curID].EventGuid = KernelTraceEventParser.RegistryTaskGuid;
                stackTracingIds[curID].Type = 0x10;     // NtQueryValueKey
                curID++;

                stackTracingIds[curID].EventGuid = KernelTraceEventParser.RegistryTaskGuid;
                stackTracingIds[curID].Type = 0x11;     // NtEnumerateKey
                curID++;

                stackTracingIds[curID].EventGuid = KernelTraceEventParser.RegistryTaskGuid;
                stackTracingIds[curID].Type = 0x12;     // NtEnumerateValueKey
                curID++;

                stackTracingIds[curID].EventGuid = KernelTraceEventParser.RegistryTaskGuid;
                stackTracingIds[curID].Type = 0x13;     // NtQueryMultipleValueKey
                curID++;

                stackTracingIds[curID].EventGuid = KernelTraceEventParser.RegistryTaskGuid;
                stackTracingIds[curID].Type = 0x14;     // NtSetInformationKey
                curID++;

                stackTracingIds[curID].EventGuid = KernelTraceEventParser.RegistryTaskGuid;
                stackTracingIds[curID].Type = 0x15;     // NtFlushKey
                curID++;

                // TODO What are these?  
                stackTracingIds[curID].EventGuid = KernelTraceEventParser.RegistryTaskGuid;
                stackTracingIds[curID].Type = 0x16;     // KcbCreate
                curID++;

                stackTracingIds[curID].EventGuid = KernelTraceEventParser.RegistryTaskGuid;
                stackTracingIds[curID].Type = 0x17;     // KcbDelete
                curID++;

                stackTracingIds[curID].EventGuid = KernelTraceEventParser.RegistryTaskGuid;
                stackTracingIds[curID].Type = 0x1A;     // VirtualizeKey
                curID++;
            }

            // ALPC
            if ((stackCapture & KernelTraceEventParser.Keywords.AdvancedLocalProcedureCalls) != 0)
            {
                stackTracingIds[curID].EventGuid = KernelTraceEventParser.ALPCTaskGuid;
                stackTracingIds[curID].Type = 33;  // send message   
                curID++;

                stackTracingIds[curID].EventGuid = KernelTraceEventParser.ALPCTaskGuid;
                stackTracingIds[curID].Type = 34;  // receive message   
                curID++;

                stackTracingIds[curID].EventGuid = KernelTraceEventParser.ALPCTaskGuid;
                stackTracingIds[curID].Type = 35;  // wait for reply
                curID++;

                stackTracingIds[curID].EventGuid = KernelTraceEventParser.ALPCTaskGuid;
                stackTracingIds[curID].Type = 36;  // wait for new message
                curID++;

                stackTracingIds[curID].EventGuid = KernelTraceEventParser.ALPCTaskGuid;
                stackTracingIds[curID].Type = 37;  // unwait
                curID++;
            }

            // Confirm we did not overflow.  
            Debug.Assert(curID <= stackTracingIdsMax);
            return curID;
        }
        private void EnsureStarted(TraceEventNativeMethods.EVENT_TRACE_PROPERTIES* properties = null)
        {
            if (!m_Create)
            {
                throw new NotSupportedException("Can not enable providers on opened with TraceEventSessionOptions.Attach.");
            }

            // Already initialized, nothing to do.  
            if (IsValidSession)
            {
                return;
            }

            var propertiesBuff = stackalloc byte[PropertiesSize];
            if (properties == null)
            {
                properties = GetProperties(propertiesBuff);
            }

            int retCode = TraceEventNativeMethods.StartTrace(out m_SessionHandle, m_SessionName, properties);
            if (retCode == 0xB7 && m_ResartIfExist)      // STIERR_HANDLEEXISTS
            {
                m_restarted = true;
                Stop();
                m_Stopped = false;
                Thread.Sleep(100);  // Give it some time to stop.
                retCode = TraceEventNativeMethods.StartTrace(out m_SessionHandle, m_SessionName, properties);
            }
            if (retCode == 5 && OperatingSystemVersion.AtLeast(51))     // On Vista and we get a 'Accessed Denied' message
            {
                throw new UnauthorizedAccessException("Error Starting ETW:  Access Denied (Administrator rights required to start ETW)");
            }

            if (retCode != 0)
            {
                Marshal.ThrowExceptionForHR(TraceEventNativeMethods.GetHRFromWin32(retCode));
            }

            m_SessionId = (int)properties->Wnode.HistoricalContext;              // Set the ID
        }

        /// <summary>
        /// Get a EVENT_TRACE_PROPERTIES structure suitable for passing the the ETW out of a 'buffer' which must be PropertiesSize bytes
        /// in size.
        /// </summary>
        private TraceEventNativeMethods.EVENT_TRACE_PROPERTIES* GetProperties(byte* buffer)
        {
            Marshal.Copy(PropertiesMemoryInitializer, 0, (IntPtr)buffer, PropertiesSize);
            var properties = (TraceEventNativeMethods.EVENT_TRACE_PROPERTIES*)buffer;

            properties->LoggerNameOffset = (uint)sizeof(TraceEventNativeMethods.EVENT_TRACE_PROPERTIES);
            properties->LogFileNameOffset = properties->LoggerNameOffset + MaxNameSize * sizeof(char);

            // Copy in the session name
            if (m_SessionName.Length > MaxNameSize - 1)
            {
                throw new ArgumentException("File name too long", "sessionName");
            }

            char* sessionNamePtr = (char*)(((byte*)properties) + properties->LoggerNameOffset);
            CopyStringToPtr(sessionNamePtr, m_SessionName);

            properties->Wnode.BufferSize = (uint)PropertiesSize;
            properties->Wnode.Flags = TraceEventNativeMethods.WNODE_FLAG_TRACED_GUID;
            properties->FlushTimer = 60;                // flush every minute for file based collection.  

            Debug.Assert(m_BufferQuantumKB != 0);
            properties->BufferSize = (uint)m_BufferQuantumKB;
            properties->MinimumBuffers = (uint)(m_BufferSizeMB * 1024 / m_BufferQuantumKB);
            properties->LogFileMode = TraceEventNativeMethods.EVENT_TRACE_INDEPENDENT_SESSION_MODE;

            properties->LogFileMode = TraceEventNativeMethods.EVENT_TRACE_INDEPENDENT_SESSION_MODE;
            if (m_FileName == null)
            {
                properties->FlushTimer = 1;              // flush every second (as fast as possible) for real time. 
                if (m_CircularBufferMB == 0)
                {
                    properties->LogFileMode |= TraceEventNativeMethods.EVENT_TRACE_REAL_TIME_MODE;
                }
                else
                {
                    properties->LogFileMode |= TraceEventNativeMethods.EVENT_TRACE_BUFFERING_MODE;
                    properties->MinimumBuffers = (uint)(m_CircularBufferMB * 1024 / m_BufferQuantumKB);
                    properties->BufferSize = (uint)m_CircularBufferMB;
                }
                properties->LogFileNameOffset = 0;
            }
            else
            {
                if (m_CircularBufferMB != 0)
                {
                    properties->LogFileMode |= TraceEventNativeMethods.EVENT_TRACE_FILE_MODE_CIRCULAR;
                    properties->MaximumFileSize = (uint)m_CircularBufferMB;
                }
                else if (m_MultiFileMB != 0)
                {
                    properties->LogFileMode |= TraceEventNativeMethods.EVENT_TRACE_FILE_MODE_NEWFILE;
                    properties->MaximumFileSize = (uint)m_MultiFileMB;
                }
                else
                {
                    properties->LogFileMode |= TraceEventNativeMethods.EVENT_TRACE_FILE_MODE_SEQUENTIAL;
                }

                if (m_FileName.Length > MaxNameSize - 1)
                {
                    throw new ArgumentException("File name too long", "fileName");
                }

                char* fileNamePtr = (char*)(((byte*)properties) + properties->LogFileNameOffset);
                CopyStringToPtr(fileNamePtr, m_FileName);
            }

            properties->MaximumBuffers = properties->MinimumBuffers * 5 / 4 + 10;

            properties->Wnode.ClientContext = 1;    // set Timer resolution to 100ns.

            if (m_NoPerProcessBuffering)
            {
                properties->LogFileMode |= TraceEventNativeMethods.EVENT_TRACE_NO_PER_PROCESSOR_BUFFERING;
            }
            return properties;
        }

        private static unsafe Dictionary<Guid, ulong> GetEnabledProvidersForSession(ulong sessionId)
        {
            int buffSize = 48 * 1024;     // An initial guess that probably works most of the time.
            byte* buffer;
            for (; ; )
            {
                var space = stackalloc byte[buffSize];
                buffer = space;
                var hr = TraceEventNativeMethods.EnumerateTraceGuidsEx(TraceEventNativeMethods.TRACE_QUERY_INFO_CLASS.TraceGuidQueryList,
                    null, 0, buffer, buffSize, ref buffSize);
                if (hr == 0)
                {
                    break;
                }

                if (hr != 122)      // Error 122 means buffer not big enough.   For that one retry, everything else simply fail.
                {
                    return null;
                }
            }

            var ret = new Dictionary<Guid, ulong>();
            byte* bufferEnd = buffer + buffSize;
            Guid* providerGuids = (Guid*)buffer;
            for (int i = 0; &providerGuids[i] < bufferEnd; i++)
            {
                Guid* providerId = &providerGuids[i];
                long? matchAnyKeyword = GetEnabledKeywordsForProviderAndSession(providerId, sessionId);
                if (matchAnyKeyword != null)
                {
                    ret.Add(*providerId, (ulong)matchAnyKeyword);
                }
            }

            return ret;
        }

        private static unsafe long? GetEnabledKeywordsForProviderAndSession(Guid *providerId, ulong sessionId)
        {
            int buffSize = 256;     // An initial guess that probably works most of the time.
            byte* buffer;
            for (; ; )
            {
                var space = stackalloc byte[buffSize];
                buffer = space;
                var hr = TraceEventNativeMethods.EnumerateTraceGuidsEx(TraceEventNativeMethods.TRACE_QUERY_INFO_CLASS.TraceGuidQueryInfo,
                    providerId, sizeof(Guid), buffer, buffSize, ref buffSize);
                if (hr == 0)
                {
                    break;
                }

                else if (hr != 122)      // Error 122 means buffer not big enough.   For that one retry, everything else simply fail.
                {
                    return null;
                }
            }

            long? matchAnyKeyword = null;

            TraceEventNativeMethods.TRACE_GUID_INFO* guidInfo = (TraceEventNativeMethods.TRACE_GUID_INFO*)buffer;
            byte *pCurrent = buffer + sizeof(TraceEventNativeMethods.TRACE_GUID_INFO);
            for (int i = 0; i < guidInfo->InstanceCount; i++)
            {
                TraceEventNativeMethods.TRACE_PROVIDER_INSTANCE_INFO* pInstanceInfo = (TraceEventNativeMethods.TRACE_PROVIDER_INSTANCE_INFO*)pCurrent;
                pCurrent += sizeof(TraceEventNativeMethods.TRACE_PROVIDER_INSTANCE_INFO);
                for (int j = 0; j < pInstanceInfo->EnableCount; j++)
                {
                    TraceEventNativeMethods.TRACE_ENABLE_INFO* pEnableInfo = &((TraceEventNativeMethods.TRACE_ENABLE_INFO*)pCurrent)[j];
                    if (pEnableInfo->LoggerId == sessionId)
                    {
                        if (matchAnyKeyword == null)
                        {
                            matchAnyKeyword = pEnableInfo->MatchAnyKeyword;
                        }
                        else
                        {
                            matchAnyKeyword |= pEnableInfo->MatchAnyKeyword;
                        }
                    }
                }
                pCurrent += sizeof(TraceEventNativeMethods.TRACE_ENABLE_INFO) * pInstanceInfo->EnableCount;
            }

            return matchAnyKeyword;
        }

        private static unsafe void CopyStringToPtr(char* toPtr, string str)
        {
            fixed (char* fromPtr = str)
            {
                int i = 0;
                while (i < str.Length)
                {
                    toPtr[i] = fromPtr[i];
                    i++;
                }
                toPtr[i] = '\0';   // Null terminate
            }
        }

        /// <summary>
        /// Get the max number of last branch recording sources that can be specified at the same time.
        /// </summary>
        public static int GetMaxLastBranchRecordingSources()
        {
            const int ETW_MAX_LBR_EVENTS = 4;
            return ETW_MAX_LBR_EVENTS;
        }

        internal const int MaxNameSize = 1024;
        private const int MaxExtensionSize = 256;
        private static readonly int PropertiesSize = sizeof(TraceEventNativeMethods.EVENT_TRACE_PROPERTIES) + 2 * MaxNameSize * sizeof(char) + MaxExtensionSize;
        private static readonly byte[] PropertiesMemoryInitializer = new byte[PropertiesSize];

        // Data that is exposed through properties.  
        private string m_SessionName;             // Session name (identifies it uniquely on the machine)
        private int m_SessionId;                  // This is a small integer representing the session (only unique while session alive)
        private string m_FileName;                // Where to log (null means real time session)
        private int m_BufferSizeMB;
        private int m_BufferQuantumKB;
        private int m_CircularBufferMB;
        private int m_MultiFileMB;

        private float m_CpuSampleIntervalMSec;
        private bool m_StackCompression;
        private uint[] m_LastBranchRecordingProfileSources;
        private LbrFilterFlags m_LastBranchRecordingFilters;

        private bool m_restarted;

        // Internal state
        private bool m_Create;                    // Should create if it does not exist.
        private bool m_ResartIfExist;             // Try to restart if it exists
        private bool m_NoPerProcessBuffering;     // Don't use per-processor buffers.  Use a single buffer.
        private bool m_IsActive;                  // Session is active (InsureSession has been called)
        private bool m_Stopped;                   // The Stop() method was called (avoids reentrant)
        private bool m_StopOnDispose;             // Should we Stop() when the object is destroyed?
        private TraceEventNativeMethods.SafeTraceHandle m_SessionHandle; // OS handle
        private ETWTraceEventSource m_source;     // Sessions can have a source associated with them. 

        internal TraceEventSession m_kernelSession; // Only needed in Windows 7.   Before windows 8 you could not enable Kernel
        // events on 'normal' user mode session.  This tried to 'fake' Win 8 behavior
        // on Win 7.   We only do this for real time sessions that are using TraceLog.  
        internal bool m_associatedWithTraceLog;     // Currently we only allow m_kernelSession to be used if you are using TraceLog on the session. 

        private readonly Dictionary<Guid, ulong> m_enabledProviders = new Dictionary<Guid, ulong>();

        #endregion
    }

    /// <summary>
    /// Used in the TraceEventSession.Merge method 
    /// </summary>
    public enum TraceEventMergeOptions
    {
        /// <summary>
        /// No special options 
        /// </summary>
        None = 0,
        /// <summary>
        /// Compress the resulting file.  
        /// </summary>
        Compress = 1,
        /// <summary>
        /// Only perform image ID injection.
        /// </summary>
        ImageIDsOnly = 2,
    }

    /// <summary>
    /// TraceEventProviderOptions represents all the optional arguments that can be passed to EnableProvider command.   
    /// </summary>
    public class TraceEventProviderOptions
    {
        /// <summary>
        /// Create new options object with no options set
        /// </summary>
        public TraceEventProviderOptions() { }
        /// <summary>
        /// Create new options object with a set of given provider arguments key-value pairs.  There must be a even number
        /// of strings provided and each pair forms a key-value pair that is passed to the AddArgument() operator.   
        /// </summary>
        public TraceEventProviderOptions(params string[] keyValuePairs)
        {
            for (int i = 1; i < keyValuePairs.Length; i += 2)
            {
                AddArgument(keyValuePairs[i - 1], keyValuePairs[i]);
            }
        }
        /// <summary>
        /// Arguments are a set of key-value strings that are passed uninterpreted to the EventSource.   These can be accessed
        /// from the EventSource's command callback.  
        /// </summary>
        public IEnumerable<KeyValuePair<string, string>> Arguments { get; set; }
        /// <summary>
        /// As a convenience, the 'Arguments' property can be modified by calling AddArgument that adds another Key-Value pair
        /// to it.   If 'Arguments' is not a IDictionary, it is replaced with an IDictionary with the same key-value pairs before
        /// the new pair is added.  
        /// </summary>
        public void AddArgument(string key, string value)
        {
            var asIDictionary = (IDictionary<string, string>)Arguments;
            if (asIDictionary == null)
            {
                asIDictionary = new Dictionary<string, string>();
                if (Arguments != null)
                {
                    foreach (var keyValue in Arguments)
                    {
                        asIDictionary.Add(keyValue.Key, keyValue.Value);
                    }
                }
                Arguments = asIDictionary;
            }
            asIDictionary.Add(key, value);
        }
        /// <summary>
        /// For EventSources, you pass arguments to the EventSource by using key value pairs (this 'Arguments' property). 
        /// However other ETW providers may expect arguments using another convention.  RawArguments give a way of passing
        /// raw bytes to the provider as arguments.   This is only meant for compatibility with old providers.   Setting
        /// this property will cause the 'Arguments' property to be ignored.   
        /// </summary>
        public byte[] RawArguments { get; set; }
        /// <summary>
        /// Setting StackEnabled to true will cause all events in the provider to collect stacks when events are fired. 
        /// </summary>
        public bool StacksEnabled { get; set; }
        /// <summary>
        /// Setting ProcessIDFilter will limit the providers that receive the EnableCommand to those that match one of
        /// the given Process IDs.  
        /// </summary>
        public IList<int> ProcessIDFilter { get; set; }
        /// <summary>
        /// Setting ProcessNameFilter will limit the providers that receive the EnableCommand to those that match one of
        /// the given Process names (a process name is the name of the EXE without the PATH but WITH the extension).  
        /// </summary>
        public IList<string> ProcessNameFilter { get; set; }
        /// <summary>
        /// Setting EventIDs to Enable will enable a particular event of a provider by EventID (in addition to those 
        /// enabled by keywords). 
        /// </summary>
        public IList<int> EventIDsToEnable { get; set; }
        /// <summary>
        /// Setting EventIDs to Enable will enable the collection of stacks for an event of a provider by EventID 
        /// (Has no effect if StacksEnabled is also set since that enable stacks for all events IDs)
        /// </summary>
        public IList<int> EventIDStacksToEnable { get; set; }
        /// <summary>
        /// Setting EventIDsToDisable to Enable will disable the event of a provider by EventID 
        /// This happens after keywords have been processed, so disabling overrides enabling.   
        /// </summary>
        public IList<int> EventIDsToDisable { get; set; }
        /// <summary>
        /// Setting EventIDs to Enable will disable the collection of stacks for an event of a provider by EventID 
        /// Has no effect unless StacksEnabled is also set (since otherwise stack collection is off).   
        /// </summary>
        public IList<int> EventIDStacksToDisable { get; set; }
        /// <summary>
        /// Setting this to true will cause this provider to be enabled inside of any silos (containers) running on the machine.
        /// </summary>
        public bool EnableInContainers { get; set; }
        /// <summary>
        /// Setting this to true will cause all events emitted inside of a container to contain the container ID in its payload.
        /// Has no effect if <code>EnableInContainers == false</code>.
        /// </summary>
        public bool EnableSourceContainerTracking { get; set; }

        /// <summary>
        /// Make a deep copy of options and return it.  
        /// </summary>
        /// <returns></returns>
        public TraceEventProviderOptions Clone()
        {
            var ret = new TraceEventProviderOptions();
            if (Arguments != null)
            {
                ret.Arguments = new Dictionary<string, string>();
                foreach (var keyValue in Arguments)
                {
                    ret.AddArgument(keyValue.Key, keyValue.Value);
                }
            }
            if (RawArguments != null)
            {
                ret.RawArguments = new byte[RawArguments.Length];
                Array.Copy(RawArguments, ret.RawArguments, RawArguments.Length);
            }
            if (StacksEnabled)
            {
                ret.StacksEnabled = true;
            }

            if (ProcessIDFilter != null)
            {
                ret.ProcessIDFilter = new List<int>(ProcessIDFilter);
            }

            if (ProcessNameFilter != null)
            {
                ret.ProcessNameFilter = new List<string>(ProcessNameFilter);
            }

            if (EventIDsToEnable != null)
            {
                ret.EventIDsToEnable = new List<int>(EventIDsToEnable);
            }

            if (EventIDStacksToEnable != null)
            {
                ret.EventIDStacksToEnable = new List<int>(EventIDStacksToEnable);
            }

            if (EventIDsToDisable != null)
            {
                ret.EventIDsToDisable = new List<int>(EventIDsToDisable);
            }

            if (EventIDStacksToDisable != null)
            {
                ret.EventIDStacksToDisable = new List<int>(EventIDStacksToDisable);
            }
            if(EnableInContainers)
            {
                ret.EnableInContainers = true;
            }
            if(EnableSourceContainerTracking)
            {
                ret.EnableSourceContainerTracking = true;
            }

            return ret;
        }
        // Payload Filters not implemented yet.  

        /// <summary>
        /// This return true on OS version beyond 8.1 (windows Version 6.3).   It means most of the
        /// per-event filtering is supported.  
        /// </summary>
        public static bool FilteringSupported
        {
            get
            {
                if (!s_IsEtwFilteringSupported.HasValue)
                {
                    var ret = false;

                    // For Windows Versions above windows 8, OSVersion lies and returns 6.2 (window 8) even though
                    // the windows version is higher.  We have to try harder to figure out whether we are windows 8 or something
                    // later.   Currently we look at the file version number of an OS DLL.  
                    // There is probably a better way.   
                    var winDir = Environment.GetEnvironmentVariable("WinDir");
                    var kernel32 = Path.Combine(winDir, @"system32\Kernel32.dll");
                    if (File.Exists(kernel32))
                    {
                        using (var kernel32PE = new PEFile.PEFile(kernel32))
                        {
                            var versionInfo = kernel32PE.GetFileVersionInfo();
                            if (versionInfo != null)
                            {
                                // versionInfo.FileVersion is now the real version number we want but it is a string, not a 
                                // number.   Our tests is if version number bigger than 6.3 (as a string) or a two or more digit 
                                // major version.   
                                if (string.Compare("6.3", versionInfo.FileVersion) <= 0 || 2 <= versionInfo.FileVersion.IndexOf('.'))
                                {
                                    ret = true;
                                }
                            }
                        }
                    }
                    s_IsEtwFilteringSupported = ret;
                }
                return s_IsEtwFilteringSupported.Value;
            }
        }

        /// <summary>
        /// This is the backing field for the lazily-computed <see cref="FilteringSupported"/> property.
        /// </summary>
        private static bool? s_IsEtwFilteringSupported;
    }


    /// <summary>
    /// TraceEventSessionOptions indicates special handling when creating a TraceEventSession.
    /// </summary>
    [Flags]
    public enum TraceEventSessionOptions
    {
        /// <summary>
        /// Create a new session, stop and recreated it if it already exists.  This is the default.  
        /// </summary>
        Create = 1,
        /// <summary>
        /// Attach to an existing session, fail if the session does NOT already exist.  
        /// </summary>
        Attach = 2,
        /// <summary>
        /// Normally if you create a session it will stop and restart it if it exists already.  Setting
        /// this flat will disable the 'stop and restart' behavior.   This is useful if only a single
        /// monitoring process is intended. 
        /// </summary>
        NoRestartOnCreate = 4,
        /// <summary>
        /// Write events that were logged on different processors to a common buffer.  This is useful when
        /// it is important to capture the events in the order in which they were logged.  This is not recommended
        /// for sessions that expect more than 1K events per second.
        /// </summary>
        NoPerProcessorBuffering = 8,
    }

    /// <summary>
    /// TraceEventProviders returns information about providers on the system.  
    /// </summary>
    public static class TraceEventProviders
    {
        /// <summary>
        /// Given the friendly name of a provider (e.g. Microsoft-Windows-DotNETRuntimeStress) return the
        /// GUID for the provider.   It does this by looking at all the PUBLISHED providers on the system
        /// (that is those registered with wevtutuil).   EventSources in particular do not register themselves
        /// in this way (see GetEventSourceGuidFromName).  Names are case insensitive.   
        /// It also checks to see if the name is an actual GUID and if so returns that.  
        /// Returns Guid.Empty on failure.   
        /// </summary>
        public static Guid GetProviderGuidByName(string name)
        {
            Guid ret;
            TraceEventSession.ProviderNameToGuid.TryGetValue(name, out ret);

            // See if it a GUID itself.  
#if !DOTNET_V35
            if (ret == Guid.Empty)
            {
                Guid.TryParse(name, out ret);
            }
#endif
            return ret;
        }
        /// <summary>
        /// EventSources have a convention for converting its name to a GUID.  Use this convention to 
        /// convert 'name' to a GUID.   In this way you can get the provider GUID for a EventSource
        /// however it can't check for misspellings.   Names are case insensitive.  
        /// </summary>
        public static Guid GetEventSourceGuidFromName(string name)
        {
            if (name.StartsWith("*"))
            {
                name = name.Substring(1);       // Remove *, which was a common marker that it is an EventSource. 
            }

            name = name.ToUpperInvariant();     // names are case insensitive.  

            // The algorithm below is following the guidance of http://www.ietf.org/rfc/rfc4122.txt
            // Create a blob containing a 16 byte number representing the namespace
            // followed by the unicode bytes in the name.  
            var bytes = new byte[name.Length * 2 + 16];
            uint namespace1 = 0x482C2DB2;
            uint namespace2 = 0xC39047c8;
            uint namespace3 = 0x87F81A15;
            uint namespace4 = 0xBFC130FB;
            // Write the bytes most-significant byte first.  
            for (int i = 3; 0 <= i; --i)
            {
                bytes[i] = (byte)namespace1;
                namespace1 >>= 8;
                bytes[i + 4] = (byte)namespace2;
                namespace2 >>= 8;
                bytes[i + 8] = (byte)namespace3;
                namespace3 >>= 8;
                bytes[i + 12] = (byte)namespace4;
                namespace4 >>= 8;
            }
            // Write out  the name, most significant byte first
            for (int i = 0; i < name.Length; i++)
            {
                bytes[2 * i + 16 + 1] = (byte)name[i];
                bytes[2 * i + 16] = (byte)(name[i] >> 8);
            }

            // Compute the Sha1 hash 
            var sha1 = System.Security.Cryptography.SHA1.Create();
            byte[] hash = sha1.ComputeHash(bytes);

            // Create a GUID out of the first 16 bytes of the hash (SHA-1 create a 20 byte hash)
            int a = (((((hash[3] << 8) + hash[2]) << 8) + hash[1]) << 8) + hash[0];
            short b = (short)((hash[5] << 8) + hash[4]);
            short c = (short)((hash[7] << 8) + hash[6]);

            c = (short)((c & 0x0FFF) | 0x5000);   // Set high 4 bits of octet 7 to 5, as per RFC 4122
            Guid guid = new Guid(a, b, c, hash[8], hash[9], hash[10], hash[11], hash[12], hash[13], hash[14], hash[15]);

            Debug.Assert(TraceEventProviders.MaybeAnEventSource(guid));
            return guid;
        }
        /// <summary>
        /// Finds the friendly name for 'providerGuid'  Returns the Guid as a string if can't be found.
        /// </summary>
        public static string GetProviderName(Guid providerGuid)
        {
            string ret;
            TraceEventSession.ProviderGuidToName.TryGetValue(providerGuid, out ret);
            if (ret == null)
            {
                ret = providerGuid.ToString();
            }

            return ret;
        }

        /// <summary>
        /// Returns true if 'providerGuid' can be an eventSource.   If it says true, there is a 1/16 chance it is not.  
        /// However if it returns false, it is definitely not following EventSource Guid generation conventions.
        /// </summary>
        public static unsafe bool MaybeAnEventSource(Guid providerGuid)
        {
            byte octet7 = ((byte*)(&providerGuid))[7];
            if ((octet7 & 0xF0) == 0x50)
            {
                return true;
            }
            // FrameworkEventSource predated the Guid selection convention that most eventSources use.  
            // Opt it in explicitly 
            if (providerGuid == FrameworkEventSourceTraceEventParser.ProviderGuid)
            {
                return true;
            }

            return false;
        }

        // Enumerating PUBLISHED providers (that is providers with manifests registered with wevtutil) 
        /// <summary>
        /// Returns the Guid of every event provider that published its manifest on the machine.  This is the 
        /// same list that the 'logman query providers' command will generate.  It is pretty long (&gt; 1000 entries)
        /// <para>
        /// A event provider publishes a manifest by compiling its manifest into a special binary form and calling
        /// the wevtutil utility.   Typically EventSource do NOT publish their manifest but most operating
        /// system provider do publish their manifest.   
        /// </para>
        /// </summary>  
        public static IEnumerable<Guid> GetPublishedProviders()
        {
            return TraceEventSession.ProviderGuidToName.Keys;
        }

        /// <summary>
        /// Returns the GUID of all event provider that either has registered itself in a running process (that is
        /// it CAN be enabled) or that a session has enabled (even if no instances of the provider exist in any process).  
        /// <para>
        /// This is a relatively small list (less than 1000), unlike GetPublishedProviders. 
        /// </para>
        /// </summary>
        public static unsafe List<Guid> GetRegisteredOrEnabledProviders()
        {
            // See what process it is in.  
            int buffSize = 0;
            var hr = TraceEventNativeMethods.EnumerateTraceGuidsEx(TraceEventNativeMethods.TRACE_QUERY_INFO_CLASS.TraceGuidQueryList,
                null, 0, null, 0, ref buffSize);
            if (hr != 122 && hr != 0)
            {
                Marshal.ThrowExceptionForHR(TraceEventNativeMethods.GetHRFromWin32(hr));
            }

            var buffer = stackalloc byte[buffSize];
            hr = TraceEventNativeMethods.EnumerateTraceGuidsEx(TraceEventNativeMethods.TRACE_QUERY_INFO_CLASS.TraceGuidQueryList,
                null, 0, buffer, buffSize, ref buffSize);
            if (hr != 0)
            {
                Marshal.ThrowExceptionForHR(TraceEventNativeMethods.GetHRFromWin32(hr));
            }

            Guid* asGuids = (Guid*)buffer;
            int guidCount = buffSize / sizeof(Guid);
            List<Guid> ret = new List<Guid>(guidCount);
            for (int i = 0; i < guidCount; i++)
            {
                ret.Add(asGuids[i]);
            }

            return ret;
        }

        /// <summary>
        /// Returns a list of provider GUIDs that are registered in a process with 'processID'.   Useful for discovering
        /// what providers are available for enabling for a particular process.  
        /// </summary>
        public static List<Guid> GetRegisteredProvidersInProcess(int processID)
        {
            var ret = new List<Guid>();
            var registeredProviders = GetRegisteredOrEnabledProviders();
            foreach (var guid in registeredProviders)
            {
                var infos = SessionInfosForProvider(guid, processID);
                if (infos != null && infos.Count > 0)
                {
                    ret.Add(guid);
                }
            }
            return ret;
        }

        /// <summary>
        /// Returns a description of the keywords a particular provider provides.  Only works if the provider has 
        /// published its manifest to the operating system.  
        /// Throws an exception if providerGuid is not found
        /// </summary>
        public static List<ProviderDataItem> GetProviderKeywords(Guid providerGuid)
        {
            return GetProviderFields(providerGuid, TraceEventNativeMethods.EVENT_FIELD_TYPE.EventKeywordInformation);
        }

        #region private

        /// <summary>
        /// Returns a list of TRACE_ENABLE_INFO structures that tell about each session (what keywords and level they are
        /// set to, for the provider associated with 'providerGuid'.  If 'processId != 0, then only providers in that process
        /// are returned.  
        /// </summary>
        internal static unsafe List<TraceEventNativeMethods.TRACE_ENABLE_INFO> SessionInfosForProvider(Guid providerGuid, int processId)
        {
            int buffSize = 256;     // An initial guess that probably works most of the time.  
            byte* buffer;
            for (; ; )
            {
                var space = stackalloc byte[buffSize];
                buffer = space;
                var hr = TraceEventNativeMethods.EnumerateTraceGuidsEx(TraceEventNativeMethods.TRACE_QUERY_INFO_CLASS.TraceGuidQueryInfo,
                    &providerGuid, sizeof(Guid), buffer, buffSize, ref buffSize);
                if (hr == 0)
                {
                    break;
                }

                if (hr != 122)      // Error 122 means buffer not big enough.   For that one retry, everything else simply fail.  
                {
                    return null;
                }
            }

            var ret = new List<TraceEventNativeMethods.TRACE_ENABLE_INFO>();
            var providerInfos = (TraceEventNativeMethods.TRACE_GUID_INFO*)buffer;
            var providerInstance = (TraceEventNativeMethods.TRACE_PROVIDER_INSTANCE_INFO*)&providerInfos[1];
            for (int i = 0; i < providerInfos->InstanceCount; i++)
            {
                if (processId == 0 || providerInstance->Pid == processId)
                {
                    var enableInfos = (TraceEventNativeMethods.TRACE_ENABLE_INFO*)&providerInstance[1];
                    for (int j = 0; j < providerInstance->EnableCount; j++)
                    {
                        ret.Add(enableInfos[j]);
                    }
                }
                if (providerInstance->NextOffset == 0)
                {
                    break;
                }

                Debug.Assert(0 <= providerInstance->NextOffset && providerInstance->NextOffset < buffSize);
                var structBase = (byte*)providerInstance;
                providerInstance = (TraceEventNativeMethods.TRACE_PROVIDER_INSTANCE_INFO*)&structBase[providerInstance->NextOffset];
            }
            return ret;
        }

        private static unsafe List<ProviderDataItem> GetProviderFields(Guid providerGuid, TraceEventNativeMethods.EVENT_FIELD_TYPE fieldType)
        {
            var ret = new List<ProviderDataItem>();

            int buffSize = 0;
            var hr = TraceEventNativeMethods.TdhEnumerateProviderFieldInformation(ref providerGuid, fieldType, null, ref buffSize);
            if (hr != 122)
            {
                return ret;     // TODO FIX NOW Do I want to simply return nothing or give a more explicit error? 
            }

            Debug.Assert(hr == 122);     // ERROR_INSUFFICIENT_BUFFER 

            var buffer = stackalloc byte[buffSize];
            var fieldsDesc = (TraceEventNativeMethods.PROVIDER_FIELD_INFOARRAY*)buffer;
            hr = TraceEventNativeMethods.TdhEnumerateProviderFieldInformation(ref providerGuid, fieldType, fieldsDesc, ref buffSize);
            if (hr != 0)
            {
                throw new InvalidOperationException("Provider with ID " + providerGuid.ToString() + " not found.");
            }

            var fields = (TraceEventNativeMethods.PROVIDER_FIELD_INFO*)&fieldsDesc[1];
            for (int i = 0; i < fieldsDesc->NumberOfElements; i++)
            {
                var field = new ProviderDataItem();
                field.Name = new string((char*)&buffer[fields[i].NameOffset]);
                field.Description = new string((char*)&buffer[fields[i].DescriptionOffset]);
                field.Value = fields[i].Value;
                ret.Add(field);
            }

            return ret;
        }

        #endregion
    }

    /// <summary>
    /// A list of these is returned by GetProviderKeywords
    /// </summary>
    public struct ProviderDataItem
    {
        /// <summary>
        /// The name of the provider keyword. 
        /// </summary>
        public string Name;
        /// <summary>
        /// The description for the keyword for the provider 
        /// </summary>
        public string Description;
        /// <summary>
        /// the value (bitvector) for the keyword.
        /// </summary>
        public ulong Value;

        /// <summary>
        /// and XML representation for the ProviderDataItem (for debugging)
        /// </summary>
        public override string ToString()
        {
            return string.Format("<ProviderDataItem Name=\"{0}\" Description=\"{1}\" Value=\"0x{2:x}\"/>", Name, Description, Value);
        }
    }

    /// <summary>
    /// TraceEventProfileSources is the interface for the Windows processor CPU counter support
    /// (e.g. causing a stack to be taken every N dcache misses, or branch mispredicts etc)
    /// <para>
    /// Note that the interface to these is machine global (That is when you set these you 
    /// cause any session with the kernel PMCProfile keyword active to start emitting
    /// PMCCounterProf events for each ProfileSouce that is enabled.  
    /// </para>
    /// /// </summary>
    public static class TraceEventProfileSources
    {
        /// <summary>
        /// Returns a dictionary of keyed by name of ProfileSourceInfo structures for all the CPU counters available on the machine. 
        /// </summary>
        public static unsafe Dictionary<string, ProfileSourceInfo> GetInfo()
        {
            if (!OperatingSystemVersion.AtLeast(62))
            {
                throw new ApplicationException("Profile source only available on Win8 and beyond.");
            }

            var ret = new Dictionary<string, ProfileSourceInfo>(StringComparer.OrdinalIgnoreCase);

            // Figure out how much space we need.  
            int sourceListLen = 0;
            var result = TraceEventNativeMethods.TraceQueryInformation(0,
                TraceEventNativeMethods.TRACE_INFO_CLASS.TraceProfileSourceListInfo,
                null, 0, ref sourceListLen);
            Debug.Assert(sizeof(TraceEventNativeMethods.PROFILE_SOURCE_INFO) <= sourceListLen);     // Not enough space.  
            if (sourceListLen != 0)
            {
                // Do it for real.  
                byte* sourceListBuff = stackalloc byte[sourceListLen];
                result = TraceEventNativeMethods.TraceQueryInformation(0,
                    TraceEventNativeMethods.TRACE_INFO_CLASS.TraceProfileSourceListInfo,
                    sourceListBuff, sourceListLen, ref sourceListLen);

                if (result == 0)
                {
                    var interval = new TraceEventNativeMethods.TRACE_PROFILE_INTERVAL();
                    var profileSource = (TraceEventNativeMethods.PROFILE_SOURCE_INFO*)sourceListBuff;
                    for (; ; )
                    {
                        char* namePtr = (char*)&profileSource[1];       // points off the end of the array;

                        interval.Source = profileSource->Source;
                        interval.Interval = 0;
                        int intervalInfoLen = 0;
                        result = TraceEventNativeMethods.TraceQueryInformation(0,
                            TraceEventNativeMethods.TRACE_INFO_CLASS.TraceSampledProfileIntervalInfo,
                            &interval, sizeof(TraceEventNativeMethods.TRACE_PROFILE_INTERVAL), ref intervalInfoLen);
                        if (result != 0)
                        {
                            Marshal.ThrowExceptionForHR(TraceEventNativeMethods.GetHRFromWin32(result));
                        }

                        var name = new string(namePtr);
                        ret.Add(name, new ProfileSourceInfo()
                        {
                            Name = name,
                            ID = profileSource->Source,
                            Interval = interval.Interval,
                            MinInterval = profileSource->MinInterval,
                            MaxInterval = profileSource->MaxInterval,
                        });
                        if (profileSource->NextEntryOffset == 0)
                        {
                            break;
                        }

                        var newProfileSource = (TraceEventNativeMethods.PROFILE_SOURCE_INFO*)(profileSource->NextEntryOffset + (byte*)profileSource);
                        Debug.Assert(profileSource < newProfileSource);
                        Debug.Assert((byte*)newProfileSource < &sourceListBuff[sourceListLen]);
                        profileSource = newProfileSource;
                    }
                }
                else
                {
                    Marshal.ThrowExceptionForHR(TraceEventNativeMethods.GetHRFromWin32(result));
                }
            }
            return ret;
        }

        /// <summary>
        /// Sets a single Profile Source (CPU machine counters) that will be used if PMC (Precise Machine Counters)
        /// are turned on.   The profileSourceID is the ID field from the ProfileSourceInfo returned from 'GetInfo()'.
        /// and the profileSourceInterval is the interval between samples (the number of events before a stack
        /// is recorded.    If you need more that one (the OS allows up to 4 I think), use the variation of this
        /// routine that takes two int[].   Calling this will clear all Profiler sources previously set (it is NOT
        /// additive).  
        /// </summary>
        public static unsafe void Set(int profileSourceID, int profileSourceInterval)
        {
            var profileSourceIDs = new int[1] { profileSourceID };
            var profileSourceIntervals = new int[1] { profileSourceInterval };
            Set(profileSourceIDs, profileSourceIntervals);
        }

        /// <summary>
        /// Sets the Profile Sources (CPU machine counters) that will be used if PMC (Precise Machine Counters)
        /// are turned on.   Each CPU counter is given a id (the profileSourceID) and has an interval 
        /// (the number of counts you skip for each event you log).   You can get the human name for 
        /// all the supported CPU counters by calling GetProfileSourceInfo.  Then choose the ones you want
        /// and configure them here (the first array indicating the CPU counters to enable, and the second
        /// array indicating the interval.  The second array can be shorter then the first, in which case
        /// the existing interval is used (it persists and has a default on boot).  
        /// </summary>
        public static unsafe void Set(int[] profileSourceIDs, int[] profileSourceIntervals)
        {
            if (!OperatingSystemVersion.AtLeast(62))
            {
                throw new ApplicationException("Profile source only available on Win8 and beyond.");
            }

            TraceEventNativeMethods.SetPrivilege(TraceEventNativeMethods.SE_SYSTEM_PROFILE_PRIVILEGE);
            var interval = new TraceEventNativeMethods.TRACE_PROFILE_INTERVAL();
            for (int i = 0; i < profileSourceIntervals.Length; i++)
            {
                interval.Source = profileSourceIDs[i];
                interval.Interval = profileSourceIntervals[i];
                var result = TraceEventNativeMethods.TraceSetInformation(0,
                    TraceEventNativeMethods.TRACE_INFO_CLASS.TraceSampledProfileIntervalInfo,
                    &interval, sizeof(TraceEventNativeMethods.TRACE_PROFILE_INTERVAL));
                if (result != 0)
                {
                    Marshal.ThrowExceptionForHR(TraceEventNativeMethods.GetHRFromWin32(result));
                }
            }

            fixed (int* sourcesPtr = profileSourceIDs)
            {
                var result = TraceEventNativeMethods.TraceSetInformation(0,
                    TraceEventNativeMethods.TRACE_INFO_CLASS.TraceProfileSourceConfigInfo,
                    sourcesPtr, profileSourceIDs.Length * sizeof(int));
                if (result != 0)
                {
                    Marshal.ThrowExceptionForHR(TraceEventNativeMethods.GetHRFromWin32(result));
                }
            }
        }
    }

    /// <summary>
    /// Returned by GetProfileSourceInfo, describing the CPU counter (ProfileSource) available on the machine. 
    /// </summary>
    public class ProfileSourceInfo
    {
        /// <summary>
        /// Human readable name of the CPU performance counter (eg BranchInstructions, TotalIssues ...)
        /// </summary>
        public string Name;
        /// <summary>
        /// The ID that can be passed to SetProfileSources
        /// </summary>
        public int ID;
        /// <summary>
        /// This many events are skipped for each sample that is actually recorded
        /// </summary>
        public int Interval;
        /// <summary>
        /// The smallest Interval can be (typically 4K)
        /// </summary>
        public int MinInterval;
        /// <summary>
        /// The largest Interval can be (typically maxInt).
        /// </summary>
        public int MaxInterval;
    }

    /// <summary>
    /// These are options to EnableProvider
    /// </summary>
    [Flags, Obsolete("Use TraceEventArguments.Stacks instead")]
    public enum TraceEventOptions
    {
        /// <summary>
        /// No options
        /// </summary>
        None = 0,
        /// <summary>
        /// Take a stack trace with the event
        /// </summary>
        Stacks = 1,
    }

    /// <summary>
    /// Incomplete list of sources that can specify LBR recording (same sources as for stack walking).
    /// </summary>
    public enum LbrSource
    {
        PmcInterrupt = 0x0F00 | 0x2F, // EVENT_TRACE_GROUP_PERFINFO | 0x2f
    }

    /// <summary>
    /// Filters what branches are recorded with LBR.
    /// </summary>
    [Flags]
    public enum LbrFilterFlags
    {
        None = 0,
        FilterKernel = 1 << 0,
        FilterUser = 1 << 1,
        FilterJcc = 1 << 2,
        FilterNearRelCall = 1 << 3,
        FilterNearIndCall = 1 << 4,
        FilterNearRet = 1 << 5,
        FilterNearIndJmp = 1 << 6,
        FilterNearRelJmp = 1 << 7,
        FilterFarBranch = 1 << 8,
        CallstackEnable = 1 << 9,
    }
}
<|MERGE_RESOLUTION|>--- conflicted
+++ resolved
@@ -744,9 +744,6 @@
             }
         }
 
-<<<<<<< HEAD
-        private bool IsValidSession => m_SessionHandle != null && m_SessionHandle.IsValid;
-=======
         private unsafe void EnableLastBranchRecordingIfConfigured()
         {
             uint[] sources = m_LastBranchRecordingProfileSources;
@@ -769,7 +766,8 @@
 
             Marshal.ThrowExceptionForHR(TraceEventNativeMethods.GetHRFromWin32(error));
         }
->>>>>>> d4cb09e5
+
+        private bool IsValidSession => m_SessionHandle != null && m_SessionHandle.IsValid;
 
         // OS Heap Provider support.  
         /// <summary>

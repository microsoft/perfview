using System;
using System.Collections.Generic;
using System.Diagnostics;
using System.IO;
using System.Linq;
using System.Net.Http;
using System.Runtime.InteropServices;
using System.Security.Cryptography;
using System.Text;
using System.Text.RegularExpressions;
using System.Threading;
using System.Threading.Tasks;
using Microsoft.Diagnostics.Utilities;

namespace Microsoft.Diagnostics.Symbols
{
    /// <summary>
    /// A symbol reader represents something that can FIND pdbs (either on a symbol server or via a symbol path)
    /// Its job is to find a full path a PDB.  Then you can use OpenSymbolFile to get a SymbolReaderModule and do more. 
    /// </summary>
    public sealed unsafe class SymbolReader : IDisposable
    {
        /// <summary>
        /// Opens a new SymbolReader.   All diagnostics messages about symbol lookup go to 'log'.  
        /// Optional HttpClient delegating handler to be used when downloading symbols or source files.
        /// Note: The delegating handler will be disposed when this SymbolReader is disposed.
        /// </summary>
        public SymbolReader(TextWriter log, string nt_symbol_path = null, DelegatingHandler httpClientDelegatingHandler = null)
        {
            m_log = log;
            // Make sure that accesses to the log are synchronized to avoid races due to the fact that System.Diagnostics.Process
            // uses AsyncStreamReader to read from the stdout/stderr and so it's possible to have concurrent writes to this log.
            m_log = TextWriter.Synchronized(log);
            m_symbolModuleCache = new Cache<string, ManagedSymbolModule>(10);
            m_pdbPathCache = new Cache<PdbSignature, string>(10);

            m_symbolPath = nt_symbol_path;
            if (m_symbolPath == null)
            {
                m_symbolPath = Microsoft.Diagnostics.Symbols.SymbolPath.SymbolPathFromEnvironment;
            }

            m_log.WriteLine("Created SymbolReader with SymbolPath {0}", m_symbolPath);

            // TODO FIX NOW.  the code below does not support probing a file extension directory.  
            // we work around this by adding more things to the symbol path
            var symPath = new SymbolPath(SymbolPath);
            var newSymPath = new SymbolPath();
            foreach (var symElem in symPath.Elements)
            {
                newSymPath.Add(symElem);
                if (!symElem.IsSymServer)
                {
                    var probe = Path.Combine(symElem.Target, "dll");
                    if (Directory.Exists(probe))
                    {
                        newSymPath.Add(probe);
                    }

                    probe = Path.Combine(symElem.Target, "exe");
                    if (Directory.Exists(probe))
                    {
                        newSymPath.Add(probe);
                    }
                }
            }
            var newSymPathStr = newSymPath.ToString();
            m_symbolPath = newSymPathStr;

            if (httpClientDelegatingHandler != null)
            {
                HttpClient = new HttpClient(httpClientDelegatingHandler, disposeHandler: true);
            }
            else
            {
                HttpClient = new HttpClient();
            }

            // Some symbol servers want a user agent and simply fail if they don't have one (see https://github.com/Microsoft/perfview/issues/571)
            // So set it (this is what the symsrv code on Windows sets).
            HttpClient.DefaultRequestHeaders.UserAgent.ParseAdd("Microsoft-Symbol-Server/6.13.0009.1140");
        }

        // These routines find a PDB based on something (either an DLL or a PDB 'signature')
        /// <summary>
        /// Finds the symbol file for 'exeFilePath' that exists on the current machine (we open
        /// it to find the needed info).   Uses the SymbolReader.SymbolPath (including Symbol servers) to 
        /// look up the PDB, and will download the PDB to the local cache if necessary.   It will also
        /// generate NGEN pdbs into the local symbol cache unless SymbolReaderFlags.NoNGenPDB is set.   
        /// 
        /// By default for NGEN images it returns the NGEN pdb.  However if 'ilPDB' is true it returns
        /// the IL PDB.  
        /// 
        /// Returns null if the pdb can't be found.  
        /// </summary>
        public string FindSymbolFilePathForModule(string dllFilePath, bool ilPDB = false)
        {
            m_log.WriteLine("FindSymbolFilePathForModule: searching for PDB for DLL {0}.", dllFilePath);
            try
            {
                dllFilePath = BypassSystem32FileRedirection(dllFilePath);
                if (File.Exists(dllFilePath))
                {
                    using (var peFile = new PEFile.PEFile(dllFilePath))
                    {
                        string pdbName;
                        Guid pdbGuid;
                        int pdbAge;
                        if (peFile.GetPdbSignature(out pdbName, out pdbGuid, out pdbAge, !ilPDB))
                        {
                            string fileVersionString = null;
                            var fileVersion = peFile.GetFileVersionInfo();
                            if (fileVersion != null)
                            {
                                fileVersionString = fileVersion.FileVersion;
                            }

                            var ret = FindSymbolFilePath(pdbName, pdbGuid, pdbAge, dllFilePath, fileVersionString);
                            if (ret == null && (0 <= dllFilePath.IndexOf(".ni.", StringComparison.OrdinalIgnoreCase) || peFile.IsManagedReadyToRun))
                            {
                                if ((Options & SymbolReaderOptions.NoNGenSymbolCreation) != 0)
                                {
                                    m_log.WriteLine("FindSymbolFilePathForModule: Could not find NGEN image, NoNGenPdb set, giving up.");
                                }
                                else
                                {
                                    m_log.WriteLine("FindSymbolFilePathForModule: Could not find PDB for NGEN image, Trying to generate it.");
                                    ret = GenerateNGenSymbolsForModule(Path.GetFullPath(dllFilePath));
                                }
                            }
                            m_log.WriteLine("FindSymbolFilePathForModule returns {0} for {1} {2} {3} {4}", ret ?? "NULL", pdbName, pdbGuid, pdbAge, fileVersionString ?? "NULL");
                            return ret;
                        }
                        else
                        {
                            m_log.WriteLine("FindSymbolFilePathForModule: {0} does not have a codeview debug signature.", dllFilePath);
                        }
                    }
                }
                else
                {
                    m_log.WriteLine("FindSymbolFilePathForModule: {0} does not exist.", dllFilePath);
                }
            }
            catch (Exception e)
            {
                m_log.WriteLine("FindSymbolFilePathForModule: Failure opening PE file: {0}", e.Message);
            }

            m_log.WriteLine("[Failed to find PDB file for DLL {0}]", dllFilePath);
            return null;
        }
        /// <summary>
        /// Find the complete PDB path, given just the simple name (filename + pdb extension) as well as its 'signature', 
        /// which uniquely identifies it (on symbol servers).   Uses the SymbolReader.SymbolPath (including Symbol servers) to 
        /// look up the PDB, and will download the PDB to the local cache if necessary.  
        /// 
        /// A Guid of Empty, means 'unknown' and will match the first PDB that matches simple name.  Thus it is unsafe. 
        /// 
        /// Returns null if the PDB could  not be found
        /// </summary>
        /// <param name="pdbFileName">The name of the PDB file (we only use the file name part)</param>
        /// <param name="pdbIndexGuid">The GUID that is embedded in the DLL in the debug information that allows matching the DLL and the PDB</param>
        /// <param name="pdbIndexAge">Tools like BBT transform a DLL into another DLL (with the same GUID) the 'pdbAge' is a small integers
        /// that indicates how many transformations were done</param>
        /// <param name="dllFilePath">If you know the path to the DLL for this pdb add it here.  That way we can probe next to the DLL
        /// for the PDB file.</param>
        /// <param name="fileVersion">This is an optional string that identifies the file version (the 'Version' resource information.  
        /// It is used only to provided better error messages for the log.</param>
        public string FindSymbolFilePath(string pdbFileName, Guid pdbIndexGuid, int pdbIndexAge, string dllFilePath = null, string fileVersion = "", bool portablePdbMatch = false)
        {
            m_log.WriteLine("FindSymbolFilePath: *{{ Locating PDB {0} GUID {1} Age {2} Version {3}", pdbFileName, pdbIndexGuid, pdbIndexAge, fileVersion);
            if (dllFilePath != null)
                m_log.WriteLine("FindSymbolFilePath: Pdb is for DLL {0}", dllFilePath);

            PdbSignature pdbSig = new PdbSignature() { Name = pdbFileName, ID = pdbIndexGuid, Age = pdbIndexAge };
            string pdbPath = null;
            if (m_pdbPathCache.TryGet(pdbSig, out pdbPath))
            {
                m_log.WriteLine("FindSymbolFilePath: }} Hit Cache, returning {0}", pdbPath != null ? pdbFileName : "NULL");
                return pdbPath;
            }

            string pdbIndexPath = null;
            string pdbSimpleName = PathUtil.GetPlatformIndependentFileName(pdbFileName);        // Make sure the simple name is really a simple name

            // If we have a dllPath, look right beside it, or in a directory symbols.pri\retail\dll
            if (pdbPath == null && dllFilePath != null)        // Check next to the file. 
            {
                m_log.WriteLine("FindSymbolFilePath: Checking relative to DLL path {0}", dllFilePath);
                string pdbPathCandidate = Path.Combine(Path.GetDirectoryName(dllFilePath), PathUtil.GetPlatformIndependentFileName(pdbFileName));
                if (PdbMatches(pdbPathCandidate, pdbIndexGuid, pdbIndexAge))
                {
                    pdbPath = pdbPathCandidate;
                }

                // Also try the symbols.pri\retail\dll convention that windows and devdiv use
                if (pdbPath == null)
                {
                    pdbPathCandidate = Path.Combine(
                        Path.GetDirectoryName(dllFilePath), @"symbols.pri\retail\dll\" +
                        Path.GetFileName(pdbFileName));
                    if (PdbMatches(pdbPathCandidate, pdbIndexGuid, pdbIndexAge))
                    {
                        pdbPath = pdbPathCandidate;
                    }
                }

                if (pdbPath == null)
                {
                    pdbPathCandidate = Path.Combine(
                        Path.GetDirectoryName(dllFilePath), @"symbols\retail\dll\" +
                        Path.GetFileName(pdbFileName));
                    if (PdbMatches(pdbPathCandidate, pdbIndexGuid, pdbIndexAge))
                    {
                        pdbPath = pdbPathCandidate;
                    }
                }
            }

            // If the pdbPath is a full path, see if it exists 
            if (pdbPath == null && 0 < pdbFileName.IndexOf('\\'))
            {
                if (PdbMatches(pdbFileName, pdbIndexGuid, pdbIndexAge))
                {
                    pdbPath = pdbFileName;
                }
            }

            // Did not find it locally, 
            if (pdbPath == null)
            {
                SymbolPath path = new SymbolPath(SymbolPath);
                foreach (SymbolPathElement element in path.Elements)
                {
                    // TODO can do all of these concurrently now.   
                    if (element.IsSymServer)
                    {
                        if (pdbIndexPath == null)
                        {
                            // symbolsource.org and nuget.smbsrc.net only support upper case of pdbIndexGuid
                            pdbIndexPath = pdbSimpleName + @"\" + pdbIndexGuid.ToString("N").ToUpper() + pdbIndexAge.ToString("x") + @"\" + pdbSimpleName;
                        }

                        string cache = element.Cache;
                        if (cache == null)
                        {
                            cache = path.DefaultSymbolCache();
                        }

                        pdbPath = GetFileFromServer(element.Target, pdbIndexPath, Path.Combine(cache, pdbIndexPath));

                        if (pdbPath == null && portablePdbMatch)
                        {
                            // pdb key will look like:
                            // Assuming 1bc56133-5645-4d28-90dd-6f12c66240ac as the index guid
                            // Foo.pdb/1bc5613356454d2890dd6f12c66240acFFFFFFFF/Foo.pdb will be the path
                            pdbPath = GetFileFromServer(element.Target, pdbSimpleName + @"\" + pdbIndexGuid.ToString("N").ToUpper() + "FFFFFFFF" + @"\" + pdbSimpleName, Path.Combine(cache, pdbIndexPath));
                        }
                    }
                    else
                    {
                        string filePath = Path.Combine(element.Target, pdbSimpleName);
                        if ((Options & SymbolReaderOptions.CacheOnly) == 0 || !element.IsRemote)
                        {
                            // TODO can stall if the path is a remote path.   
                            if (PdbMatches(filePath, pdbIndexGuid, pdbIndexAge, false))
                            {
                                pdbPath = filePath;
                            }
                        }
                        else
                        {
                            m_log.WriteLine("FindSymbolFilePath: location {0} is remote and cacheOnly set, giving up.", filePath);
                        }
                    }
                    if (pdbPath != null)
                    {
                        break;
                    }
                }
            }

            if (pdbPath != null)
            {
                if (OnSymbolFileFound != null)
                {
                    OnSymbolFileFound(pdbPath, pdbIndexGuid, pdbIndexAge);
                }

                m_log.WriteLine("FindSymbolFilePath: *}} Successfully found PDB {0} GUID {1} Age {2} Version {3}", pdbPath, pdbIndexGuid, pdbIndexAge, fileVersion);
            }
            else
            {
                string where = "";
                if ((Options & SymbolReaderOptions.CacheOnly) != 0)
                {
                    where = " in local cache";
                }

                m_log.WriteLine("FindSymbolFilePath: *}} Failed to find PDB {0}{1} GUID {2} Age {3} Version {4}", pdbSimpleName, where, pdbIndexGuid, pdbIndexAge, fileVersion);
            }

            m_pdbPathCache.Add(pdbSig, pdbPath);
            return pdbPath;
        }

        // Find an executable file path (not a PDB) based on information about the file image.  
        /// <summary>
        /// This API looks up an executable file, by its build-timestamp and size (on a symbol server),  'fileName' should be 
        /// a simple name (no directory), and you need the buildTimeStamp and sizeOfImage that are found in the PE header.
        /// 
        /// Returns null if it cannot find anything.  
        /// </summary>
        public string FindExecutableFilePath(string fileName, int buildTimestamp, int sizeOfImage, bool sybmolServerOnly = false)
        {
            string exeIndexPath = null;
            SymbolPath path = new SymbolPath(SymbolPath);
            foreach (SymbolPathElement element in path.Elements)
            {
                if (element.IsSymServer)
                {
                    if (exeIndexPath == null)
                    {
                        exeIndexPath = fileName + @"\" + buildTimestamp.ToString("x") + sizeOfImage.ToString("x") + @"\" + fileName;
                    }

                    string cache = element.Cache;
                    if (cache == null)
                    {
                        cache = path.DefaultSymbolCache();
                    }

                    string targetPath = GetFileFromServer(element.Target, exeIndexPath, Path.Combine(cache, exeIndexPath));
                    if (targetPath != null)
                    {
                        return targetPath;
                    }
                }
                else if (!sybmolServerOnly)
                {
                    string filePath = Path.Combine(element.Target, fileName);
                    m_log.WriteLine("Probing file {0}", filePath);
                    if (File.Exists(filePath))
                    {
                        using (PEFile.PEFile file = new PEFile.PEFile(filePath))
                        {
                            if ((file.Header.TimeDateStampSec == buildTimestamp) && (file.Header.SizeOfImage == sizeOfImage))
                            {
                                return filePath;
                            }

                            m_log.WriteLine("Found file {0} but file timestamp:size {1}:{2} != desired {3}:{4}, rejecting.",
                                filePath, file.Header.TimeDateStampSec, file.Header.SizeOfImage, buildTimestamp, sizeOfImage);
                        }
                    }
                }
            }
            return null;
        }

        // Once you have a file path to a PDB file, you can open it with this method
        /// <summary>
        /// Given the path name to a particular PDB file, load it so that you can resolve symbols in it.  
        /// </summary>
        /// <param name="pdbFilePath">The name of the PDB file to open.</param>
        /// <returns>The SymbolReaderModule that represents the information in the symbol file (PDB)</returns>
        public ManagedSymbolModule OpenSymbolFile(string pdbFilePath)
        {
            if (!m_symbolModuleCache.TryGet(pdbFilePath, out ManagedSymbolModule ret))
            {
                FileStream stream = File.Open(pdbFilePath, FileMode.Open, FileAccess.Read, FileShare.Read);
                try
                {
                    byte[] firstBytes = new byte[4];
                    if (stream.Read(firstBytes, 0, firstBytes.Length) != 4)
                    {
                        throw new InvalidOperationException("PDB corrupted (too small) " + pdbFilePath);
                    }

                    if (firstBytes[0] == 'B' && firstBytes[1] == 'S' && firstBytes[2] == 'J' && firstBytes[3] == 'B')
                    {
                        stream.Seek(0, SeekOrigin.Begin);   // Start over
                        ret = new PortableSymbolModule(this, stream, pdbFilePath);
                    }
                    else
                    {
                        stream.Dispose();
                        stream = null;
                        ret = new NativeSymbolModule(this, pdbFilePath);
                    }
                }
                catch
                {
<<<<<<< HEAD
                    stream.Dispose();
                    if (RuntimeInformation.IsOSPlatform(OSPlatform.Windows))
                    {
                        ret = new NativeSymbolModule(this, pdbFilePath);
                    }
                    else
                    {
                        ret = null;
                    }
=======
                    stream?.Dispose();
                    throw;
>>>>>>> 935c2429
                }

                m_symbolModuleCache.Add(pdbFilePath, ret);
            }

            return ret;
        }

        /// <summary>
        /// Like OpenSymbolFile, which opens a PDB, but this version will fail (return null)
        /// if it is not WindowsSymbolModule.  It is a shortcut for OpenSymbolFile as NativeSymbolModule
        /// </summary>
        public NativeSymbolModule OpenNativeSymbolFile(string pdbFileName)
        {
            return OpenSymbolFile(pdbFileName) as NativeSymbolModule;
        }

        // Various state that controls symbol and source file lookup.  
        /// <summary>
        /// The symbol path used to look up PDB symbol files.   Set when the reader is initialized.  
        /// </summary>
        public string SymbolPath
        {
            get { return m_symbolPath; }
            set
            {
                m_symbolPath = value;
                m_symbolModuleCache.Clear();
                m_pdbPathCache.Clear();
                m_log.WriteLine("Symbol Path Updated to {0}", m_symbolPath);
                m_log.WriteLine("Symbol Path update forces clearing Pdb lookup cache");
            }
        }
        /// <summary>
        /// The paths used to look up source files.  defaults to _NT_SOURCE_PATH.  
        /// </summary>
        public string SourcePath
        {
            get
            {
                if (m_SourcePath == null)
                {
                    m_SourcePath = Environment.GetEnvironmentVariable("_NT_SOURCE_PATH");
                    if (m_SourcePath == null)
                    {
                        m_SourcePath = "";
                    }
                }
                return m_SourcePath;
            }
            set
            {
                m_SourcePath = value;
                m_parsedSourcePath = null;
            }
        }
        /// <summary>
        /// Where symbols are downloaded if needed.   Derived from symbol path.  It is the first
        /// directory on the local machine in a SRV*DIR*LOC spec, and %TEMP%\SymbolCache otherwise.  
        /// </summary>
        public string SymbolCacheDirectory
        {
            get
            {
                if (m_SymbolCacheDirectory == null)
                {
                    m_SymbolCacheDirectory = new SymbolPath(SymbolPath).DefaultSymbolCache();
                }

                return m_SymbolCacheDirectory;
            }
        }

        /// <summary>
        /// The place where source is downloaded from a source server.  
        /// </summary>
        public string SourceCacheDirectory
        {
            get
            {
                if (m_SourceCacheDirectory == null)
                {
                    m_SourceCacheDirectory = Path.Combine(Environment.GetEnvironmentVariable("TEMP"), "SrcCache");
                }

                return m_SourceCacheDirectory;
            }
            set
            {
                m_SourceCacheDirectory = value;
            }
        }
        /// <summary>
        /// Is this symbol reader limited to just the local machine cache or not?
        /// </summary>
        public SymbolReaderOptions Options
        {
            get => _Options;
            set
            {
                _Options = value;
                m_pdbPathCache.Clear();
                m_log.WriteLine("Setting SymbolReaderOptions forces clearing Pdb lookup cache");
            }
        }
        private SymbolReaderOptions _Options;

        /// <summary>
        /// We call back on this when we find a PDB by probing in 'unsafe' locations (like next to the EXE or in the Built location)
        /// If this function returns true, we assume that it is OK to use the PDB.  
        /// </summary>
        public Func<string, bool> SecurityCheck { get; set; }

        /// <summary>
        /// If set OnSymbolFileFound will be called when a PDB file is found.  
        /// It is passed the complete local file path, the PDB Guid (may be Guid.Empty) and PDB age.
        /// </summary>
        public event Action<string, Guid, int> OnSymbolFileFound;

        /// <summary>
        /// A place to log additional messages 
        /// </summary>
        public TextWriter Log { get { return m_log; } }

        internal HttpClient HttpClient { get; private set; }

        /// <summary>
        /// Given a full filename path to an NGEN image, ensure that there is an NGEN image for it
        /// in the symbol cache.  If one already exists, this method simply returns that.   If not
        /// it is generated and placed in the symbol cache.  When generating the PDB this routine
        /// attempt to resolve line numbers, which DOES require looking up the PDB for the IL image. 
        /// Thus routine may do network accesses (to download IL PDBs).  
        /// 
        /// Note that FindSymbolFilePathForModule calls this, so normally you don't need to call 
        /// this method directly.  
        /// 
        /// By default it places the PDB in the SymbolCacheDirectory using normal symbol server 
        /// cache conventions (PDBNAME\Guid-AGE\Name).   You can override this by specifying
        /// the outputDirectory parameter.  
        /// 
        /// <returns>The full path name of the PDB generated for the NGEN image.</returns>
        /// </summary>
        public string GenerateNGenSymbolsForModule(string ngenImageFullPath, string outputDirectory = null)
        {
            if (outputDirectory == null)
            {
                outputDirectory = SymbolCacheDirectory;
            }

            if (!File.Exists(ngenImageFullPath))
            {
                m_log.WriteLine("Warning, NGEN image does not exist: {0}", ngenImageFullPath);
                return null;
            }

            string pdbFileName;
            Guid pdbGuid;
            int pdbAge;
            using (var peFile = new PEFile.PEFile(ngenImageFullPath))
            {
                if (!peFile.GetPdbSignature(out pdbFileName, out pdbGuid, out pdbAge, true))
                {
                    m_log.WriteLine("Could not get PDB signature for {0}", ngenImageFullPath);
                    return null;
                }
            }

            // Fast path, the file already exists.
            pdbFileName = Path.GetFileName(pdbFileName);
            string relDirPath = pdbFileName + "\\" + pdbGuid.ToString("N") + pdbAge.ToString();
            string pdbDir = Path.Combine(outputDirectory, relDirPath);
            var pdbPath = Path.Combine(pdbDir, pdbFileName);
            if (File.Exists(pdbPath))
            {
                return pdbPath;
            }

            // We only handle cases where we generate NGEN pdbs.  
            if (!pdbPath.EndsWith(".ni.pdb", StringComparison.OrdinalIgnoreCase))
            {
                m_log.WriteLine("Pdb does not have .ni.pdb suffix");
                return null;
            }

            string privateRuntimeVerString;
            var clrDir = GetClrDirectoryForNGenImage(ngenImageFullPath, m_log, out privateRuntimeVerString);
            if (clrDir == null)
            {
                m_log.WriteLine("Could not find CLR directory for NGEN image {0}, Trying .NET Core", ngenImageFullPath);
                return HandleNetCorePdbs(ngenImageFullPath, pdbPath);
            }

            // See if this is a V4.5 CLR, if so we can do line numbers too.l  
            var lineNumberArg = "";
            var ngenexe = Path.Combine(clrDir, "ngen.exe");
            m_log.WriteLine("Checking for V4.5 for NGEN image {0}", ngenexe);
            if (!File.Exists(ngenexe))
            {
                return null;
            }

            var isV4_5Runtime = false;

            Match m;
            using (var peFile = new PEFile.PEFile(ngenexe))
            {
                var fileVersionInfo = peFile.GetFileVersionInfo();
                if (fileVersionInfo != null)
                {
                    var clrFileVersion = fileVersionInfo.FileVersion;
                    m_log.WriteLine("Got NGEN image file version number: {0}", clrFileVersion);

                    m = Regex.Match(clrFileVersion, @"(\d+).(\d+)((\d|\.)*)");
                    if (m.Success)
                    {
                        var majorVersion = int.Parse(m.Groups[1].Value);
                        var minorVersion = int.Parse(m.Groups[2].Value);
                        var majorMinor = majorVersion * 10 + minorVersion;
                        if (majorMinor >= 46)
                        {
                            m_log.WriteLine("Is a V4.6 or beyond");
                            isV4_5Runtime = true;
                        }
                        else if (majorMinor == 40)
                        {
                            // 4.0.30319.16000 == V4.5 We need a build number >= 16000) to be a V4.5 runtime.  
                            m = Regex.Match(m.Groups[3].Value, @"(\d+)$");
                            if (m.Success && int.Parse(m.Groups[1].Value) >= 16000)
                            {
                                isV4_5Runtime = true;
                            }
                        }
                    }
                }
            }

            var options = new CommandOptions();
            options.AddEnvironmentVariable("_NT_SYMBOL_PATH", SymbolPath);
            options.AddOutputStream(m_log);
            options.AddNoThrow();

            options.AddEnvironmentVariable("COMPLUS_NGenEnableCreatePdb", "1");

            // NGenLocalWorker is needed for V4.0 runtimes but interferes on V4.5 runtimes.  
            if (!isV4_5Runtime)
            {
                options.AddEnvironmentVariable("COMPLUS_NGenLocalWorker", "1");
            }

            var newPath = "%PATH%;" + clrDir;
            options.AddEnvironmentVariable("PATH", newPath);

            // For Win8 Store Auto-NGEN images we need to use a location where the app can write the PDB file
            var outputPdbPath = pdbPath;
            var ngenOutputDirectory = outputDirectory;

            // Find the tempDir where we can write.  
            string tempDir = null;
            m = Regex.Match(ngenImageFullPath, @"(.*)\\Microsoft\\CLR_v(\d+)\.\d+(_(\d\d))?\\NativeImages", RegexOptions.IgnoreCase);
            if (m.Success)
            {
                tempDir = Path.Combine(m.Groups[1].Value, @"Temp\NGenPdb");
                DirectoryUtilities.Clean(tempDir);
                Directory.CreateDirectory(tempDir);
                ngenOutputDirectory = tempDir;
                outputPdbPath = Path.Combine(tempDir, relDirPath, pdbFileName);
                m_log.WriteLine("Updating NGEN createPdb output file to {0}", outputPdbPath); // TODO FIX NOW REMOVE (for debugging)
            }

            // TODO: Hack.   V4.6.1 has both these characteristics, which leads to the issue
            //      1) NGEN CreatePDB requires the path to be in the NIC or it fails. 
            //      2) It uses links to some NGEN images, which means that the OS may give you path that is not in the NIC.  
            // Should be fixed by 12/2015
            if (isV4_5Runtime)
            {
                InsurePathIsInNIC(m_log, ref ngenImageFullPath);
            }

            try
            {
                for (; ; ) // Loop for retrying without /lines 
                {
                    if (!string.IsNullOrEmpty(privateRuntimeVerString))
                    {
                        m_log.WriteLine("Ngen will run for private runtime ", privateRuntimeVerString);
                        m_log.WriteLine("set COMPLUS_Version=" + privateRuntimeVerString);
                        options.AddEnvironmentVariable("COMPLUS_Version", privateRuntimeVerString);
                    }
                    // TODO FIX NOW: there is a and ugly problem with persistence of suboptimal PDB files
                    // This is made pretty bad because the not finding the IL PDBs is enough to make it fail.  

                    // TODO we need to figure out a convention show we know that we have fallen back to no-lines
                    // and we should regenerate it if we ultimately get the PDB information 
                    var cmdLine = string.Format(@"{0}\ngen.exe createpdb {1} {2} {3}",
                        clrDir, Command.Quote(ngenImageFullPath), Command.Quote(ngenOutputDirectory), lineNumberArg);
                    // TODO FIX NOW REMOVE after V4.5 is out a while
                    m_log.WriteLine("set COMPLUS_NGenEnableCreatePdb=1");
                    if (!isV4_5Runtime)
                    {
                        m_log.WriteLine("set COMPLUS_NGenLocalWorker=1");
                    }

                    m_log.WriteLine("set PATH=" + newPath);
                    m_log.WriteLine("set _NT_SYMBOL_PATH={0}", SymbolPath);
                    m_log.WriteLine("*** NGEN  CREATEPDB cmdline: {0}\r\n", cmdLine);
                    var cmd = Command.Run(cmdLine, options);
                    m_log.WriteLine("*** NGEN CREATEPDB returns: {0}", cmd.ExitCode);

                    if (cmd.ExitCode != 0)
                    {
                        // ngen might make a bad PDB, so if it returns failure delete it.  
                        if (File.Exists(outputPdbPath))
                        {
                            File.Delete(outputPdbPath);
                        }

                        // We may have failed because we could not get the PDB.  
                        if (lineNumberArg.Length != 0)
                        {
                            m_log.WriteLine("Ngen failed to generate pdb for {0}, trying again without /lines", ngenImageFullPath);
                            lineNumberArg = "";
                            continue;
                        }
                    }

                    if (cmd.ExitCode != 0 || !File.Exists(outputPdbPath))
                    {
                        m_log.WriteLine("ngen failed to generate pdb for {0} at expected location {1}", ngenImageFullPath, outputPdbPath);
                        return null;
                    }

                    // Copy the file to where we want the PDB to live (if we could not create there in the first place).    
                    if (outputPdbPath != pdbPath)
                    {
                        Directory.CreateDirectory(Path.GetDirectoryName(pdbPath));        // Make sure the destination directory exists.
                        File.Copy(outputPdbPath, pdbPath);
                    }
                    return pdbPath;
                }
            }
            finally
            {
                // Ensure we have cleaned up any temporary files.  
                if (tempDir != null)
                {
                    DirectoryUtilities.Clean(tempDir);
                }
            }
        }

        /// <summary>
        /// Given a NGEN (or ReadyToRun) image 'ngenImageFullPath' and the PDB path
        /// that we WANT it to generate generate the PDB.  Returns either pdbPath 
        /// on success or null on failure.  
        /// 
        /// TODO can be removed when we properly publish the NGEN pdbs as part of build.  
        /// </summary>
        private string HandleNetCorePdbs(string ngenImageFullPath, string pdbPath)
        {
            // We only handle NGEN PDB. 
            if (!pdbPath.EndsWith(".ni.pdb", StringComparison.OrdinalIgnoreCase))
            {
                m_log.WriteLine("Not a crossGen PDB {0}", pdbPath);
                return null;
            }

            var ngenImageDir = Path.GetDirectoryName(ngenImageFullPath);
            var pdbDir = Path.GetDirectoryName(pdbPath);

            // We need Crossgen, and there are several options, see what we can do. 
            string crossGen = GetCrossGenExePath(ngenImageFullPath);
            if (crossGen == null)
            {
                m_log.WriteLine("Could not find Crossgen.exe to generate PDBs, giving up.");
                return null;
            }

            var winDir = Environment.GetEnvironmentVariable("winDir");
            if (winDir == null)
            {
                return null;
            }

            // Make sure the output dir exists.  
            Directory.CreateDirectory(pdbDir);

            // Are these readyToRun images
            string crossGenInputName = ngenImageFullPath;
            if (!crossGenInputName.EndsWith(".ni.dll", StringComparison.OrdinalIgnoreCase))
            {
                // Note that the PDB does not pick the correct PDB signature unless the name
                // of the PDB matches the name of the DLL (with suffixes removed).  

                crossGenInputName = pdbPath.Substring(0, pdbPath.Length - 3) + "dll";
                File.Copy(ngenImageFullPath, crossGenInputName);
            }

            var cmdLine = Command.Quote(crossGen) +
                " /CreatePdb " + Command.Quote(pdbDir) +
                " /Platform_Assemblies_Paths " + Command.Quote(ngenImageDir) +
                " " + Command.Quote(crossGenInputName);

            var options = new CommandOptions();
            options.AddOutputStream(m_log);
            options.AddNoThrow();

            // Needs diasymreader.dll to be on the path.  
            var newPath = winDir + @"\Microsoft.NET\Framework\v4.0.30319" + ";" +
                winDir + @"\Microsoft.NET\Framework64\v4.0.30319" + ";%PATH%";
            options.AddEnvironmentVariable("PATH", newPath);
            options.AddCurrentDirectory(ngenImageDir);
            m_log.WriteLine("**** Running CrossGen");
            m_log.WriteLine("set PATH=" + newPath);
            m_log.WriteLine("{0}\r\n", cmdLine);
            var cmd = Command.Run(cmdLine, options);

            // Delete the temporary file if necessary
            if (crossGenInputName != ngenImageFullPath)
            {
                FileUtilities.ForceDelete(crossGenInputName);
            }

            if (cmd.ExitCode != 0 || !File.Exists(pdbPath))
            {
                m_log.WriteLine("CrossGen failed to generate {0} exit code {0}", pdbPath, cmd.ExitCode);
                return null;
            }

            return pdbPath;
        }

        private static string getNugetPackageDir()
        {
            string homeDrive = Environment.GetEnvironmentVariable("HOMEDRIVE");
            if (homeDrive == null)
            {
                return null;
            }

            string homePath = Environment.GetEnvironmentVariable("HOMEPATH");
            if (homePath == null)
            {
                return null;
            }

            var nugetPackageDir = homeDrive + homePath + @"\.nuget\packages";
            if (!Directory.Exists(nugetPackageDir))
            {
                return null;
            }

            return nugetPackageDir;
        }

        private string GetCrossGenExePath(string ngenImageFullPath)
        {
            var imageDir = Path.GetDirectoryName(ngenImageFullPath);
            string crossGen = Path.Combine(imageDir, "crossGen.exe");

            m_log.WriteLine("Checking for CoreCLR case, looking for CrossGen at {0}", crossGen);
            if (File.Exists(crossGen))
            {
                return crossGen;
            }

            string coreclr = Path.Combine(imageDir, "coreclr.dll");
            if (File.Exists(coreclr))
            {
                DateTime coreClrTimeStamp = File.GetLastWriteTimeUtc(coreclr);
                m_log.WriteLine("Found coreclr: at  {0}, timestamp {1}", coreclr, coreClrTimeStamp);
                string nugetDir = getNugetPackageDir();
                if (nugetDir != null)
                {
                    m_log.WriteLine("Found nuget package dir: at  {0}", nugetDir);
                    foreach (var runtimeDir in Directory.GetDirectories(nugetDir, "runtime.win*.microsoft.netcore.runtime.coreclr"))
                    {
                        foreach (var runtimeVersionDir in Directory.GetDirectories(runtimeDir))
                        {
                            foreach (var osarchDir in Directory.GetDirectories(Path.Combine(runtimeVersionDir, "runtimes"), "win*"))
                            {
                                string packageCoreCLR = Path.Combine(osarchDir, @"native\coreclr.dll");
                                DateTime packageCoreClrTimeStamp = File.GetLastWriteTimeUtc(packageCoreCLR);
                                m_log.WriteLine("Checking timestamp of file {0} = {1}", packageCoreCLR, packageCoreClrTimeStamp);
                                if (File.Exists(packageCoreCLR) && packageCoreClrTimeStamp == coreClrTimeStamp)
                                {
                                    crossGen = Path.Combine(runtimeVersionDir, @"tools\crossgen.exe");
                                    m_log.WriteLine("Found matching CoreCLR, probing for crossgen at {0}", crossGen);
                                    if (File.Exists(crossGen))
                                    {
                                        return crossGen;
                                    }
                                }
                            }
                        }
                    }
                }
            }

            // Check if you are running the runtime out of the nuget directory itself 
            var m = Regex.Match(imageDir, @"^(.*)\\runtimes\\win.*\\native$", RegexOptions.IgnoreCase);
            if (m.Success)
            {
                crossGen = Path.Combine(m.Groups[1].Value, "tools", "crossGen.exe");
                if (File.Exists(crossGen))
                {
                    return crossGen;
                }
            }

            m_log.WriteLine("Could not find crossgen, giving up");
            return null;
        }

        // TODO remove after 12/2015
        private void InsurePathIsInNIC(TextWriter log, ref string ngenImageFullPath)
        {
            // We only get called if we are 4.5. or beyond, so we should have AUX files if we are in the nic.  
            string auxFilePath = ngenImageFullPath + ".aux";
            if (File.Exists(auxFilePath))
            {
                log.WriteLine("Path has a AUX file in NIC: {0}", ngenImageFullPath);
                return;
            }
            string ngenFileName = Path.GetFileName(ngenImageFullPath);
            long ngenFileSize = (new FileInfo(ngenImageFullPath)).Length;
            log.WriteLine("Path is not in NIC, trying to put it in the NIC: Size {0} {1}", ngenFileSize, ngenImageFullPath);

            string windir = Environment.GetEnvironmentVariable("WinDir");
            if (windir == null)
            {
                return;
            }

            string candidate = null;
            string assemblyDir = Path.Combine(windir, "Assembly");
            foreach (string nicBase in Directory.GetDirectories(assemblyDir, "NativeImages_v4*"))
            {
                foreach (string file in Directory.EnumerateFiles(nicBase, ngenFileName, SearchOption.AllDirectories))
                {
                    long fileLen = (new FileInfo(file)).Length;
                    if (fileLen == ngenFileSize)
                    {
                        if (candidate != null)      // Ambiguity, give up.  
                        {
                            log.WriteLine("There is more than one file in the NIC with matching name and size! giving up.");
                            return;
                        }
                        candidate = file;
                    }
                }
            }

            if (candidate != null)
            {
                ngenImageFullPath = candidate;
                log.WriteLine("Updating path to be in NIC: {0}", ngenImageFullPath);
            }
        }

        /// <summary>
        ///  Called when you are done with the symbol reader.
        ///  Closes all opened symbol files.
        /// </summary>
        public void Dispose()
        {
            m_symbolModuleCache.Clear();

            if (HttpClient != null)
            {
                HttpClient.Dispose();
                HttpClient = null;
            }
        }

        #region private
        /// <summary>
        /// Returns true if 'filePath' exists and is a PDB that has pdbGuid and pdbAge.  
        /// if pdbGuid == Guid.Empty, then the pdbGuid and pdbAge checks are skipped. 
        /// </summary>
        private bool PdbMatches(string filePath, Guid pdbGuid, int pdbAge, bool checkSecurity = true)
        {
            try
            {
                if (File.Exists(filePath))
                {
                    if (checkSecurity && !CheckSecurity(filePath))
                    {
                        m_log.WriteLine("FindSymbolFilePath: Aborting, security check failed on {0}", filePath);
                        return false;
                    }

                    if (pdbGuid == Guid.Empty)
                    {
                        m_log.WriteLine("FindSymbolFilePath: No PDB Guid = Guid.Empty provided, assuming an unsafe PDB match for {0}", filePath);
                        return true;
                    }
                    ManagedSymbolModule module = OpenSymbolFile(filePath);
                    if ((module.PdbGuid == pdbGuid) && (module.PdbAge == pdbAge))
                    {
                        return true;
                    }
                    else
                    {
                        m_log.WriteLine("FindSymbolFilePath: ************ FOUND PDB File {0} has Guid {1} age {2} != Desired Guid {3} age {4}",
                            filePath, module.PdbGuid, module.PdbAge, pdbGuid, pdbAge);
                    }
                }
                else
                {
                    m_log.WriteLine("FindSymbolFilePath: Probed file location {0} does not exist", filePath);
                }
            }
            catch (Exception e)
            {
                m_log.WriteLine("FindSymbolFilePath: Aborting pdbMatch of {0} Exception thrown: {1}", filePath, e.Message);
            }
            return false;
        }

        /// <summary>
        /// Fetches a file from the server 'serverPath' with pdb signature path 'pdbSigPath' (concatenate them with a / or \ separator
        /// to form a complete URL or path name).   It will place the file in 'fullDestPath'   It will return true if successful
        /// If 'contentTypeFilter is present, this predicate is called with the URL content type (e.g. application/octet-stream)
        /// and if it returns false, it fails.   This ensures that things that are the wrong content type (e.g. redirects to 
        /// some sort of login) fail cleanly.  
        /// 
        /// You should probably be using GetFileFromServer
        /// </summary>
        /// <param name="serverPath">path to server (e.g. \\symbols\symbols or http://symweb) </param>
        /// <param name="pdbIndexPath">pdb path with signature (e.g clr.pdb/1E18F3E494DC464B943EA90F23E256432/clr.pdb)</param>
        /// <param name="fullDestPath">the full path of where to put the file locally </param>
        /// <param name="contentTypeFilter">if present this allows you to filter out URLs that don't match this ContentType.</param>
        internal bool GetPhysicalFileFromServer(string serverPath, string pdbIndexPath, string fullDestPath, Predicate<string> contentTypeFilter = null)
        {
            if (File.Exists(fullDestPath))
            {
                return true;
            }

            var sw = Stopwatch.StartNew();

            if (m_deadServers != null)
            {
                // Try again after 5 minutes.  
                if ((DateTime.UtcNow - m_lastDeadTimeUtc).TotalSeconds > 300)
                {
                    m_deadServers = null;
                }
            }

            if (m_deadServers != null && m_deadServers.Contains(serverPath))
            {
                m_log.WriteLine("FindSymbolFilePath: Skipping server {0} because it was unreachable in the past, will try again in 5 min.", serverPath);
                return false;
            }

            bool canceled = false;        // Are we trying to cancel the task
            bool alive = false;           // Has the task ever been shown to be alive (worth giving them time)
            bool successful = false;      // The task was successful
            try
            {
                // This implements a timeout 
                Task task = Task.Factory.StartNew(delegate
                {
                    if (Uri.IsWellFormedUriString(serverPath, UriKind.Absolute))
                    {
                        var fullUri = BuildFullUri(serverPath, pdbIndexPath);
                        try
                        {
                            m_log.WriteLine("FindSymbolFilePath: In task, sending HTTP request {0}", fullUri);

                            var responseTask = HttpClient.GetAsync(fullUri);
                            responseTask.Wait();
                            var response = responseTask.Result.EnsureSuccessStatusCode();

                            alive = true;
                            if (!canceled)
                            {
                                var contentType = response.Content.Headers.ContentType;
                                if (contentTypeFilter != null && contentType != null && !contentTypeFilter(contentType.ToString()))
                                {
                                    throw new InvalidOperationException("Bad File Content type " + contentType + " for " + fullDestPath);
                                }

                                var responseStreamTask = response.Content.ReadAsStreamAsync();
                                responseStreamTask.Wait();

                                using (var fromStream = responseStreamTask.Result)
                                {
                                    if (CopyStreamToFile(fromStream, fullUri, fullDestPath, ref canceled) == 0)
                                    {
                                        File.Delete(fullDestPath);
                                        throw new InvalidOperationException("Illegal Zero sized file " + fullDestPath);
                                    }
                                }

                                successful = true;
                            }
                        }
                        catch (Exception e)
                        {
                            if (!canceled)
                            {
                                m_log.WriteLine("FindSymbolFilePath: Probe of {0} failed: {1}", fullUri, e.Message);
                            }
                        }
                    }
                    else
                    {
                        // Use CopyStreamToFile instead of File.Copy because it is interruptible and displays status.  
                        var fullSrcPath = Path.Combine(serverPath, pdbIndexPath);
                        if (File.Exists(fullSrcPath))
                        {
                            alive = true;
                            if (!canceled)
                            {
                                using (var fromStream = File.OpenRead(fullSrcPath))
                                {
                                    if (CopyStreamToFile(fromStream, fullSrcPath, fullDestPath, ref canceled) == 0)
                                    {
                                        File.Delete(fullDestPath);
                                        throw new InvalidOperationException("Illegal Zero sized file " + fullDestPath);
                                    }
                                }

                                successful = true;
                            }
                        }
                        else
                        {
                            alive = true;
                            if (!canceled)
                            {
                                m_log.WriteLine("FindSymbolFilePath: Probe of {0}, file not present", fullSrcPath);
                            }
                        }
                    }
                });

                // Wait 25 seconds allowing for interruptions.
                var limit = 250;

                for (int i = 0; i < limit; i++)
                {
                    if (i == 10)
                    {
                        m_log.WriteLine("\r\nFindSymbolFilePath: Waiting for initial connection to {0}/{1}.", serverPath, pdbIndexPath);
                    }

                    if (task.Wait(100))
                    {
                        break;
                    }

                    Thread.Sleep(0);
                }

                if (alive)
                {
                    if (!task.Wait(100))
                    {
                        m_log.WriteLine("\r\nFindSymbolFilePath: Copy in progress on {0}/{1}, waiting for completion.", serverPath, pdbIndexPath);
                    }

                    // Let it complete, however we do sleep so we can be interrupted.  
                    while (!task.Wait(100))
                    {
                        Thread.Sleep(0);        // TO allow interruption
                    }
                }
                // If we did not complete, set the dead server information.  
                else if (!task.IsCompleted)
                {
                    canceled = true;
                    m_log.WriteLine("FindSymbolFilePath: Time {0} sec.  Timeout of {1} seconds exceeded for {2}.  Setting as dead server",
                            sw.Elapsed.TotalSeconds, limit / 10, serverPath);
                    if (m_deadServers == null)
                    {
                        m_deadServers = new List<string>();
                    }

                    m_deadServers.Add(serverPath);
                    m_lastDeadTimeUtc = DateTime.UtcNow;
                }
            }
            finally
            {
                canceled = true;
            }

            return successful && File.Exists(fullDestPath);
        }

        /// <summary>
        /// Build the full uri from server path and pdb index path
        /// </summary>
        private string BuildFullUri(string serverPath, string pdbIndexPath)
        {
            var tail = pdbIndexPath.Replace('\\', '/');
            if (!tail.StartsWith("/", StringComparison.Ordinal))
            {
                tail = "/" + tail;
            }

            // The server path can contain query parameters (eg, Azure storage SAS token).
            // Append the pdb index to the path part.
            var query = serverPath.IndexOf('?');
            if (query > 0)
            {
                return serverPath.Insert(query, tail);
            }
            else
            {
                return serverPath + tail;
            }
        }

        /// <summary>
        /// This just copies a stream to a file path with logging.
        /// </summary>
        /// <returns>
        /// The total number of bytes copied.
        /// </returns>
        private long CopyStreamToFile(Stream fromStream, string fromUri, string fullDestPath, ref bool canceled)
        {
            bool completed = false;
            long byteCount = 0;
            var copyToFileName = fullDestPath + ".new";
            try
            {
                var dirName = Path.GetDirectoryName(fullDestPath);
                Directory.CreateDirectory(dirName);
                m_log.WriteLine("CopyStreamToFile: Copying {0} to {1}", fromUri, copyToFileName);
                var sw = Stopwatch.StartNew();
                long lastMeg = 0;
                long last10K = 0;
                using (Stream toStream = File.Create(copyToFileName))
                {
                    byte[] buffer = new byte[81920];
                    for (; ; )
                    {
                        int count = fromStream.Read(buffer, 0, buffer.Length);
                        if (count == 0)
                        {
                            break;
                        }

                        toStream.Write(buffer, 0, count);
                        byteCount += count;

                        if (byteCount - last10K >= 10000)
                        {
                            m_log.Write(".");
                            last10K += 10000;
                        }

                        if (byteCount - lastMeg >= 1000000)
                        {
                            m_log.WriteLine(" {0:f1} Meg", byteCount / 1000000.0);
                            m_log.Flush();
                            lastMeg += 1000000;
                        }

                        if (sw.Elapsed.TotalMilliseconds > 100)
                        {
                            m_log.Flush();
                            Thread.Sleep(0);       // allow interruption.
                            sw.Restart();
                        }

                        if (canceled)
                        {
                            break;
                        }
                    }
                }

                if (!canceled)
                {
                    completed = true;
                }
            }
            finally
            {
                m_log.WriteLine();
                if (completed)
                {
                    FileUtilities.ForceMove(copyToFileName, fullDestPath);
                    m_log.WriteLine("CopyStreamToFile: Copy Done, moving to {0}", fullDestPath);
                }
                else
                {
                    m_log.WriteLine("CopyStreamToFile: Copy not complete, deleting temp copy to file");
                    FileUtilities.ForceDelete(copyToFileName);
                }
            }

            return byteCount;
        }

        /// <summary>
        /// Looks up 'fileIndexPath' on the server 'urlForServer' (concatenate to form complete URL) copying the file to 
        /// 'targetPath' and returning targetPath name there (thus it is always a local file).  Unlike  GetPhysicalFileFromServer, 
        /// GetFileFromServer understands how to deal with compressed files and file.ptr (redirection).  
        /// </summary>
        /// <returns>targetPath or null if the file cannot be found.</returns>
        private string GetFileFromServer(string urlForServer, string fileIndexPath, string targetPath)
        {
            if (File.Exists(targetPath))
            {
                m_log.WriteLine("FindSymbolFilePath: Found in cache {0}", targetPath);
                return targetPath;
            }

            // Fail quickly if instructed to  
            if ((Options & SymbolReaderOptions.CacheOnly) != 0)
            {
                m_log.WriteLine("FindSymbolFilePath: no file at cache location {0} and cacheOnly set, giving up.", targetPath);
                return null;
            }

            // We just had a symbol cache with no target.   
            if (urlForServer == null)
            {
                return null;
            }

            // Allows us to reject files that are not binary (sometimes you get redirected to a 
            // login script and we don't want to blindly accept that).  
            Predicate<string> onlyBinaryContent = delegate (string contentType)
            {
                bool ret = contentType.EndsWith("octet-stream");
                if (!ret)
                {
                    m_log.WriteLine("FindSymbolFilePath: expecting 'octet-stream' (Binary) data, got '{0}' (are you redirected to a login page?)", contentType);
                }

                return ret;
            };

            // Just try to fetch the file directly
            m_log.WriteLine("FindSymbolFilePath: Searching Symbol Server {0}.", urlForServer);
            if (GetPhysicalFileFromServer(urlForServer, fileIndexPath, targetPath, onlyBinaryContent))
            {
                return targetPath;
            }

            // The rest of this compressed file/file pointers stuff is only for remote servers.  
            if (!urlForServer.StartsWith(@"\\") && !Uri.IsWellFormedUriString(urlForServer, UriKind.Absolute))
            {
                return null;
            }

            // See if it is a compressed file by replacing the last character of the name with an _
            var compressedSigPath = fileIndexPath.Substring(0, fileIndexPath.Length - 1) + "_";
            var compressedFilePath = targetPath.Substring(0, targetPath.Length - 1) + "_";
            if (GetPhysicalFileFromServer(urlForServer, compressedSigPath, compressedFilePath, onlyBinaryContent))
            {
                // Decompress it
                m_log.WriteLine("FindSymbolFilePath: Expanding {0} to {1}", compressedFilePath, targetPath);
                var commandLine = "Expand " + Command.Quote(compressedFilePath) + " " + Command.Quote(targetPath);
                var options = new CommandOptions().AddNoThrow();
                var command = Command.Run(commandLine, options);
                if (command.ExitCode != 0)
                {
                    m_log.WriteLine("FindSymbolFilePath: Failure executing: {0}", commandLine);
                    return null;
                }
                File.Delete(compressedFilePath);
                return targetPath;
            }

            // See if we have a file that tells us to redirect elsewhere. 
            var filePtrSigPath = Path.Combine(Path.GetDirectoryName(fileIndexPath), "file.ptr");
            var filePtrFilePath = Path.Combine(Path.GetDirectoryName(targetPath), "file.ptr");
            FileUtilities.ForceDelete(filePtrFilePath);
            var goodSeparator = urlForServer.StartsWith(@"\\") ? @"\\" : "/";
            if (GetPhysicalFileFromServer(urlForServer, filePtrSigPath, filePtrFilePath))
            {
                var filePtrData = File.ReadAllText(filePtrFilePath).Trim();
                FileUtilities.ForceDelete(filePtrFilePath);
                if (filePtrData.StartsWith("MSG"))
                {
                    m_log.WriteLine("FindSymbolFilePath: Probe of {0}{1}{2} fails with message '{3}'", urlForServer, goodSeparator, filePtrSigPath, filePtrData);
                    m_log.WriteLine("FindSymbolFilePath: target File.ptr file {0} ", filePtrFilePath);
                    return null;
                }
                if (filePtrData.StartsWith("PATH:"))
                {
                    filePtrData = filePtrData.Substring(5);
                }
                else
                {
                    m_log.WriteLine("FindSymbolFilePath: file.ptr data: {0}", filePtrData);
                }

                if (filePtrData.EndsWith(fileIndexPath, StringComparison.OrdinalIgnoreCase))
                {
                    var redirectedServer = filePtrData.Substring(0, filePtrData.Length - fileIndexPath.Length - 1);
                    var goodSeparatorForRedirectedServer = redirectedServer.StartsWith(@"\\") ? @"\\" : "/";

                    m_log.WriteLine("FindSymbolFilePath: Probe of {0}{1}{2} redirecting to {3}{4}{5}",
                        urlForServer, goodSeparator, filePtrSigPath,
                        redirectedServer, goodSeparatorForRedirectedServer, fileIndexPath);
                    return GetFileFromServer(redirectedServer, fileIndexPath, targetPath);
                }
                else
                {
                    if (filePtrData.StartsWith(@"\\"))
                    {
                        var bangIdx = filePtrData.IndexOf('\\', 2);
                        if (0 <= bangIdx)
                        {
                            m_log.WriteLine("FindSymbolFilePath: Looking up UNC path {0}", filePtrData);
                            var server = filePtrData.Substring(0, bangIdx);
                            var path = filePtrData.Substring(bangIdx + 1);
                            return GetFileFromServer(server, path, targetPath);
                        }
                    }
                    else if (filePtrData.StartsWith(@"..\") || filePtrData.StartsWith(@".\"))
                    {
                        m_log.WriteLine("FindSymbolFilePath: Probe of {0}{1}{2} redirecting to {3}\\{4}",
                            urlForServer, goodSeparator, filePtrSigPath,
                            urlForServer, filePtrData);
                        return GetFileFromServer(urlForServer, filePtrData, targetPath);
                    }
                    m_log.WriteLine("FindSymbolFilePath: Error, Don't know how to look up redirected location {0}", filePtrData);
                }
            }

            // See if we already have a prefix XX/ prefix.  
            if (2 < fileIndexPath.Length && fileIndexPath[2] != '/')
            {
                m_log.WriteLine("Trying the XX/XXYYY.PDB convention");
                // See if it is following the XX/XXYYYY.PDB convention (used to make directories smaller).  
                var prefixedPath = fileIndexPath.Substring(0, 2) + "/" + fileIndexPath;
                return GetFileFromServer(urlForServer, prefixedPath, targetPath);
            }

            return null;
        }

        /// <summary>
        /// Deduce the path to where CLR.dll (and in particular NGEN.exe live for the NGEN image 'ngenImagepath')
        /// Returns null if it can't be found.  If the NGEN image is associated with a private runtime return 
        /// that value in 'privateVerStr'
        /// </summary>
        private static string GetClrDirectoryForNGenImage(string ngenImagePath, TextWriter log, out string privateRuntimeVerStr)
        {
            string majorVersion;            // a small integer (e.g. 4)
            privateRuntimeVerStr = null;
            // Set the default bitness
            string bitness;            // "ARM64", "64", or ""
            var m = Regex.Match(ngenImagePath, @"^(.*)\\assembly\\NativeImages_(v(\d+)[\dA-Za-z.]*)_((\d\d)|(ARM64))\\", RegexOptions.IgnoreCase);
            if (m.Success)
            {
                var basePath = m.Groups[1].Value;
                var version = m.Groups[2].Value;
                majorVersion = m.Groups[3].Value;
                bitness = m.Groups[4].Value;

                // See if this NGEN image was in a NIC associated with a private runtime.  
                if (basePath.EndsWith(version))
                {
                    if (Directory.Exists(basePath))
                    {
                        privateRuntimeVerStr = version;
                        return basePath;
                    }
                }
            }
            else
            {
                // Per-user NGEN Image Caches.   
                m = Regex.Match(ngenImagePath, @"\\Microsoft\\CLR_v(\d+)\.\d+(_(\d\d))?\\NativeImages", RegexOptions.IgnoreCase);
                if (m.Success)
                {
                    majorVersion = m.Groups[1].Value;
                    bitness = m.Groups[3].Value;
                }
                else
                {
                    // Pre-generated native images.  
                    m = Regex.Match(ngenImagePath, @"\\Microsoft.NET\\Framework((\d\d)?)\\v(\d+).*\\NativeImages", RegexOptions.IgnoreCase);
                    if (m.Success)
                    {
                        majorVersion = m.Groups[3].Value;
                        bitness = m.Groups[1].Value;
                    }
                    else
                    {
                        return null;
                    }
                }
            }

            // Only version 4.0 of the runtime has NGEN PDB support 
            if (int.Parse(majorVersion) < 4)
            {
                log.WriteLine("Pre V4.0 native image, skipping: {0}", ngenImagePath);
                return null;
            }

            var winDir = Environment.GetEnvironmentVariable("winDir");

            if (bitness != "64" && !bitness.Equals("ARM64", StringComparison.OrdinalIgnoreCase))
            {
                bitness = "";
            }

            Debug.Assert(bitness == "64" || bitness == "" || bitness == "ARM64" || bitness == "arm64");

            var frameworkDir = Path.Combine(winDir, @"Microsoft.NET\Framework" + bitness);
            var candidates = Directory.GetDirectories(frameworkDir, "v" + majorVersion + ".*");
            if (candidates.Length != 1)
            {
                log.WriteLine("Warning: Could not find Version {0} of the .NET Framework in {1}", majorVersion, frameworkDir);
                return null;
            }
            return candidates[0];
        }

        private string m_SourcePath;
        internal List<string> ParsedSourcePath
        {
            get
            {
                if (m_parsedSourcePath == null)
                {
                    m_parsedSourcePath = new List<string>();
                    foreach (var path in SourcePath.Split(';'))
                    {
                        var normalizedPath = path.Trim();
                        if (normalizedPath.EndsWith(@"\"))
                        {
                            normalizedPath = normalizedPath.Substring(0, normalizedPath.Length - 1);
                        }

                        if (Directory.Exists(normalizedPath))
                        {
                            m_parsedSourcePath.Add(normalizedPath);
                        }
                        else
                        {
                            m_log.WriteLine("Path {0} in source path does not exist, skipping.", normalizedPath);
                        }
                    }
                }
                return m_parsedSourcePath;
            }
        }
        internal List<string> m_parsedSourcePath;

        private bool CheckSecurity(string pdbName)
        {
            if (SecurityCheck == null)
            {
                m_log.WriteLine("Found PDB {0}, however this is in an unsafe location.", pdbName);
                m_log.WriteLine("If you trust this location, place this directory the symbol path to correct this (or use the SecurityCheck method to override)");
                return false;
            }
            if (!SecurityCheck(pdbName))
            {
                m_log.WriteLine("Found PDB {0}, but failed security check.", pdbName);
                return false;
            }
            return true;
        }

        /// <summary>
        /// We may be a 32 bit app which has File system redirection turned on
        /// Morph System32 to SysNative in that case to bypass file system redirection         
        /// </summary>
        internal static string BypassSystem32FileRedirection(string path)
        {
            if (0 <= path.IndexOf("System32\\", StringComparison.OrdinalIgnoreCase))
            {
                var winDir = Environment.GetEnvironmentVariable("WinDir");
                if (winDir != null)
                {
                    var system32 = Path.Combine(winDir, "System32");
                    if (path.StartsWith(system32, StringComparison.OrdinalIgnoreCase))
                    {
                        if (Environment.GetEnvironmentVariable("PROCESSOR_ARCHITEW6432") != null)
                        {
                            var sysNative = Path.Combine(winDir, "Sysnative");
                            var newPath = Path.Combine(sysNative, path.Substring(system32.Length + 1));
                            if (File.Exists(newPath))
                            {
                                path = newPath;
                            }
                        }
                    }
                }
            }
            return path;
        }

        // Used as the key to the m_pdbPathCache.  
        private struct PdbSignature : IEquatable<PdbSignature>
        {
            public override int GetHashCode() { return Name.GetHashCode() + ID.GetHashCode(); }
            public bool Equals(PdbSignature other) { return ID == other.ID && Name == other.Name && Age == other.Age; }
            public string Name;
            public Guid ID;
            public int Age;
        }

        internal TextWriter m_log;
        private List<string> m_deadServers;     // What servers can't be reached right now
        private DateTime m_lastDeadTimeUtc;     // The last time something went dead.  
        private string m_SymbolCacheDirectory;
        private string m_SourceCacheDirectory;
        private Cache<string, ManagedSymbolModule> m_symbolModuleCache;
        private Cache<PdbSignature, string> m_pdbPathCache;
        private string m_symbolPath;

        #endregion
    }

    /// <summary>
    /// A SymbolModule represents a file that contains symbolic information 
    /// (a Windows PDB or Portable PDB).  This is the interface that is independent 
    /// of what kind of symbolic file format you use.  Because portable PDBs only
    /// support managed code, this shared interface is by necessity the interface
    /// for managed code only (currently only Windows PDBs support native code).  
    /// </summary>
    public abstract class ManagedSymbolModule
    {
        /// <summary>
        /// This is the EXE associated with the Pdb.  It may be null or an invalid path.  It is used
        /// to help look up source code (it is implicitly part of the Source Path search) 
        /// </summary>
        public string ExePath { get; set; }

        /// <summary>
        /// The path name to the PDB itself.  Might be empty if the symbol information is in memory.  
        /// </summary>
        public string SymbolFilePath { get { return _pdbPath; } }

        /// <summary>
        /// The Guid that is used to uniquely identify the DLL-PDB pair (used for symbol servers)
        /// </summary>
        public virtual Guid PdbGuid { get { return Guid.Empty; } }

        public virtual int PdbAge { get { return 1; } }

        /// <summary>
        ///  Fetches the SymbolReader associated with this SymbolModule.  This is where shared
        ///  attributes (like SourcePath, SymbolPath etc) are found.  
        /// </summary>
        public SymbolReader SymbolReader { get { return _reader; } }

        /// <summary>
        /// Given a method and an IL offset, return a source location (line number and file).   
        /// Returns null if it could not find it.  
        /// </summary>
        public abstract SourceLocation SourceLocationForManagedCode(uint methodMetadataToken, int ilOffset);

        /// <summary>
        /// If the symbol file format supports SourceLink JSON this routine should be overridden
        /// to return it.  
        /// </summary>
        protected virtual IEnumerable<string> GetSourceLinkJson() { return Enumerable.Empty<string>(); }

        #region private 

        protected ManagedSymbolModule(SymbolReader reader, string path) { _pdbPath = path; _reader = reader; }

        internal TextWriter _log { get { return _reader.m_log; } }

        /// <summary>
        /// Return a URL for 'buildTimeFilePath' using the source link mapping (that 'GetSourceLinkJson' fetched)
        /// Returns null if there is URL using the SourceLink 
        /// </summary>
        /// <param name="buildTimeFilePath">The path to the source file at build time</param>
        /// <param name="url">The source link URL</param>
        /// <param name="relativeFilePath"></param>
        /// <returns>true if a source link file could be found</returns>
        internal bool GetUrlForFilePathUsingSourceLink(string buildTimeFilePath, out string url, out string relativeFilePath)
        {
            if (!_sourceLinkMappingInited)
            {
                _sourceLinkMappingInited = true;
                IEnumerable<string> sourceLinkJson = GetSourceLinkJson();
                if (sourceLinkJson.Any())
                {
                    _sourceLinkMapping = ParseSourceLinkJson(sourceLinkJson);
                }
            }

            if (_sourceLinkMapping != null)
            {
                foreach (Tuple<string, string> map in _sourceLinkMapping)
                {
                    string path = map.Item1;
                    string urlReplacement = map.Item2;

                    if (buildTimeFilePath.StartsWith(path, StringComparison.OrdinalIgnoreCase))
                    {
                        relativeFilePath = buildTimeFilePath.Substring(path.Length, buildTimeFilePath.Length - path.Length).Replace('\\', '/');
                        url = urlReplacement.Replace("*", string.Join("/", relativeFilePath.Split('/').Select(Uri.EscapeDataString)));
                        return true;
                    }
                }
            }

            url = null;
            relativeFilePath = null;
            return false;
        }

        /// <summary>
        /// Parses SourceLink information and returns a list of filepath -> url Prefix tuples.  
        /// </summary>  
        private List<Tuple<string, string>> ParseSourceLinkJson(IEnumerable<string> sourceLinkContents)
        {
            List<Tuple<string, string>> ret = null;
            foreach (string sourceLinkJson in sourceLinkContents)
            {
                // TODO this is not right for corner cases (e.g. file paths with " or , } in them)
                Match m = Regex.Match(sourceLinkJson, @"documents.?\s*:\s*{(.*?)}", RegexOptions.Singleline);
                if (m.Success)
                {
                    string mappings = m.Groups[1].Value;
                    while (!string.IsNullOrWhiteSpace(mappings))
                    {
                        m = Regex.Match(m.Groups[1].Value, "^\\s*\"(.*?)\"\\s*:\\s*\"(.*?)\"\\s*,?(.*)", RegexOptions.Singleline);
                        if (m.Success)
                        {
                            if (ret == null)
                            {
                                ret = new List<Tuple<string, string>>();
                            }

                            string pathSpec = m.Groups[1].Value.Replace("\\\\", "\\");
                            if (pathSpec.EndsWith("*"))
                            {
                                pathSpec = pathSpec.Substring(0, pathSpec.Length - 1);      // Remove the *
                                ret.Add(new Tuple<string, string>(pathSpec, m.Groups[2].Value));
                            }
                            else
                            {
                                _log.WriteLine("Warning: {0} does not end in *, skipping this mapping.", pathSpec);
                            }

                            mappings = m.Groups[3].Value;
                        }
                        else
                        {
                            _log.WriteLine("Error: Could not parse SourceLink Mapping: {0}", mappings);
                            break;
                        }
                    }
                }
                else
                {
                    _log.WriteLine("Error: Could not parse SourceLink Json: {0}", sourceLinkJson);
                }
            }

            return ret;
        }

        private string _pdbPath;
        private SymbolReader _reader;
        private List<Tuple<string, string>> _sourceLinkMapping;      // Used by SourceLink to map build paths to URLs (see GetUrlForFilePath)
        private bool _sourceLinkMappingInited;                       // Lazy init flag. 
        #endregion
    }

    /// <summary>
    /// A SourceLocation represents a point in the source code.  That is the file and the line number.  
    /// </summary>
    public class SourceLocation
    {
        /// <summary>
        /// The source file for the code
        /// </summary>
        public SourceFile SourceFile { get; private set; }
        /// <summary>
        /// The starting line number for the code.
        /// </summary>
        public int LineNumber { get; private set; }
        /// <summary>
        /// The ending line number for the code.
        /// </summary>
        public int LineNumberEnd { get; private set; }
        /// <summary>
        /// The starting column number for the code. This column corresponds to the starting line number.
        /// </summary>
        public int ColumnNumber { get; private set; }
        /// <summary>
        /// The ending column number for the code. This column corresponds to the ending line number.
        /// </summary>
        public int ColumnNumberEnd { get; private set; }

        #region private
        internal SourceLocation(SourceFile sourceFile, int lineNumberBegin, int lineNumberEnd, int columnNumberBegin, int columnNumberEnd)
        {
            SourceFile = sourceFile;
            LineNumber = SanitizeLineNumber(lineNumberBegin);
            LineNumberEnd = SanitizeLineNumber(lineNumberEnd);
            ColumnNumber = SanitizeLineNumber(columnNumberBegin);
            ColumnNumberEnd = SanitizeLineNumber(columnNumberEnd);
        }

        private int SanitizeLineNumber(int lineNumber)
        {
            // The library seems to see FEEFEE for the 'unknown' line number.  0 seems more intuitive
            if (0xFEEFEE <= lineNumber)
            {
                lineNumber = 0;
            }

            return lineNumber;
        }
        #endregion
    }

    /// <summary>
    /// SymbolReaderFlags indicates preferences on how aggressively symbols should be looked up.  
    /// </summary>
    [Flags]
    public enum SymbolReaderOptions
    {
        /// <summary>
        /// No options this is the common case, where you want to look up everything you can. 
        /// </summary>
        None = 0,
        /// <summary>
        /// Only fetch the PDB if it lives in the symbolCacheDirectory (is local an is generated).  
        /// This will generate NGEN pdbs unless the NoNGenPDBs flag is set. 
        /// </summary>
        CacheOnly = 1,
        /// <summary>
        /// No NGEN PDB generation.  
        /// </summary>
        NoNGenSymbolCreation = 2,
    }

    public abstract class SourceFile
    {
        /// <summary>
        /// The path of the file at the time the source file was built.   We also look here when looking for the source.  
        /// </summary>
        public string BuildTimeFilePath { get; protected set; }

        /// <summary>
        /// If the source file is directly available on the web (that is there is a Url that 
        /// can be used to fetch it with HTTP Get), then return that Url.   If no such publishing 
        /// point exists this property will return null.   
        /// </summary>
        public virtual string Url
        {
            get
            {
                this.GetSourceLinkInfo(out string url, out _);
                return url;
            }
        }

        /// <summary>
        /// This may fetch things from the source server, and thus can be very slow, which is why it is not a property. 
        /// returns a path to the file on the local machine (often in some machine local cache). 
        /// If requireChecksumMatch == false then you can see if you have an exact match by calling ChecksumMatches
        /// (and if there is a checksum with HasChecksum). 
        /// </summary>
        public virtual string GetSourceFile(bool requireChecksumMatch = false)
        {
            if (!_getSourceCalled)
            {
                _getSourceCalled = true;
                if (BuildTimeFilePath == null)
                {
                    _log.WriteLine("No BuildTimeFilePath, giving up looking for source file");
                    return null;
                }

                // Check the build location
                if (ProbeForBestMatch(BuildTimeFilePath))
                {
                    return _filePath;
                }

                // Look on the source server next.   
                _log.WriteLine("Looking up {0} in the source server (or URL)", BuildTimeFilePath);
                string srcServerLocation = GetSourceFromSrcServer();
                if (srcServerLocation != null)
                {
                    if (ProbeForBestMatch(srcServerLocation))
                    {
                        return _filePath;
                    }
                    else
                    {
                        _log.WriteLine("Warning. Source file from source server {0} did not match checksum", srcServerLocation);
                    }
                }

                // Try _NT_SOURCE_PATH
                var locations = _symbolModule.SymbolReader.ParsedSourcePath;
                _log.WriteLine("Not present on source server, looking on NT_SOURCE_PATH.");
                _log.WriteLine("_NT_SOURCE_PATH={0}", _symbolModule.SymbolReader.SourcePath);

                // If we know the exe path, add that to the search path.   
                if (_symbolModule.ExePath != null)
                {
                    var exeDir = Path.GetDirectoryName(_symbolModule.ExePath);
                    if (Directory.Exists(exeDir))
                    {
                        locations.Insert(0, exeDir);
                        _log.WriteLine("Adding Exe directory to source search path {0}", exeDir);
                    }
                }

                var curIdx = 0;
                char[] seps = new char[] { '\\', '/' };
                for (; ; )
                {
                    var sepIdx = BuildTimeFilePath.IndexOfAny(seps, curIdx);
                    if (sepIdx < 0)
                    {
                        break;
                    }

                    curIdx = sepIdx + 1;
                    var tail = BuildTimeFilePath.Substring(sepIdx);

                    _log.WriteLine("Probing Path Tail {0}", tail);

                    foreach (string location in locations)
                    {
                        var probe = location + tail;
                        if (ProbeForBestMatch(probe))
                        {
                            return _filePath;
                        }
                    }
                }
            }
            if (requireChecksumMatch && !_checksumMatches)
            {
                return null;
            }

            return _filePath;
        }

        /// <summary>
        /// true if the PDB has a checksum for the data in the source file. 
        /// </summary>
        public bool HasChecksum { get { return _hashAlgorithm != null; } }

        /// <summary>
        /// Gets the name of the algorithm used to compute the source file hash. Values should be from System.Security.Cryptography.HashAlgorithmName.
        /// This is null if there is no checksum.
        /// </summary>
        public string ChecksumAlgorithm
        {
            get
            {
                if (_hashAlgorithm == null)
                {
                    return null;
                }
                else if (_hashAlgorithm is SHA256)
                {
                    return "SHA256";
                }
                else if (_hashAlgorithm is SHA1)
                {
                    return "SHA1";
                }
                else if (_hashAlgorithm is MD5)
                {
                    return "MD5";
                }
                else
                {
                    Debug.Fail("Missing case in get_ChecksumAlgorithm");
                    return null;
                }
            }
        }

        /// <summary>
        /// Gets the bytes of the source files checksum. This is null if there is no checksum.
        /// </summary>
        public IReadOnlyCollection<byte> ChecksumValue => _hash;

        /// <summary>
        /// If GetSourceFile is called and 'requireChecksumMatch' == false then you can call this property to 
        /// determine if the checksum actually matched or not.   This will return true if the original
        /// PDB does not have a checksum (HasChecksum == false)
        /// </summary>; 
        public bool ChecksumMatches { get { return _checksumMatches; } }

        /// <summary>
        /// Obtains information used to download the source file file source link
        /// </summary>
        /// <param name="url">The URL to hit to download the source file</param>
        /// <param name="relativePath">relative file path for the Source Link entry. For example, if the SourceLink map contains 'C:\foo\*' and this maps to 
        /// 'C:\foo\bar\baz.cs', the relativeFilePath is 'bar\baz.cs'. For absolute SourceLink mappings, relativeFilePath will simply be the name of the file.</param>
        /// <returns>true if SourceLink info can be found for this file</returns>
        public virtual bool GetSourceLinkInfo(out string url, out string relativePath)
        {
            return _symbolModule.GetUrlForFilePathUsingSourceLink(BuildTimeFilePath, out url, out relativePath);
        }


        #region private 
        protected SourceFile(ManagedSymbolModule symbolModule) { _symbolModule = symbolModule; }

        protected TextWriter _log { get { return _symbolModule._log; } }

        /// <summary>
        /// Look up the source from the source server.  Returns null if it can't find the source
        /// By default this simply uses the Url to look it up on the web.   If 'Url' returns null
        /// so does this.   
        /// </summary>
        protected virtual string GetSourceFromSrcServer()
        {
            // Search the SourceLink url location 
            string url = Url;
            if (url != null)
            {
                var httpClient = _symbolModule.SymbolReader.HttpClient;
                HttpResponseMessage response = httpClient.GetAsync(url).Result;

                response.EnsureSuccessStatusCode();
                Stream content = response.Content.ReadAsStreamAsync().Result;

                if (this._sha256 == null)
                {
                    this._sha256 = SHA256.Create();
                }

                string cachedLocation = Path.Combine(
                    _symbolModule.SymbolReader.SourceCacheDirectory,
                    BitConverter.ToString(this._sha256.ComputeHash(Encoding.UTF8.GetBytes(url.ToUpperInvariant())))
                        .Replace("-", string.Empty));
                if (cachedLocation != null)
                {
                    Directory.CreateDirectory(Path.GetDirectoryName(cachedLocation));
                    using (FileStream file = File.Create(cachedLocation))
                    {
                        content.CopyTo(file);
                    }

                    return cachedLocation;
                }
                else
                {
                    _log.WriteLine("Warning: SourceCache not set, giving up fetching source from the network.");
                }
            }
            return null;
        }

        /// <summary>
        /// Given 'fileName' which is a path to a file (which may  not exist), set 
        /// _filePath and _checksumMatches appropriately.    Namely _filePath should
        /// always be the 'best' candidate for the source file path (matching checksum
        /// wins, otherwise first existing file wins).  
        /// 
        /// Returns true if we have a perfect match (no additional probing needed).  
        /// </summary>
        private bool ProbeForBestMatch(string filePath)
        {
            // We already have a perfect match, this one can't be better.  
            if (_filePath != null && _checksumMatches)
            {
                return false;
            }

            // If this candidate does not even exist, we can't do anything.  
            if (filePath == null || !File.Exists(filePath))
            {
                _log.WriteLine("  Probe failed, file does not exist {0}", filePath);
                return false;
            }

            if (ComputeChecksumMatch(filePath))
            {
                _checksumMatches = true;
                _filePath = filePath;
                _log.WriteLine("Checksum matches for {0}", filePath);
                return true;
            }

            // If we don't match but we have nothing better, remember it.   Otherwise do nothing as first hit is better.  
            if (_filePath == null)
            {
                _filePath = filePath;
                _log.WriteLine("Checksum does NOT match for {0}, but it is our best guess.", filePath);
            }
            else
            {
                _log.WriteLine("Checksum does NOT match for {0} but we already have a non-ideal match so discarding this probe.", filePath);
            }

            // We did not get a perfect match.  
            return false;
        }

        /// <summary>
        /// Returns true if 'filePath' matches the checksum OR we don't have a checksum
        /// (thus if we pass what validity check we have).    
        /// </summary>
        private bool ComputeChecksumMatch(string filePath)
        {
            if (_hashAlgorithm == null && _hash == null)
            {
                return true;
            }

            using (var fileStream = File.OpenRead(filePath))
            {
                byte[] computedHash = _hashAlgorithm.ComputeHash(fileStream);
                if (ArrayEquals(computedHash, _hash))
                {
                    return true;
                }

                // It's possible we have a line ending mismatch (e.g. the hash was computed
                // with Windows (CR+LF) line endings, but the source control system
                // converted to Unix (LF) endings or vice versa). So try the other line ending.
                fileStream.Position = 0;
                computedHash = ComputeHashWithSwappedLineEndings(fileStream);
                if (ArrayEquals(computedHash, _hash))
                {
                    return true;
                }
            }

            return false;
        }

        private byte[] ComputeHashWithSwappedLineEndings(FileStream fs)
        {
            // Use a stream reader to determine the encoding. 
            // The underlying stream is not closed. Default to UTF8 is heuristic
            Encoding encoding = Encoding.UTF8;
            using (var streamReader = new StreamReader(fs, Encoding.UTF8, detectEncodingFromByteOrderMarks: true, bufferSize: 8, leaveOpen: true))
            {
                streamReader.Peek(); // required to set the encoding
                encoding = streamReader.CurrentEncoding;
            }

            // StreamReader.Peek does not change the position of the stream reader but does change the position
            // of the underlying stream. Reset it
            fs.Position = 0;

            // If the file is not a common encoding don't bother attempting to normalize
            if (!(encoding is UTF8Encoding) &&
                !(encoding is UnicodeEncoding) &&
                !(encoding is ASCIIEncoding))
            {
                return null;
            }

            using (var reader = new BinaryReader(fs, encoding, leaveOpen: true))
            {
                const char CRchar = '\r';
                const char LFchar = '\n';

                // Determine first line ending
                LineEnding lineEnding = LineEnding.CRLF;
                try
                {
                    // Using a label and a goto in the default case
                    // so that we can easily break out of the other
                    // case statements.
                    loop: switch (reader.ReadChar())
                    {
                        case CRchar:
                            lineEnding = LineEnding.CRLF;
                            break;

                        case LFchar:
                            lineEnding = LineEnding.LF;
                            break;

                        default:
                            goto loop;
                    }
                }
                catch (EndOfStreamException)
                {
                    // no line ending in file. loop below will be fine
                }

                // Use an IncrementalHash and append data line at a time so
                // we can modify the line endings as we go.
                fs.Position = 0;
                using (var hasher = IncrementalHash.CreateHash(new HashAlgorithmName(ChecksumAlgorithm)))
                {

                    // These will capture the characters of the file which we will serialize to bytes
                    // using the Encoding and append to the incremental hash on each line ending
                    StringBuilder line = new StringBuilder();

                    // Local function to append a line's worth of data to the hasher.
                    void AppendLine()
                    {
                        byte[] data = encoding.GetBytes(line.ToString());
                        hasher.AppendData(data, 0, data.Length);
                    }

                    try
                    {
                        while (true) // Loop until EndOfStreamException
                        {
                            char nextChar = reader.ReadChar();
                            switch (nextChar)
                            {
                                default:
                                    line.Append(nextChar);
                                    break;

                                case CRchar:
                                    // We found a CR. Assume this file is CRLF and we want to normalize to LF
                                    if (lineEnding == LineEnding.LF)
                                    {
                                        // Mixed line endings
                                        return null;
                                    }

                                    nextChar = reader.ReadChar();
                                    if (nextChar != LFchar)
                                    {
                                        // CR not followed by LF
                                        return null;
                                    }

                                    line.Append(LFchar);
                                    AppendLine();
                                    line.Clear();
                                    break;

                                case LFchar:
                                    // We found an LF. Assume this file is LF and want to normalize to CRLF
                                    if (lineEnding == LineEnding.CRLF)
                                    {
                                        // Mixed line endings
                                        return null;
                                    }

                                    line.Append(CRchar);
                                    line.Append(LFchar);
                                    AppendLine();
                                    line.Clear();
                                    break;
                            }
                        }
                    }
                    catch (EndOfStreamException)
                    {
                        // We successfully normalized the entire file.
                        // Grab remaining bytes in the case that the file does not end
                        // with a line ending character.
                        AppendLine();
                    }

                    return hasher.GetHashAndReset();
                }
            }
        }

        // Should be in the framework, but I could  not find it quickly.  
        private static bool ArrayEquals(byte[] bytes1, byte[] bytes2)
        {
            if (bytes1.Length != bytes2.Length)
            {
                return false;
            }

            for (int i = 0; i < bytes1.Length; i++)
            {
                if (bytes1[i] != bytes2[i])
                {
                    return false;
                }
            }
            return true;
        }

        // TO be filled in by superclass on construction.  
        protected byte[] _hash;
        protected System.Security.Cryptography.HashAlgorithm _hashAlgorithm;
        protected ManagedSymbolModule _symbolModule;
        protected SHA256 _sha256;

        // Filled in when GetSource() is called.  
        protected string _filePath;
        private bool _getSourceCalled;
        private bool _checksumMatches;

        /// <summary>
        /// The different line endings we support for computing file hashes.
        /// </summary>
        private enum LineEnding
        {
            // Windows-style CR LF (\r\n)
            CRLF,

            // Unix-style LF (\n)
            LF
        }
        #endregion
    }
}
<|MERGE_RESOLUTION|>--- conflicted
+++ resolved
@@ -387,25 +387,20 @@
                     {
                         stream.Dispose();
                         stream = null;
-                        ret = new NativeSymbolModule(this, pdbFilePath);
+                        if (RuntimeInformation.IsOSPlatform(OSPlatform.Windows))
+                        {
+                            ret = new NativeSymbolModule(this, pdbFilePath);
+                        }
+                        else
+                        {
+                            ret = null;
+                        }
                     }
                 }
                 catch
                 {
-<<<<<<< HEAD
-                    stream.Dispose();
-                    if (RuntimeInformation.IsOSPlatform(OSPlatform.Windows))
-                    {
-                        ret = new NativeSymbolModule(this, pdbFilePath);
-                    }
-                    else
-                    {
-                        ret = null;
-                    }
-=======
                     stream?.Dispose();
                     throw;
->>>>>>> 935c2429
                 }
 
                 m_symbolModuleCache.Add(pdbFilePath, ret);

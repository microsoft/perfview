﻿using System;
using System.Diagnostics;
using System.IO;
using System.Runtime.InteropServices;

namespace Microsoft.Diagnostics.Tracing.Ctf
{
    internal sealed class CtfChannel : Stream
    {
        private CtfMetadata _metadata;
        private CtfStream _ctfStream;
        private Stream _stream;
        private long _position;
        private byte[] _buffer = new byte[256];
        private GCHandle _handle;
        private long _packetSize;
        private long _contentSize;

        public CtfStream CtfStream { get { return _ctfStream; } }

        public CtfChannel(Stream stream, CtfMetadata metadata)
        {
            _stream = stream;
            _position = 0;
            _metadata = metadata;
            _handle = GCHandle.Alloc(_buffer, GCHandleType.Pinned);

            ReadContext();
        }

        protected override void Dispose(bool disposing)
        {
            base.Dispose(disposing);
            if (_handle.IsAllocated)
            {
                _handle.Free();
            }
        }

        private bool ReadContext()
        {
            do
            {
                while (_packetSize > 0)
                {
                    // Zip filestream can't seek, we have to read the rest of the packet.

                    int toRead = _buffer.Length <= _packetSize ? _buffer.Length : (int)_packetSize;
                    int read = _stream.Read(_buffer, 0, toRead);
                    _packetSize -= read;
                    _position += read;
                    if (read != toRead)
                    {
                        return false;
                    }
                }

                if (!ReadTraceHeader())
                {
                    return false;
                }

                if (!ReadPacketContext())
                {
                    return false;
                }
            } while (_contentSize == 0);

            return true;
        }

        private bool ReadTraceHeader()
        {
            // Read Trace Header
            CtfStruct traceHeader = _metadata.Trace.Header;

            int traceHeaderSize = traceHeader.GetSize();
            if (traceHeaderSize == CtfEvent.SizeIndeterminate)
            {
                throw new FormatException("Unexpected metadata format.");
            }

            int magicOffset = traceHeader.GetFieldOffset("magic");
            if (magicOffset < 0)
            {
                throw new FormatException("Unexpected metadata format: No magic field.");
            }

            int streamIdOffset = traceHeader.GetFieldOffset("stream_id");
            if (streamIdOffset < 0)
            {
                throw new FormatException("Unexpected metadata format: No stream_id field.");
            }

            // Convert to bytes instead of bits
            magicOffset /= 8;
            streamIdOffset /= 8;
            traceHeaderSize /= 8;

            if (TryReadExactlyCount(_buffer, 0, traceHeaderSize) != traceHeaderSize)
            {
                return false;
            }

            _position += traceHeaderSize;

            uint magic = BitConverter.ToUInt32(_buffer, magicOffset);
            if (magic != 0xc1fc1fc1)
            {
                throw new FormatException("Unknown magic number in trace header.");
            }

            uint streamId = BitConverter.ToUInt32(_buffer, streamIdOffset);
            _ctfStream = _metadata.Streams[streamId];

            return true;
        }

        private bool ReadPacketContext()
        {
            // Read Packet Context
            CtfStruct packetContext = _ctfStream.PacketContext;
            int packetContextSize = packetContext.GetSize();
            if (packetContextSize == CtfEvent.SizeIndeterminate)
            {
                throw new FormatException("Unexpected metadata format.");
            }

            int contentSizeOffset = packetContext.GetFieldOffset("content_size");
            if (contentSizeOffset < 0)
            {
                throw new FormatException("Unexpected metadata format: No context_size field.");
            }

            int packetSizeOffset = packetContext.GetFieldOffset("packet_size");
            if (packetSizeOffset < 0)
            {
                throw new FormatException("Unexpected metadata format: No packet_size field.");
            }

            // Convert to bytes instead of bits
            packetContextSize /= 8;
            contentSizeOffset /= 8;
            packetSizeOffset /= 8;

            if (TryReadExactlyCount(_buffer, 0, packetContextSize) != packetContextSize)
            {
                return false;
            }

            _position += packetContextSize;

            int headerSize = (_metadata.Trace.Header.GetSize() / 8) + packetContextSize;
            _contentSize = (long)BitConverter.ToUInt64(_buffer, contentSizeOffset) / 8 - headerSize;
            _packetSize = (long)BitConverter.ToUInt64(_buffer, packetSizeOffset) / 8 - headerSize;

            return true;
        }

        private void ReadHeader()
        {
            int bytes = _ctfStream.EventHeader.GetSize();
        }

        private bool ReadStruct<T>(out T result) where T : struct
        {
            int size = Marshal.SizeOf(typeof(T));
            int read = TryReadExactlyCount(_buffer, 0, size);

            _position += read;

            if (size != read)
            {
                result = default(T);
                return false;
            }

            result = (T)Marshal.PtrToStructure(_handle.AddrOfPinnedObject(), typeof(T));
            return true;
        }

        public override bool CanRead
        {
            get
            {
                return true;
            }
        }

        public override long Position
        {
            get
            {
                return _position;
            }

            set
            {
                throw new NotSupportedException();
            }
        }

        public override int ReadByte()
        {
            if (_contentSize == 0 && !ReadContext())
            {
                return -1;
            }

            _contentSize--;
            _packetSize--;
            int value = _stream.ReadByte();
            if (value != -1)
<<<<<<< HEAD
            {
                _fileOffset++;
            }
#endif
=======
                _position++;
>>>>>>> 4ae99d63

            Debug.Assert(value != -1);
            return value;
        }

        public override int Read(byte[] buffer, int offset, int count)
        {
            if (_contentSize == 0 && !ReadContext())
            {
                return 0;
            }

            int toRead = count > _contentSize ? (int)_contentSize : count;
            int read = TryReadExactlyCount(buffer, offset, toRead);

            _contentSize -= read;
            _packetSize -= read;
            _position += read;

            return read;
        }

        private int TryReadExactlyCount(byte[] buffer, int offset, int count)
        {
            int totalRead = 0;
            while (totalRead < count)
            {
                var read = _stream.Read(buffer, offset + totalRead, count - totalRead);
                if (read == 0)
                {
                    return totalRead;
                }
                totalRead += read;
            }
            return totalRead;
        }

        #region Not Implemented
        public override bool CanSeek
        {
            get
            {
                return false;
            }
        }

        public override bool CanWrite
        {
            get
            {
                return false;
            }
        }

        public override long Length
        {
            get
            {
                throw new NotImplementedException();
            }
        }

        public override void Flush()
        {
            throw new NotImplementedException();
        }

        public override long Seek(long offset, SeekOrigin origin)
        {
            throw new NotImplementedException();
        }

        public override void SetLength(long value)
        {
            throw new NotImplementedException();
        }

        public override void Write(byte[] buffer, int offset, int count)
        {
            throw new NotImplementedException();
        }
        #endregion
    }
}<|MERGE_RESOLUTION|>--- conflicted
+++ resolved
@@ -211,14 +211,9 @@
             _packetSize--;
             int value = _stream.ReadByte();
             if (value != -1)
-<<<<<<< HEAD
-            {
-                _fileOffset++;
-            }
-#endif
-=======
+            {
                 _position++;
->>>>>>> 4ae99d63
+            }
 
             Debug.Assert(value != -1);
             return value;

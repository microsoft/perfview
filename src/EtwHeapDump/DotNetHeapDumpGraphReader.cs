﻿using Graphs;
using Microsoft.Diagnostics.Tracing;
using Microsoft.Diagnostics.Tracing.Parsers;
using Microsoft.Diagnostics.Tracing.Parsers.Clr;
using Microsoft.Diagnostics.Tracing.Parsers.Kernel;
using Microsoft.Diagnostics.Tracing.Parsers.Symbol;
using System;
using System.Collections.Generic;
using System.Diagnostics;
using System.IO;
using System.Text.RegularExpressions;
using Address = System.UInt64;

/// <summary>
/// Reads a .NET Heap dump generated from ETW
/// </summary>
public class DotNetHeapDumpGraphReader
{
    /// <summary>
    /// A class for reading ETW events from the .NET runtime and creating a MemoryGraph from it.   This only works on V4.5.1 of the runtime or later.  
    /// </summary>
    /// <param name="log">A place to put diagnostic messages.</param>
    public DotNetHeapDumpGraphReader(TextWriter log)
    {
        m_log = log;
    }

    /// <summary>
    /// Read in the memory dump from javaScriptEtlName.   Since there can be more than one, choose the first one
    /// after double startTimeRelativeMSec.  If processId is non-zero only that process is considered, otherwise it considered
    /// the first heap dump regardless of process.  
    /// </summary>
    public MemoryGraph Read(string etlFilePath, string processNameOrId = null, double startTimeRelativeMSec = 0)
    {
        m_etlFilePath = etlFilePath;
        var ret = new MemoryGraph(10000, isVeryLargeGraph: true);  // OK for this to be a very large graph because it doesn't get written to disk.
        Append(ret, etlFilePath, processNameOrId, startTimeRelativeMSec);
        ret.AllowReading();
        return ret;
    }

    public MemoryGraph Read(TraceEventDispatcher source, string processNameOrId = null, double startTimeRelativeMSec = 0)
    {
        var ret = new MemoryGraph(10000);
        Append(ret, source, processNameOrId, startTimeRelativeMSec);
        ret.AllowReading();
        return ret;
    }
    public void Append(MemoryGraph memoryGraph, string etlName, string processNameOrId = null, double startTimeRelativeMSec = 0)
    {
        using (var source = TraceEventDispatcher.GetDispatcherFromFileName(etlName))
        {
            Append(memoryGraph, source, processNameOrId, startTimeRelativeMSec);
        }
    }
    public void Append(MemoryGraph memoryGraph, TraceEventDispatcher source, string processNameOrId = null, double startTimeRelativeMSec = 0)
    {
        SetupCallbacks(memoryGraph, source, processNameOrId, startTimeRelativeMSec);
        source.Process();
        ConvertHeapDataToGraph();
    }

    /// <summary>
    /// If set before Read or Append is called, keep track of the additional information about GC generations associated with .NET Heaps.  
    /// </summary>
    public DotNetHeapInfo DotNetHeapInfo
    {
        get { return m_dotNetHeapInfo; }
        set { m_dotNetHeapInfo = value; }
    }

    #region private
    /// <summary>
    /// Sets up the callbacks needed to do a heap dump (work need before processing the events()
    /// </summary>
    internal void SetupCallbacks(MemoryGraph memoryGraph, TraceEventDispatcher source, string processNameOrId = null, double startTimeRelativeMSec = 0)
    {
        m_graph = memoryGraph;
        m_typeID2TypeIndex = new Dictionary<Address, NodeTypeIndex>(1000);
        m_moduleID2Name = new Dictionary<Address, string>(16);
        m_arrayNametoIndex = new Dictionary<string, NodeTypeIndex>(32);
        m_objectToRCW = new Dictionary<Address, RCWInfo>(100);
        m_nodeBlocks = new Queue<GCBulkNodeTraceData>();
        m_edgeBlocks = new Queue<GCBulkEdgeTraceData>();
        m_typeBlocks = new Queue<GCBulkTypeTraceData>();
        m_staticVarBlocks = new Queue<GCBulkRootStaticVarTraceData>();
        m_ccwBlocks = new Queue<GCBulkRootCCWTraceData>();
        m_typeIntern = new Dictionary<string, NodeTypeIndex>();
<<<<<<< HEAD
        m_children = new HashSet<NodeIndex>();
        m_root = new MemoryNodeBuilder(m_graph, "[.NET Roots]");
=======
        m_root = new MemoryNodeBuilder(m_graph, GCHeapDumpNames.Bracket(GCHeapDumpNames.DotNetRootsTitle));
>>>>>>> f312aef7
        m_typeStorage = m_graph.AllocTypeNodeStorage();

        // We also keep track of the loaded modules in the target process just in case it is a project N scenario.  
        // (Not play for play but it is small).  
        m_modules = new Dictionary<Address, Module>(32);

        m_ignoreEvents = true;
        m_ignoreUntilMSec = startTimeRelativeMSec;

        m_processId = 0;        // defaults to a wildcard.  
        if (processNameOrId != null)
        {
            if (!int.TryParse(processNameOrId, out m_processId))
            {
                m_processId = -1;       // an illegal value.  
                m_processName = processNameOrId;
            }
        }

        // Remember the module IDs too.              
        Action<ModuleLoadUnloadTraceData> moduleCallback = delegate (ModuleLoadUnloadTraceData data)
        {
            if (data.ProcessID != m_processId)
            {
                return;
            }

            if (!m_moduleID2Name.ContainsKey((Address)data.ModuleID))
            {
                m_moduleID2Name[(Address)data.ModuleID] = data.ModuleILPath;
            }

            m_log.WriteLine("Found Module {0} ID 0x{1:x}", data.ModuleILFileName, (Address)data.ModuleID);
        };
        source.Clr.AddCallbackForEvents<ModuleLoadUnloadTraceData>(moduleCallback); // Get module events for clr provider
        // TODO should not be needed if we use CAPTURE_STATE when collecting.  
        var clrRundown = new ClrRundownTraceEventParser(source);
        clrRundown.AddCallbackForEvents<ModuleLoadUnloadTraceData>(moduleCallback); // and its rundown provider.  

        DbgIDRSDSTraceData lastDbgData = null;
        var symbolParser = new SymbolTraceEventParser(source);
        symbolParser.ImageIDDbgID_RSDS += delegate (DbgIDRSDSTraceData data)
        {
            if (data.ProcessID != m_processId)
            {
                return;
            }

            lastDbgData = (DbgIDRSDSTraceData)data.Clone();
        };

        source.Kernel.ImageGroup += delegate (ImageLoadTraceData data)
        {
            if (m_processId == 0)
            {
                return;
            }

            if (data.ProcessID != m_processId)
            {
                return;
            }

            Module module = new Module(data.ImageBase);
            module.Path = data.FileName;
            module.Size = data.ImageSize;
            module.BuildTime = data.BuildTime;
            if (lastDbgData != null && data.TimeStampRelativeMSec == lastDbgData.TimeStampRelativeMSec)
            {
                module.PdbGuid = lastDbgData.GuidSig;
                module.PdbAge = lastDbgData.Age;
                module.PdbName = lastDbgData.PdbFileName;
            }
            m_modules[module.ImageBase] = module;
        };

        // TODO this does not work in the circular case
        source.Kernel.ProcessGroup += delegate (ProcessTraceData data)
        {
            if (0 <= m_processId || m_processName == null)
            {
                return;
            }

            if (string.Compare(data.ProcessName, processNameOrId, StringComparison.OrdinalIgnoreCase) == 0)
            {
                m_log.WriteLine("Found process id {0} for process Name {1}", processNameOrId, data.ProcessName);
                m_processId = data.ProcessID;
            }
            else
            {
                m_log.WriteLine("Found process {0} but does not match {1}", data.ProcessName, processNameOrId);
            }
        };

        source.Clr.GCGenAwareBegin += delegate (GenAwareTemplateTraceData data)
        {
            m_seenStart = true;
            m_ignoreEvents = false;
        };

        source.Clr.GCStart += delegate (GCStartTraceData data)
        {
            // If this GC is not part of a heap dump, ignore it.  
            // TODO FIX NOW if (data.ClientSequenceNumber == 0)
            //     return;

            if (data.TimeStampRelativeMSec < m_ignoreUntilMSec)
            {
                return;
            }

            if (m_processId == 0)
            {
                m_processId = data.ProcessID;
                m_log.WriteLine("Process wildcard selects process id {0}", m_processId);
            }
            if (data.ProcessID != m_processId)
            {
                m_log.WriteLine("GC Start found but Process ID {0} != {1} desired ID", data.ProcessID, m_processId);
                return;
            }

            if (!IsProjectN && data.ProviderGuid == ClrTraceEventParser.NativeProviderGuid)
            {
                IsProjectN = true;
            }

            if (data.Depth < 2 || data.Type != GCType.NonConcurrentGC)
            {
                m_log.WriteLine("GC Start found but not a Foreground Gen 2 GC");
                return;
            }

            if (data.Reason != GCReason.Induced)
            {
                m_log.WriteLine("GC Start not induced. Skipping.");
                return;
            }

            if (!m_seenStart)
            {
                m_gcID = data.Count;
                m_log.WriteLine("Found a Gen2 Induced non-background GC Start at {0:n3} msec GC Count {1}", data.TimeStampRelativeMSec, m_gcID);
                m_ignoreEvents = false;
                m_seenStart = true;
                memoryGraph.Is64Bit = (data.PointerSize == 8);
            }
        };

        source.Clr.GCStop += delegate (GCEndTraceData data)
        {
            if (m_ignoreEvents || data.ProcessID != m_processId)
            {
                return;
            }

            if (data.Count == m_gcID)
            {
                m_log.WriteLine("Found a GC Stop at {0:n3} for GC {1}, ignoring events from now on.", data.TimeStampRelativeMSec, m_gcID);
                m_ignoreEvents = true;

                if (m_nodeBlocks.Count == 0 && m_typeBlocks.Count == 0 && m_edgeBlocks.Count == 0)
                {
                    m_log.WriteLine("Found no node events, looking for another GC");
                    m_seenStart = false;
                    return;
                }

                // TODO we have to continue processing to get the module rundown events.    
                // If we could be sure to get these early, we could optimized this. 
                // source.StopProcessing();
            }
            else
            {
                m_log.WriteLine("Found a GC Stop at {0:n3} but id {1} != {2} Target ID", data.TimeStampRelativeMSec, data.Count, m_gcID);
            }
        };

        source.Clr.GCGenAwareEnd += delegate (GenAwareTemplateTraceData data)
        {
            m_ignoreEvents = true;
            if (m_nodeBlocks.Count == 0 && m_typeBlocks.Count == 0 && m_edgeBlocks.Count == 0)
            {
                m_log.WriteLine("Found no node events, looking for another GC");
                m_seenStart = false;
                return;
            }
        };

        source.Clr.TypeBulkType += delegate (GCBulkTypeTraceData data)
        {
            // Don't check m_ignoreEvents here, as BulkType events can be emitted by other events...such as the GC allocation event.
            // This means that when setting m_processId to 0 in the command line may still lose type events.
            if (data.ProcessID != m_processId)
            {
                return;
            }

            m_typeBlocks.Enqueue((GCBulkTypeTraceData)data.Clone());
        };

        source.Clr.GCBulkNode += delegate (GCBulkNodeTraceData data)
        {
            if (m_ignoreEvents || data.ProcessID != m_processId)
            {
                return;
            }

            m_nodeBlocks.Enqueue((GCBulkNodeTraceData)data.Clone());
        };

        source.Clr.GCBulkEdge += delegate (GCBulkEdgeTraceData data)
        {
            if (m_ignoreEvents || data.ProcessID != m_processId)
            {
                return;
            }

            m_edgeBlocks.Enqueue((GCBulkEdgeTraceData)data.Clone());
        };

        source.Clr.GCBulkRootEdge += delegate (GCBulkRootEdgeTraceData data)
        {
            if (m_ignoreEvents || data.ProcessID != m_processId)
            {
                return;
            }

            MemoryNodeBuilder staticRoot = m_root.FindOrCreateChild(GCHeapDumpNames.Bracket(GCHeapDumpNames.StaticVarsRootTitle));
            for (int i = 0; i < data.Count; i++)
            {
                var value = data.Values(i);
                var flags = value.GCRootFlag;
                if ((flags & GCRootFlags.WeakRef) == 0)     // ignore weak references. they are not roots.  
                {
                    GCRootKind kind = value.GCRootKind;
                    MemoryNodeBuilder root = m_root;
                    string name;
                    if (kind == GCRootKind.Stack)
                    {
                        name = GCHeapDumpNames.Bracket(GCHeapDumpNames.LocalVarsRootTitle);
                    }
                    else
                    {
                        root = m_root.FindOrCreateChild(GCHeapDumpNames.Bracket(GCHeapDumpNames.OtherRootsTitle));

                        if ((flags & GCRootFlags.RefCounted) != 0)
                        {
                            name = GCHeapDumpNames.Bracket(GCHeapDumpNames.COMWinRTRootTitle);
                        }
                        else if (kind == GCRootKind.Finalizer)
                        {
                            name = GCHeapDumpNames.Bracket(GCHeapDumpNames.FinalizerQueueRootTitle);
                        }
                        else if (kind == GCRootKind.Handle)
                        {
                            if (flags == GCRootFlags.Pinning)
                            {
                                name = GCHeapDumpNames.Bracket(GCHeapDumpNames.PinnedHandleRootTitle);
                            }
                            else
                            {
                                name = GCHeapDumpNames.Bracket(GCHeapDumpNames.StrongHandleRootTitle);
                            }
                        }
                        else
                        {
                            name = GCHeapDumpNames.Bracket(GCHeapDumpNames.OtherHandlesRootTitle);
                        }

                        // Remember the root for later processing.  
                        if (value.RootedNodeAddress != 0)
                        {
                            Address gcRootId = value.GCRootID;
                            if (gcRootId != 0 && IsProjectN)
                            {
                                Module gcRootModule = GetModuleForAddress(gcRootId);
                                if (gcRootModule != null)
                                {
                                    var staticRva = (int)(gcRootId - gcRootModule.ImageBase);
                                    var staticTypeIdx = m_graph.CreateType(staticRva, gcRootModule, 0, " (static var)");
                                    var staticNodeIdx = m_graph.CreateNode();
                                    m_children.Clear();
                                    m_children.Add(m_graph.GetNodeIndex(value.RootedNodeAddress));
                                    m_graph.SetNode(staticNodeIdx, staticTypeIdx, 0, m_children);
                                    staticRoot.AddChild(staticNodeIdx);
                                    Trace.WriteLine("Got Static 0x" + gcRootId.ToString("x") + " pointing at 0x" + value.RootedNodeAddress.ToString("x") + " kind " + value.GCRootKind + " flags " + value.GCRootFlag);
                                    continue;
                                }
                            }

                            Trace.WriteLine("Got GC Root 0x" + gcRootId.ToString("x") + " pointing at 0x" + value.RootedNodeAddress.ToString("x") + " kind " + value.GCRootKind + " flags " + value.GCRootFlag);
                        }
                    }

                    root = root.FindOrCreateChild(name);
                    Address objId = value.RootedNodeAddress;
                    root.AddChild(m_graph.GetNodeIndex(objId));
                }
            }
        };

        source.Clr.GCBulkRCW += delegate (GCBulkRCWTraceData data)
        {
            if (m_ignoreEvents || data.ProcessID != m_processId)
            {
                return;
            }

            for (int i = 0; i < data.Count; i++)
            {
                GCBulkRCWValues comInfo = data.Values(i);
                m_objectToRCW[comInfo.ObjectID] = new RCWInfo(comInfo);
            }
        };

        source.Clr.GCBulkRootCCW += delegate (GCBulkRootCCWTraceData data)
        {
            if (m_ignoreEvents || data.ProcessID != m_processId)
            {
                return;
            }

            m_ccwBlocks.Enqueue((GCBulkRootCCWTraceData)data.Clone());
        };

        source.Clr.GCBulkRootStaticVar += delegate (GCBulkRootStaticVarTraceData data)
        {
            if (m_ignoreEvents || data.ProcessID != m_processId)
            {
                return;
            }

            m_staticVarBlocks.Enqueue((GCBulkRootStaticVarTraceData)data.Clone());
        };

        source.Clr.GCBulkRootConditionalWeakTableElementEdge += delegate (GCBulkRootConditionalWeakTableElementEdgeTraceData data)
        {
            if (m_ignoreEvents || data.ProcessID != m_processId)
            {
                return;
            }

            var otherRoots = m_root.FindOrCreateChild(GCHeapDumpNames.Bracket(GCHeapDumpNames.OtherRootsTitle));
            var dependentHandles = otherRoots.FindOrCreateChild(GCHeapDumpNames.Bracket(GCHeapDumpNames.DependentHandlesRootTitle));
            for (int i = 0; i < data.Count; i++)
            {
                var value = data.Values(i);
                // TODO fix this so that they you see this as an arc from source to target.  
                // The target is alive only if the source ID (which is a weak handle) is alive (non-zero)
                if (value.GCKeyNodeID != 0)
                {
                    dependentHandles.AddChild(m_graph.GetNodeIndex(value.GCValueNodeID));
                }
            }
        };

        source.Clr.GCGenerationRange += delegate (GCGenerationRangeTraceData data)
        {
            if (m_ignoreEvents || data.ProcessID != m_processId)
            {
                return;
            }

            if (m_dotNetHeapInfo == null)
            {
                return;
            }

            // We want the 'after' ranges so we wait 
            if (m_nodeBlocks.Count == 0)
            {
                return;
            }

            Address start = data.RangeStart;
            Address end = start + data.RangeUsedLength;

            if (m_dotNetHeapInfo.Segments == null)
            {
                m_dotNetHeapInfo.Segments = new List<GCHeapDumpSegment>();
            }

            GCHeapDumpSegment segment = new GCHeapDumpSegment();
            segment.Start = start;
            segment.End = end;

            switch (data.Generation)
            {
                case 0:
                    segment.Gen0End = end;
                    break;
                case 1:
                    segment.Gen1End = end;
                    break;
                case 2:
                    segment.Gen2End = end;
                    break;
                case 3:
                    segment.Gen3End = end;
                    break;
                case 4:
                    segment.Gen4End = end;
                    break;
                default:
                    throw new Exception("Invalid generation in GCGenerationRangeTraceData");
            }
            m_dotNetHeapInfo.Segments.Add(segment);
        };
    }

    /// <summary>
    /// After reading the events the graph is not actually created, you need to post process the information we gathered 
    /// from the events.  This is where that happens.   Thus 'SetupCallbacks, Process(), ConvertHeapDataToGraph()' is how
    /// you dump a heap.  
    /// </summary>
    internal unsafe void ConvertHeapDataToGraph()
    {
        if (m_converted)
        {
            return;
        }

        m_converted = true;

        if (!m_seenStart)
        {
            if (m_processName != null)
            {
                throw new ApplicationException("ETL file did not include a Heap Dump for process " + m_processName);
            }

            throw new ApplicationException("ETL file did not include a Heap Dump for process ID " + m_processId);
        }

        if (!m_ignoreEvents)
        {
            throw new ApplicationException("ETL file shows the start of a heap dump but not its completion.");
        }

        m_log.WriteLine("Processing Heap Data, BulkTypeEventCount:{0}  BulkNodeEventCount:{1}  BulkEdgeEventCount:{2}",
            m_typeBlocks.Count, m_nodeBlocks.Count, m_edgeBlocks.Count);

        // Process the type information (we can't do it on the fly because we need the module information, which may be
        // at the end of the trace.  
        while (m_typeBlocks.Count > 0)
        {
            GCBulkTypeTraceData data = m_typeBlocks.Dequeue();
            for (int i = 0; i < data.Count; i++)
            {
                GCBulkTypeValues typeData = data.Values(i);
                var typeName = typeData.TypeName;
                if (IsProjectN)
                {
                    // For project N we only log the type ID and module base address.  
                    Debug.Assert(typeName.Length == 0);
                    Debug.Assert((typeData.Flags & TypeFlags.ModuleBaseAddress) != 0);
                    var moduleBaseAddress = typeData.TypeID - (ulong)typeData.TypeNameID;   // Tricky way of getting the image base. 
                    Debug.Assert((moduleBaseAddress & 0xFFFF) == 0);       // Image loads should be on 64K boundaries.  

                    Module module = GetModuleForImageBase(moduleBaseAddress);
                    if (module.Path == null)
                    {
                        m_log.WriteLine("Error: Could not find DLL name for imageBase 0x{0:x} looking up typeID 0x{1:x} with TypeNameID {2:x}",
                            moduleBaseAddress, typeData.TypeID, typeData.TypeNameID);
                    }

                    m_typeID2TypeIndex[typeData.TypeID] = m_graph.CreateType(typeData.TypeNameID, module);
                }
                else
                {
                    if (typeName.Length == 0)
                    {
                        if ((typeData.Flags & TypeFlags.Array) != 0)
                        {
                            typeName = "ArrayType(0x" + typeData.TypeNameID.ToString("x") + ")";
                        }
                        else
                        {
                            typeName = "Type(0x" + typeData.TypeNameID.ToString("x") + ")";
                        }
                    }
                    // TODO FIX NOW these are kind of hacks
                    typeName = Regex.Replace(typeName, @"`\d+", "");
                    typeName = typeName.Replace("[", "<");
                    typeName = typeName.Replace("]", ">");
                    typeName = typeName.Replace("<>", "[]");

                    string moduleName;
                    if (!m_moduleID2Name.TryGetValue(typeData.ModuleID, out moduleName))
                    {
                        moduleName = "Module(0x" + typeData.ModuleID.ToString("x") + ")";
                        m_moduleID2Name[typeData.ModuleID] = moduleName;
                    }

                    // Is this type a an RCW?   If so mark the type name that way.   
                    if ((typeData.Flags & TypeFlags.ExternallyImplementedCOMObject) != 0)
                    {
                        typeName = $"[{GCHeapDumpNames.RCWPrefix} {typeName}]";
                    }

                    m_typeID2TypeIndex[typeData.TypeID] = CreateType(typeName, moduleName);
                    // Trace.WriteLine(string.Format("Type 0x{0:x} = {1}", typeData.TypeID, typeName));
                }
            }
        }

        // Process all the ccw root information (which also need the type information complete)
        var ccwRoot = m_root.FindOrCreateChild(GCHeapDumpNames.Bracket(GCHeapDumpNames.COMWinRTRootTitle));
        while (m_ccwBlocks.Count > 0)
        {
            GCBulkRootCCWTraceData data = m_ccwBlocks.Dequeue();
            HashSet<NodeIndex> ccwChildren = new HashSet<NodeIndex>();
            for (int i = 0; i < data.Count; i++)
            {
                unsafe
                {
                    GCBulkRootCCWValues ccwInfo = data.Values(i);
                    // TODO Debug.Assert(ccwInfo.IUnknown != 0);
                    if (ccwInfo.IUnknown == 0)
                    {
                        // TODO currently there are times when a CCWs IUnknown pointer is not set (it is set lazily).  
                        // m_log.WriteLine("Warning seen a CCW with IUnknown == 0");
                        continue;
                    }

                    // Create a CCW node that represents the COM object that has one child that points at the managed object.  
                    var ccwNode = m_graph.GetNodeIndex(ccwInfo.IUnknown);

                    var ccwTypeIndex = GetTypeIndex(ccwInfo.TypeID, 0);
                    var ccwType = m_graph.GetType(ccwTypeIndex, m_typeStorage);

                    var typeName = $"[{GCHeapDumpNames.CCWPrefix} 0x{ccwInfo.IUnknown.ToString("x")} for type {ccwType.Name}]";
                    ccwTypeIndex = CreateType(typeName);

                    ccwChildren.Clear();
                    ccwChildren.Add(m_graph.GetNodeIndex(ccwInfo.ObjectID));
                    m_graph.SetNode(ccwNode, ccwTypeIndex, 0, ccwChildren);
                    ccwRoot.AddChild(ccwNode);
                }
            }
        }

        // Process all the static variable root information (which also need the module information complete
        var staticVarsRoot = m_root.FindOrCreateChild(GCHeapDumpNames.Bracket(GCHeapDumpNames.StaticVarsRootTitle));
        while (m_staticVarBlocks.Count > 0)
        {
            GCBulkRootStaticVarTraceData data = m_staticVarBlocks.Dequeue();
            for (int i = 0; i < data.Count; i++)
            {
                GCBulkRootStaticVarValues staticVarData = data.Values(i);
                var rootToAddTo = staticVarsRoot;
                if ((staticVarData.Flags & GCRootStaticVarFlags.ThreadLocal) != 0)
                {
                    rootToAddTo = m_root.FindOrCreateChild(GCHeapDumpNames.Bracket(GCHeapDumpNames.ThreadStaticVarsRootTitle));
                }

                // Get the type name.  
                NodeTypeIndex typeIdx;
                string typeName;
                if (m_typeID2TypeIndex.TryGetValue(staticVarData.TypeID, out typeIdx))
                {
                    var type = m_graph.GetType(typeIdx, m_typeStorage);
                    typeName = type.Name;
                }
                else
                {
                    typeName = "Type(0x" + staticVarData.TypeID.ToString("x") + ")";
                }

                string fullFieldName = typeName + "." + staticVarData.FieldName;

                rootToAddTo = rootToAddTo.FindOrCreateChild($"[{GCHeapDumpNames.StaticVarPrefix} {fullFieldName}]");
                var nodeIdx = m_graph.GetNodeIndex(staticVarData.ObjectID);
                rootToAddTo.AddChild(nodeIdx);
            }
        }

        // var typeStorage = m_graph.AllocTypeNodeStorage();
        GCBulkNodeUnsafeNodes nodeStorage = new GCBulkNodeUnsafeNodes();

        // Process all the node and edge nodes we have collected.  
        bool doCompletionCheck = true;
        for (; ; )
        {
            GCBulkNodeUnsafeNodes* node = GetNextNode(&nodeStorage);
            if (node == null)
            {
                break;
            }

            // Get the node index
            var nodeIdx = m_graph.GetNodeIndex((Address)node->Address);
            var objSize = (int)node->Size;
            Debug.Assert(node->Size < 0x1000000000);
            var typeIdx = GetTypeIndex(node->TypeID, objSize);

            // TODO FIX NOW REMOVE 
            // var type = m_graph.GetType(typeIdx, typeStorage);
            // Trace.WriteLine(string.Format("Got Object 0x{0:x} Type {1} Size {2} #children {3}  nodeIdx {4}", (Address)node->Address, type.Name, objSize, node->EdgeCount, nodeIdx));

            // Process the edges (which can add children)
            m_children.Clear();
            for (int i = 0; i < node->EdgeCount; i++)
            {
                Address edge = GetNextEdge();
                var childIdx = m_graph.GetNodeIndex(edge);
                m_children.Add(childIdx);
                // Trace.WriteLine(string.Format("   Child 0x{0:x}", edge));
            }

            // TODO we can use the nodes type to see if this is an RCW before doing this lookup which may be a bit more efficient.  
            RCWInfo info;
            if (m_objectToRCW.TryGetValue((Address)node->Address, out info))
            {
                // Add the COM object this RCW points at as a child of this node.  
                m_children.Add(m_graph.GetNodeIndex(info.IUnknown));

                // We add 1000 to account for the overhead of the RCW that is NOT on the GC heap.
                objSize += 1000;
            }

            Debug.Assert(!m_graph.IsDefined(nodeIdx));
            m_graph.SetNode(nodeIdx, typeIdx, objSize, m_children);
        }

        if (doCompletionCheck && m_curEdgeBlock != null && m_curEdgeBlock.Count != m_curEdgeIdx)
        {
            throw new ApplicationException("Error: extra edge data.  Giving up on heap dump.");
        }

        m_root.Build();
        m_graph.RootIndex = m_root.Index;
    }

    /// <summary>
    /// Given a module image base, return a Module instance that has all the information we have on it.  
    /// </summary>
    private Module GetModuleForImageBase(Address moduleBaseAddress)
    {
        Module module;
        if (!m_modules.TryGetValue(moduleBaseAddress, out module))
        {
            module = new Module(moduleBaseAddress);
            m_modules.Add(moduleBaseAddress, module);
        }

        if (module.PdbName == null && module.Path != null)
        {
            m_log.WriteLine("No PDB information for {0} in ETL file, looking for it directly", module.Path);
            if (File.Exists(module.Path))
            {
                using (var modulePEFile = new PEFile.PEFile(module.Path))
                {
                    if (!modulePEFile.GetPdbSignature(out module.PdbName, out module.PdbGuid, out module.PdbAge))
                    {
                        m_log.WriteLine("Could not get PDB information for {0}", module.Path);
                    }
                }
            }
        }
        return module;
    }

    /// <summary>
    /// if 'addressInModule' points inside any loaded module return that module.  Otherwise return null
    /// </summary>
    private Module GetModuleForAddress(Address addressInModule)
    {
        if (m_lastModule != null && m_lastModule.ImageBase <= addressInModule && addressInModule < m_lastModule.ImageBase + (uint)m_lastModule.Size)
        {
            return m_lastModule;
        }

        foreach (Module module in m_modules.Values)
        {
            if (module.ImageBase <= addressInModule && addressInModule < module.ImageBase + (uint)module.Size)
            {
                m_lastModule = module;
                return module;
            }
        }
        return null;
    }

    private Module m_lastModule;        // one element cache

    private unsafe GCBulkNodeUnsafeNodes* GetNextNode(GCBulkNodeUnsafeNodes* buffer)
    {
        if (m_curNodeBlock == null || m_curNodeBlock.Count <= m_curNodeIdx)
        {
            m_curNodeBlock = null;
            if (m_nodeBlocks.Count == 0)
            {
                return null;
            }

            var nextBlock = m_nodeBlocks.Dequeue();
            if (m_curNodeBlock != null && nextBlock.Index != m_curNodeBlock.Index + 1)
            {
                throw new ApplicationException("Error expected Node Index " + (m_curNodeBlock.Index + 1) + " Got " + nextBlock.Index + " Giving up on heap dump.");
            }

            m_curNodeBlock = nextBlock;
            m_curNodeIdx = 0;
        }
        return m_curNodeBlock.UnsafeNodes(m_curNodeIdx++, buffer);
    }

    private Address GetNextEdge()
    {
        if (m_curEdgeBlock == null || m_curEdgeBlock.Count <= m_curEdgeIdx)
        {
            m_curEdgeBlock = null;
            if (m_edgeBlocks.Count == 0)
            {
                throw new ApplicationException("Error not enough edge data.  Giving up on heap dump.");
            }

            var nextEdgeBlock = m_edgeBlocks.Dequeue();
            if (m_curEdgeBlock != null && nextEdgeBlock.Index != m_curEdgeBlock.Index + 1)
            {
                throw new ApplicationException("Error expected Node Index " + (m_curEdgeBlock.Index + 1) + " Got " + nextEdgeBlock.Index + " Giving up on heap dump.");
            }

            m_curEdgeBlock = nextEdgeBlock;
            m_curEdgeIdx = 0;
        }
        return m_curEdgeBlock.Values(m_curEdgeIdx++).Target;
    }

    private NodeTypeIndex GetTypeIndex(Address typeID, int objSize)
    {
        NodeTypeIndex ret;
        if (!m_typeID2TypeIndex.TryGetValue(typeID, out ret))
        {
            m_log.WriteLine("Error: Did not have a type definition for typeID 0x{0:x}", typeID);
            Trace.WriteLine(string.Format("Error: Did not have a type definition for typeID 0x{0:x}", typeID));

            var typeName = "UNKNOWN 0x" + typeID.ToString("x");
            ret = CreateType(typeName);
            m_typeID2TypeIndex[typeID] = ret;
        }

        if (objSize > 1000)
        {
            var type = m_graph.GetType(ret, m_typeStorage);
            var suffix = GetObjectSizeSuffix(objSize);      // indicates the size range
            var typeName = type.Name + suffix;

            // TODO FIX NOW worry about module collision
            if (!m_arrayNametoIndex.TryGetValue(typeName, out ret))
            {
                if (IsProjectN)
                {
                    ret = m_graph.CreateType(type.RawTypeID, type.Module, objSize, suffix);
                }
                else
                {
                    ret = CreateType(typeName, type.ModuleName);
                }

                m_arrayNametoIndex.Add(typeName, ret);
            }
        }
        return ret;
    }

    // Returns a string suffix that discriminates interesting size ranges. 
    private static string GetObjectSizeSuffix(int objSize)
    {
        if (objSize < 1000)
        {
            return "";
        }

        string size;
        if (objSize < 10000)
        {
            size = "1K";
        }
        else if (objSize < 100000)
        {
            size = "10K";
        }
        else if (objSize < 1000000)
        {
            size = "100K";
        }
        else if (objSize < 10000000)
        {
            size = "1M";
        }
        else if (objSize < 100000000)
        {
            size = "10M";
        }
        else
        {
            size = "100M";
        }

        return " (Bytes > " + size + ")";
    }

    private NodeTypeIndex CreateType(string typeName, string moduleName = null)
    {
        var fullTypeName = typeName;
        if (moduleName != null)
        {
            fullTypeName = moduleName + "!" + typeName;
        }

        NodeTypeIndex ret;
        if (!m_typeIntern.TryGetValue(fullTypeName, out ret))
        {
            ret = m_graph.CreateType(typeName, moduleName);
            m_typeIntern.Add(fullTypeName, ret);
        }
        return ret;
    }

    /// <summary>
    /// Converts a raw TypeID (From the ETW data), to the graph type index)
    /// </summary>
    private Dictionary<Address, NodeTypeIndex> m_typeID2TypeIndex;
    private Dictionary<Address, string> m_moduleID2Name;
    private Dictionary<string, NodeTypeIndex> m_arrayNametoIndex;

    /// <summary>
    /// Remembers addition information about RCWs.  
    /// </summary>
    private class RCWInfo
    {
        public RCWInfo(GCBulkRCWValues data) { IUnknown = data.IUnknown; }
        public Address IUnknown;

    };

    private Dictionary<Address, RCWInfo> m_objectToRCW;

    /// <summary>
    /// We gather all the BulkTypeTraceData into a list m_typeBlocks which we then process as a second pass (because we need module info which may be after the type info).  
    /// </summary>
    private Queue<GCBulkTypeTraceData> m_typeBlocks;

    /// <summary>
    /// We gather all the BulkTypeTraceData into a list m_typeBlocks which we then process as a second pass (because we need module info which may be after the type info).  
    /// </summary>
    private Queue<GCBulkRootStaticVarTraceData> m_staticVarBlocks;

    /// <summary>
    /// We gather all the GCBulkRootCCWTraceData into a list m_ccwBlocks which we then process as a second pass (because we need type info which may be after the ccw info).  
    /// </summary>
    private Queue<GCBulkRootCCWTraceData> m_ccwBlocks;

    /// <summary>
    /// We gather all the GCBulkNodeTraceData events into a list m_nodeBlocks.  m_curNodeBlock is the current block we are processing and 'm_curNodeIdx' is the node within the event 
    /// </summary>
    private Queue<GCBulkNodeTraceData> m_nodeBlocks;
    private GCBulkNodeTraceData m_curNodeBlock;
    private int m_curNodeIdx;

    /// <summary>
    /// We gather all the GCBulkEdgeTraceData events into a list m_edgeBlocks.  m_curEdgeBlock is the current block we are processing and 'm_curEdgeIdx' is the edge within the event 
    /// </summary>
    private Queue<GCBulkEdgeTraceData> m_edgeBlocks;
    private int m_curEdgeIdx;
    private GCBulkEdgeTraceData m_curEdgeBlock;

    /// <summary>
    /// We want type indexes to be shared as much as possible, so this table remembers the ones we have already created.  
    /// </summary>
    private Dictionary<string, NodeTypeIndex> m_typeIntern;

    // scratch location for creating nodes. 
    private HashSet<NodeIndex> m_children;

    // This is a 'scratch location' we use to fetch type information. 
    private NodeType m_typeStorage;

    // m_modules is populated as types are defined, and then we look up all the necessary module info later.  
    private Dictionary<Address, Module> m_modules;      // Currently only non-null if it is a project N heap dump
    private bool IsProjectN;                            // only set after we see the GCStart

    // Information from the constructor 
    private string m_etlFilePath;
    private double m_ignoreUntilMSec;        // ignore until we see this
    private int m_processId;
    private string m_processName;
    private TextWriter m_log;

    // State that lets up pick the particular heap dump int the ETL file and ignore the rest.  
    private bool m_converted;
    private bool m_seenStart;
    private bool m_ignoreEvents;
    private int m_gcID;

    // The graph we generating.  
    private MemoryGraph m_graph;
    private MemoryNodeBuilder m_root;       // Used to create pseduo-nodes for the roots of the graph.  

    // Heap information for .NET heaps.
    private DotNetHeapInfo m_dotNetHeapInfo;
    #endregion
}<|MERGE_RESOLUTION|>--- conflicted
+++ resolved
@@ -86,12 +86,8 @@
         m_staticVarBlocks = new Queue<GCBulkRootStaticVarTraceData>();
         m_ccwBlocks = new Queue<GCBulkRootCCWTraceData>();
         m_typeIntern = new Dictionary<string, NodeTypeIndex>();
-<<<<<<< HEAD
         m_children = new HashSet<NodeIndex>();
-        m_root = new MemoryNodeBuilder(m_graph, "[.NET Roots]");
-=======
         m_root = new MemoryNodeBuilder(m_graph, GCHeapDumpNames.Bracket(GCHeapDumpNames.DotNetRootsTitle));
->>>>>>> f312aef7
         m_typeStorage = m_graph.AllocTypeNodeStorage();
 
         // We also keep track of the loaded modules in the target process just in case it is a project N scenario.  

--- conflicted
+++ resolved
@@ -446,13 +446,9 @@
         {
             RootIndex = NodeIndex.Invalid;
             if (m_writer == null)
-<<<<<<< HEAD
+            {
                 m_writer = new MemoryMappedFileStreamWriter(m_expectedNodeCount * 8);
-=======
-            {
-                m_writer = new MemoryStreamWriter(m_expectedNodeCount * 8);
-            }
->>>>>>> 34ccdb5a
+            }
 
             m_totalSize = 0;
             m_totalRefs = 0;
@@ -570,7 +566,6 @@
             // Read in the Blob stream.  
             // TODO be lazy about reading in the blobs.  
             int blobCount = deserializer.ReadInt();
-<<<<<<< HEAD
             const int BlockCopyCapacity = 0x4000;
             byte[] data = new byte[BlockCopyCapacity];
 
@@ -580,12 +575,6 @@
                 int chunkSize = Math.Min(blobCount - i, BlockCopyCapacity);
                 deserializer.Read(data, 0, chunkSize);
                 writer.Write(data, 0, chunkSize);
-=======
-            MemoryStreamWriter writer = new MemoryStreamWriter(blobCount);
-            for (int i = 0; i < blobCount; i++)
-            {
-                writer.Write(deserializer.ReadByte());
->>>>>>> 34ccdb5a
             }
 
             m_reader = writer.GetReader();
@@ -835,52 +824,40 @@
             int ret = 0;
             byte b = reader.ReadByte();
             ret = b << 25 >> 25;
-<<<<<<< HEAD
             if ((b & 0x80) == 0)
+            {
                 return ret;
+            }
 
             ret <<= 7;
             b = reader.ReadByte();
             ret += (b & 0x7f);
             if ((b & 0x80) == 0)
+            {
                 return ret;
+            }
 
             ret <<= 7;
             b = reader.ReadByte();
             ret += (b & 0x7f);
             if ((b & 0x80) == 0)
+            {
                 return ret;
+            }
 
             ret <<= 7;
             b = reader.ReadByte();
             ret += (b & 0x7f);
             if ((b & 0x80) == 0)
+            {
                 return ret;
+            }
 
             ret <<= 7;
             b = reader.ReadByte();
             Debug.Assert((b & 0x80) == 0);
             ret += b;
             return ret;
-=======
-#if DEBUG
-            for (int i = 0; ; i++)
-            {
-                Debug.Assert(i < 5);
-#else
-            for (; ; )
-            {
-#endif
-                if ((b & 0x80) == 0)
-                {
-                    return ret;
-                }
-
-                ret <<= 7;
-                b = reader.ReadByte();
-                ret += (b & 0x7f);
-            }
->>>>>>> 34ccdb5a
         }
 
         internal static void WriteCompressedInt(MemoryMappedFileStreamWriter writer, int value)
@@ -1923,13 +1900,9 @@
     private void SetTypePriorities(string priorityPats)
     {
         if (m_typePriorities == null)
-<<<<<<< HEAD
+        {
             m_typePriorities = new double[(int)m_graph.NodeTypeIndexLimit];
-=======
-        {
-            m_typePriorities = new float[(int)m_graph.NodeTypeIndexLimit];
-        }
->>>>>>> 34ccdb5a
+        }
 
         string[] priorityPatArray = priorityPats.Split(';');
         Regex[] priorityRegExArray = new Regex[priorityPatArray.Length];
@@ -1982,24 +1955,13 @@
     private NodeIndex[] m_parent;               // We keep track of the parents of each node in our breadth-first scan. 
 
     // We give each type a priority (using the m_priority Regular expressions) which guide the breadth-first scan. 
-<<<<<<< HEAD
-    string m_priorityRegExs;
-    double[] m_typePriorities;
-
-    NodeType m_typeStorage;
-    Node m_nodeStorage;                 // Only for things that can't be reentrant
-    Node m_childStorage;
-    Node m_cachedNodeStorage;           // Used when it could be reentrant
-    TextWriter m_log;                   // processing messages 
-=======
     private string m_priorityRegExs;
-    private float[] m_typePriorities;
+    private double[] m_typePriorities;
     private NodeType m_typeStorage;
     private Node m_nodeStorage;                 // Only for things that can't be reentrant
     private Node m_childStorage;
     private Node m_cachedNodeStorage;           // Used when it could be reentrant
     private TextWriter m_log;                   // processing messages 
->>>>>>> 34ccdb5a
     #endregion
 }
 
@@ -2098,13 +2060,21 @@
         // Sort the items in decending order 
         var items = new List<DataItem>(m_count);
         for (int i = 0; i < m_count; i++)
+        {
             items.Add(m_heap[i]);
+        }
+
         items.Sort((x, y) => y.priority.CompareTo(x.priority));
         if (items.Count > 0)
+        {
             Debug.Assert(items[0].value == m_heap[0].value);
+        }
 
         foreach (var item in items)
+        {
             sb.Append("{").Append((int)item.value).Append(", ").Append(item.priority.ToString("f1")).Append("}").AppendLine();
+        }
+
         sb.AppendLine("</PriorityQueue>");
         return sb.ToString();
     }
@@ -2337,14 +2307,10 @@
                 {
                     double scale = 1;
                     if (m_statsByType[i].SampleMetric != 0)
-<<<<<<< HEAD
+                    {
                         scale = (double)m_statsByType[i].TotalMetric / m_statsByType[i].SampleMetric;
-=======
-                    {
-                        scale = (float)((double)m_statsByType[i].TotalMetric / m_statsByType[i].SampleMetric);
                     }
 
->>>>>>> 34ccdb5a
                     ret[(int)newTypeIndex] = scale;
                 }
             }
@@ -2654,28 +2620,6 @@
     /// to the new graph (that is it is one hop from an existing accepted node, then we mark it speically as
     /// a PotentialNode).    
     /// </summary>
-<<<<<<< HEAD
-    const NodeIndex PotentialNode = (NodeIndex)(-3);
-    bool IsSampledNode(NodeIndex nodeIdx) { return 0 <= nodeIdx; }
-
-    MemoryGraph m_graph;
-    int m_targetNodeCount;
-    TextWriter m_log;
-
-    Node m_nodeStorage;
-    Node m_childNodeStorage;
-    NodeType m_nodeTypeStorage;
-
-    double m_filteringRatio;
-    SampleStats[] m_statsByType;
-    int m_numDistictTypesWithSamples;
-    int m_numDistictTypes;
-
-    NodeIndex[] m_newIndex;
-    NodeTypeIndex[] m_newTypeIndexes;
-    SpanningTree m_spanningTree;
-    MemoryGraph m_newGraph;
-=======
     private const NodeIndex PotentialNode = (NodeIndex)(-3);
 
     private bool IsSampledNode(NodeIndex nodeIdx) { return 0 <= nodeIdx; }
@@ -2686,7 +2630,7 @@
     private Node m_nodeStorage;
     private Node m_childNodeStorage;
     private NodeType m_nodeTypeStorage;
-    private float m_filteringRatio;
+    private double m_filteringRatio;
     private SampleStats[] m_statsByType;
     private int m_numDistictTypesWithSamples;
     private int m_numDistictTypes;
@@ -2694,7 +2638,6 @@
     private NodeTypeIndex[] m_newTypeIndexes;
     private SpanningTree m_spanningTree;
     private MemoryGraph m_newGraph;
->>>>>>> 34ccdb5a
     #endregion
 }
 

﻿using EventSources;
using Microsoft.Diagnostics.Symbols;
using Microsoft.Diagnostics.Tracing.Etlx;
using Microsoft.Diagnostics.Utilities;
using System;
using System.Collections.Generic;
using System.Collections.ObjectModel;
using System.ComponentModel;
using System.Diagnostics;
using System.Globalization;
using System.IO;
using System.Text;
using System.Text.RegularExpressions;
using System.Threading;
using System.Windows;
using System.Windows.Controls;
using System.Windows.Input;
using System.Windows.Media;
using Utilities;

namespace PerfView
{
    /// <summary>
    /// Interaction logic for SelectProcess.xaml
    /// </summary>
    public partial class EventWindow : Window
    {
        public EventWindow(Window parent, EventSource source)
        {
            throw new NotImplementedException();
        }
        public EventWindow(EventWindow template)
            : this(template.ParentWindow, template.DataSource)
        {
            TextFilterTextBox.Text = template.TextFilterTextBox.Text;
            StartTextBox.CopyFrom(template.StartTextBox);
            StartTextBox.Text = template.StartTextBox.Text;
            EndTextBox.CopyFrom(template.EndTextBox);
            EndTextBox.Text = template.EndTextBox.Text;
            MaxRetTextBox.CopyFrom(template.MaxRetTextBox);
            MaxRetTextBox.Text = template.MaxRetTextBox.Text;
            ProcessFilterTextBox.CopyFrom(template.ProcessFilterTextBox);
            ProcessFilterTextBox.Text = template.ProcessFilterTextBox.Text;
            EventTypeFilterTextBox.Text = template.EventTypeFilterTextBox.Text;
            FindTextBox.CopyFrom(template.FindTextBox);
            FindTextBox.Text = template.FindTextBox.Text;
            EventTypeFilterTextBox.Text = template.EventTypeFilterTextBox.Text;
            var selection = EventTypes.SelectedItems;
            selection.Clear();
            foreach (var item in template.EventTypes.SelectedItems)
            {
                selection.Add(item);
            }

            Update();
        }
        public EventWindow(Window parent, PerfViewEventSource data)
        {
            DataSource = data;
            ParentWindow = parent;
            InitializeComponent();
            Title = DataSource.Title;
            Grid.CopyingRowClipboardContent += delegate (object sender, DataGridRowClipboardEventArgs e)
            {
                for (int i = 0; i < e.ClipboardRowContent.Count; i++)
                {
                    var clipboardContent = e.ClipboardRowContent[i];

                    string morphedContent = null;
                    if (e.IsColumnHeadersRow)
                    {
                        morphedContent = GetColumnHeaderText(clipboardContent.Column);
                    }
                    else
                    {
                        var cellContent = clipboardContent.Content;
                        if (cellContent is float)
                        {
                            morphedContent = PerfDataGrid.GoodPrecision((float)cellContent, clipboardContent.Column);
                        }
                        else if (cellContent is double)
                        {
                            morphedContent = PerfDataGrid.GoodPrecision((double)cellContent, clipboardContent.Column);
                        }
                        else if (cellContent != null)
                        {
                            morphedContent = cellContent.ToString();
                        }
                        else
                        {
                            morphedContent = "";
                        }
                    }

                    if (e.ClipboardRowContent.Count > 1 && i + e.StartColumnDisplayIndex != Grid.Columns.Count - 1)
                    {
                        morphedContent = PadForColumn(morphedContent, i + e.StartColumnDisplayIndex);
                    }

                    // TODO Ugly, morph two cells on different rows into one line for the correct cut/paste experience 
                    // for ranges.  
                    if (m_clipboardRangeEnd != m_clipboardRangeStart)  // If we have just 2 things selected (and I can tell them apart)
                    {
                        if (PerfDataGrid.VeryClose(morphedContent, m_clipboardRangeStart))
                        {
                            e.ClipboardRowContent.Clear();
                            morphedContent = morphedContent + " " + m_clipboardRangeEnd;
                            e.ClipboardRowContent.Add(new DataGridClipboardCellContent(clipboardContent.Item, clipboardContent.Column, morphedContent));
                            return;
                        }
                        else if (PerfDataGrid.VeryClose(morphedContent, m_clipboardRangeEnd))
                        {
                            e.ClipboardRowContent.Clear();
                            return;
                        }
                    }
                    e.ClipboardRowContent[i] = new DataGridClipboardCellContent(clipboardContent.Item, clipboardContent.Column, morphedContent);
                }
            };
            Closing += delegate (object sender, CancelEventArgs e)
            {
                if (StatusBar.IsWorking)
                {
                    StatusBar.LogError("Cancel work before closing window.");
                    e.Cancel = true;
                    return;
                }
                DataSource.Viewer = null;
            };

            Loaded += delegate
            {
                EventTypeFilterTextBox.Focus();
            };
            m_source = DataSource.GetEventSource();

            var processNames = m_source.ProcessNames;
            if (processNames != null)
            {
                ProcessFilterTextBox.HistoryLength = processNames.Count + 5;
                ProcessFilterTextBox.SetHistory(processNames);
            }

            m_userDefinedColumns = new List<DataGridColumn>();
            foreach (var gridColumn in Grid.Columns)
            {
                if (((string)gridColumn.Header).StartsWith("Field"))
                {
                    m_userDefinedColumns.Add(gridColumn);
                }
            }

            EventTypes.ItemsSource = m_source.EventNames;
        }

        public PerfViewEventSource DataSource { get; private set; }
        public Window ParentWindow { get; private set; }

        public void SaveDataToCsvFile(string csvFileName, int maxNonRestFields = int.MaxValue)
        {
            var savedNonRestFields = m_source.NonRestFields;
            try
            {
                string listSeparator = Thread.CurrentThread.CurrentCulture.TextInfo.ListSeparator;

                m_source.NonRestFields = Math.Min(m_source.ColumnsToDisplay == null ? 0 : m_source.ColumnsToDisplay.Count, maxNonRestFields);
                using (var csvFile = File.CreateText(csvFileName))
                {
                    // Write out column header
                    csvFile.Write("Event Name{0}Time MSec{0}Process Name", listSeparator);
                    var maxField = 0;
                    var hasRest = true;
                    if (m_source.ColumnsToDisplay != null)
                    {
                        hasRest = false;
                        foreach (var columnName in m_source.ColumnsToDisplay)
                        {
                            Debug.Assert(!columnName.Contains(listSeparator));
                            if (maxField >= m_source.NonRestFields)
                            {
                                hasRest = true;
                                break;
                            }
                            maxField++;
                            csvFile.Write("{0}{1}", listSeparator, columnName);
                        }
                    }
                    if (hasRest)
                    {
                        csvFile.Write("{0}Rest", listSeparator);
                    }

                    csvFile.WriteLine();

                    // Write out events 
                    m_source.ForEach(delegate (EventRecord _event)
                    {
                        // We have exceeded MaxRet, skip it.  
                        if (_event.EventName == null)
                        {
                            return false;
                        }

                        csvFile.Write("{0}{1}{2:f3}{1}{3}", _event.EventName, listSeparator, _event.TimeStampRelatveMSec, EscapeForCsv(_event.ProcessName, listSeparator));
                        var fields = _event.DisplayFields;
                        for (int i = 0; i < maxField; i++)
                        {
                            csvFile.Write("{0}{1}", listSeparator, EscapeForCsv(fields[i], listSeparator));
                        }

                        if (hasRest)
                        {
                            csvFile.Write("{0}{1}", listSeparator, EscapeForCsv(_event.Rest, listSeparator));
                        }

                        csvFile.WriteLine();
                        return true;
                    });
                }
            }
            finally
            {
                m_source.NonRestFields = savedNonRestFields;
            }
        }
        public void SaveDataToXmlFile(string xmlFileName)
        {
            // Sadly, streamWriter does not have a way of setting the IFormatProvider property
            // So we have to do it in this ugly, global variable way.  
            var savedCulture = Thread.CurrentThread.CurrentCulture;
            try
            {
                Thread.CurrentThread.CurrentCulture = CultureInfo.InvariantCulture;
                var xmlExcapesExceptQuote = new char[] { '<', '>', '\'', '&' };
                using (var xmlFile = File.CreateText(xmlFileName))
                {
                    // Write out column header
                    xmlFile.WriteLine("<Events>");
                    m_source.ForEach(delegate (EventRecord _event)
                    {
                        // We have exceeded MaxRet, skip it.  
                        if (_event.EventName == null)
                        {
                            return false;
                        }

                        xmlFile.Write(" <Event EventName=\"{0}\" TimeMsec=\"{1:f3}\" ProcessName=\"{2}\"",
                            _event.EventName, _event.TimeStampRelatveMSec, XmlUtilities.XmlEscape(_event.ProcessName));

                        bool displayRest = true;
                        if (m_source.ColumnsToDisplay != null)
                        {
                            displayRest = m_source.ColumnsToDisplay.Count > m_source.NonRestFields;
                            var limit = Math.Min(m_source.ColumnsToDisplay.Count, m_source.NonRestFields);
                            for (int i = 0; i < limit; i++)
                            {
                                var columnName = m_source.ColumnsToDisplay[i];
                                xmlFile.Write("{0}=\"{1}\"", columnName, XmlUtilities.XmlEscape(_event.DisplayFields[i]));
                            }
                        }

                        if (displayRest)
                        {
                            var rest = _event.Rest;
                            if (rest.Contains("\\\"") || rest.IndexOfAny(xmlExcapesExceptQuote) >= 0)
                            {
                                // Rest contains name="XXXX"  and we have determined that the XXX has either
                                // XML special characters or quoted quotes e.g. \"   
                                // So we need to transform this to legal XML data.  

                                // TODO painfully slow, fragile, trickly 
                                rest = XmlUtilities.XmlEscape(_event.Rest);                      // First escape all XML special chars (including quotes)
                                rest = rest.Replace("&quot;", "\"");                             // Put back all the quotes
                                rest = Regex.Replace(rest, "\\\\(\\\\*)\"", "$1&quote;");        // But escape the escaped quotes.  
                            }
                            xmlFile.Write(" ");
                            xmlFile.Write(rest);
                        }

                        xmlFile.WriteLine("/>");
                        return true;
                    });
                    xmlFile.WriteLine("</Events>");
                }
            }
            finally
            {
                Thread.CurrentThread.CurrentCulture = savedCulture;
            }
        }

        private void DoHyperlinkHelp(object sender, ExecutedRoutedEventArgs e)
        {
            var param = e.Parameter as string;
            if (param == null)
            {
                param = "EventViewerQuickStart";       // This is the F1 help
            }

            StatusBar.Log("Displaying Users Guide in Web Browser.");
            MainWindow.DisplayUsersGuide(param);

        }
        private void DoClose(object sender, RoutedEventArgs e)
        {
            Close();
        }
        private void DoOpenParent(object sender, RoutedEventArgs e)
        {
            for (; ; )
            {
                try
                {
                    if (ParentWindow != null)
                    {
                        ParentWindow.Visibility = System.Windows.Visibility.Visible;
                        ParentWindow.Focus();
                    }
                    return;
                }
                catch (InvalidOperationException)
                {
                    // This means the window was closed, fix our parent to skip it.  
                    var asStackWindow = ParentWindow as PerfView.StackWindow;
                    if (asStackWindow != null)
                    {
                        ParentWindow = asStackWindow.ParentWindow;
                        continue;
                    }
                    var asEventWindow = ParentWindow as EventWindow;
                    if (asEventWindow != null)
                    {
                        ParentWindow = asEventWindow.ParentWindow;
                        continue;
                    }
                    break;
                }
            }
        }
        internal void DoUpdate(object sender, RoutedEventArgs e)
        {
            Update();
        }
        private void DoFind(object sender, RoutedEventArgs e)
        {
            FindTextBox.Focus();
        }
        private void DoFindEnter(object sender, RoutedEventArgs e)
        {
            Find(null);
            DoFindNext(sender, e);
        }

        private void DoFindNext(object sender, RoutedEventArgs e)
        {
            StatusBar.Status = "";
            bool ret = Find(FindTextBox.Text);
            if (!ret)
            {
                StatusBar.LogError("Could not find " + FindTextBox.Text + ".");
            }
        }
        private void DoOpenCpuStacks(object sender, ExecutedRoutedEventArgs e)
        {
            OpenStacks(null);
        }
        private void DoOpenAnyStacks(object sender, ExecutedRoutedEventArgs e)
        {
            OpenStacks("Any");
        }
        private void DoOpenAnyStartStopStacks(object sender, ExecutedRoutedEventArgs e)
        {
            OpenStacks("Any Stacks (with StartStop Activities)");
        }
        private void DoOpenAnyTaskTreeStacks(object sender, ExecutedRoutedEventArgs e)
        {
            OpenStacks("Any TaskTree");
        }
        private void DoOpenThreadStacks(object sender, ExecutedRoutedEventArgs e)
        {
            OpenStacks("Thread Time (with Tasks)");
        }
        private void OpenStacks(string stackSourceName)
        {
            // TODO this could be confusing as we have filtered out everything before a range and can't get it back.  
            if (DataSource != null)
            {
                // If we have selected exactly two items, use that as the time limits, otherwise use what is the my dialog.  
                var startTimeRelativeMSec = m_source.StartTimeRelativeMSec;
                var endTimeRelativeMSec = m_source.EndTimeRelativeMSec;
                var selectedCells = Grid.SelectedCells;
                if (selectedCells.Count == 1 || selectedCells.Count == 2)
                {
                    string start = GetCellStringValue(selectedCells[0]);
                    double parsedStart;
                    if (!double.TryParse(start, out parsedStart))
                    {
                        if (selectedCells.Count != 1)
                        {
                            StatusBar.LogError("Could not parse " + start + " as a number.");
                            return;
                        }
                        StatusBar.Log("Assuming total current time range");
                    }
                    else
                    {
                        startTimeRelativeMSec = parsedStart;
                        endTimeRelativeMSec = parsedStart;
                        if (selectedCells.Count == 2)
                        {
                            string end = GetCellStringValue(selectedCells[1]);
                            if (!double.TryParse(end, out endTimeRelativeMSec))
                            {
                                StatusBar.LogError("Could not parse " + end + " as a number.");
                                return;
                            }
                        }

                        // Make sure that start < end 
                        if (endTimeRelativeMSec < startTimeRelativeMSec)
                        {
                            var tmp = startTimeRelativeMSec;
                            startTimeRelativeMSec = endTimeRelativeMSec;
                            endTimeRelativeMSec = tmp;
                        }
                    }
                }

                // TODO FIX NOW: this should call a routine that does the opening of the stack view 
                // (m_lookedUpCachedSymbolsForETLData should not be needed ...)
                StatusBar.StartWork("Reading " + DataSource.Name, delegate ()
                {
                    // This is where the work gets done.  

                    PerfViewStackSource dataSource = null;
                    var dataFile = DataSource.DataFile;
                    if (dataFile != null)
                    {
                        if (stackSourceName == null)
                        {
                            stackSourceName = dataFile.DefaultStackSourceName;
                        }

                        dataSource = dataFile.GetStackSource(stackSourceName);
                    }
                    if (dataSource == null)
                    {
                        throw new ApplicationException("Could not find stack source " + stackSourceName);
                    }

                    var stackSource = dataSource.GetStackSource(StatusBar.LogWriter, startTimeRelativeMSec - .001, endTimeRelativeMSec + .001);

                    if (!m_lookedUpCachedSymbolsForETLData)
                    {
                        // Lookup all the symbols you can from the cache.  
                        m_lookedUpCachedSymbolsForETLData = true;
                        StatusBar.Log("Quick Looking up symbols from PDB cache.");
                        var etlDataFile = dataFile as ETLPerfViewData;
                        if (etlDataFile != null)
                        {
                            var traceLog = etlDataFile.GetTraceLog(StatusBar.LogWriter);
                            using (var reader = etlDataFile.GetSymbolReader(StatusBar.LogWriter,
                                SymbolReaderOptions.CacheOnly | SymbolReaderOptions.NoNGenSymbolCreation))
                            {
                                // TODO FIX NOW, make this so that it uses the stacks in the view.  
                                var moduleFiles = ETLPerfViewData.GetInterestingModuleFiles(etlDataFile, 5.0, StatusBar.LogWriter, null);
                                foreach (var moduleFile in moduleFiles)
                                {
                                    traceLog.CodeAddresses.LookupSymbolsForModule(reader, moduleFile);
                                }
                            }
                        }
                        StatusBar.Log("Quick Done looking up symbols from PDB cache.");
                    }
                    StatusBar.EndWork(delegate ()
                    {
                        App.CommandProcessor.NoExitOnElevate = true;        // Don't exit because we might have state 

                        var stackWindow = new PerfView.StackWindow(this, dataSource);
                        stackWindow.StatusBar.Log("Read " + DataSource.Name);
                        dataSource.ConfigureStackWindow(stackWindow);
                        stackWindow.StartTextBox.Text = startTimeRelativeMSec.ToString();
                        stackWindow.EndTextBox.Text = endTimeRelativeMSec.ToString();
                        stackWindow.GroupRegExTextBox.Text = "";
                        stackWindow.FoldPercentTextBox.Text = "";
                        stackWindow.CallTreeTab.IsSelected = true;
                        stackWindow.Show();
                        stackWindow.SetStackSource(stackSource);
                    });
                });
            }
        }
        private void DoProcessFilter(object sender, ExecutedRoutedEventArgs e)
        {
            var selectedCells = Grid.SelectedCells;
            if (selectedCells.Count != 1)
            {
                throw new ApplicationException("No cells selected.");
            }

            ProcessFilterTextBox.Text = GetCellStringValue(selectedCells[0]);
            Update();
        }
        private void DoRangeFilter(object sender, ExecutedRoutedEventArgs e)
        {
            if (Histogram.IsFocused)
            {
                var start = Histogram.SelectionStart;
                var end = Histogram.SelectionLength + start;
                if (start < 0 || end == start)
                {
                    StatusBar.LogError("No selection in the Histogram was made.");
                    return;
                }
                StartTextBox.Text = (m_bucketTimeMSec * start + m_source.StartTimeRelativeMSec).ToString("n3");
                EndTextBox.Text = (m_bucketTimeMSec * end + m_source.StartTimeRelativeMSec).ToString("n3");
                Update();
                return;
            }

            var selectedCells = Grid.SelectedCells;
            if (selectedCells.Count != 2)
            {
                StatusBar.LogError("You must select two cells to set the range.");
                return;
            }
            StartTextBox.Text = GetCellStringValue(selectedCells[0]);
            EndTextBox.Text = GetCellStringValue(selectedCells[1]);
            Update();
        }
        private void DoEventTypesKey(object sender, KeyEventArgs e)
        {
            if (e.Key == Key.Return)
            {
                DoUpdate(sender, e);
            }
        }
        private void DoCancel(object sender, ExecutedRoutedEventArgs e)
        {
            StatusBar.AbortWork();
        }
        private void DoNewWindow(object sender, ExecutedRoutedEventArgs e)
        {
            var newEventViewer = new EventWindow(this);
            newEventViewer.Show();
            Update();
        }
        private void DoColumnsToDisplayListClick(object sender, RoutedEventArgs e)
        {
            var eventFilter = new List<string>();
            foreach (var item in EventTypes.SelectedItems)
            {
                eventFilter.Add((string)item);
            }

            if (eventFilter.Count == 0)
            {
                StatusBar.LogError("No event types selected.");
                return;
            }

            var columns = m_source.AllColumnNames(eventFilter);
            if (columns == null)
            {
                StatusBar.LogError("This EventSource does not support column names.");
                return;
            }
            var columnsWithWildCard = new List<string>(columns);
            columnsWithWildCard.Add("*");
            ColumnsToDisplayListBox.ItemsSource = columnsWithWildCard;
            ColumnsToDisplayPopup.IsOpen = true;
        }
        private void DoColumnsToDisplayListBoxKey(object sender, KeyEventArgs e)
        {
            if (e.Key == Key.Enter || e.Key == Key.Return)
            {
                UpdateColumnsToDisplay();
                DoUpdate(sender, e);
            }
            else if (e.Key == Key.Tab)
            {
                UpdateColumnsToDisplay();
            }
            else if (e.Key == Key.Escape)
            {
                ColumnsToDisplayPopup.IsOpen = false;
            }
        }
        private void DoColumnsToDisplayListBoxDoubleClick(object sender, MouseButtonEventArgs e)
        {
            UpdateColumnsToDisplay();
            DoUpdate(sender, e);
        }
        private void DoSaveAsCsv(object sender, ExecutedRoutedEventArgs e)
        {
            var saveDialog = new Microsoft.Win32.SaveFileDialog();
            var baseName = Path.GetFileNameWithoutExtension(Path.GetFileNameWithoutExtension(DataSource.FilePath));

            saveDialog.FileName = baseName + ".csv";
            saveDialog.InitialDirectory = Path.GetDirectoryName(DataSource.FilePath);
            saveDialog.Title = "Save Event View as CSV file";
            saveDialog.DefaultExt = ".csv";
            saveDialog.Filter = "Comma Separated Value|*.csv|All Files|*.*";
            saveDialog.AddExtension = true;
            saveDialog.CheckFileExists = false;
            saveDialog.OverwritePrompt = true;
            Nullable<bool> result = saveDialog.ShowDialog();
            if (!(result == true))
            {
                StatusBar.Log("Save csv file canceled.");
                return;
            }

            StatusBar.StartWork("Saving file", delegate ()
            {
                SaveDataToCsvFile(saveDialog.FileName);
                StatusBar.EndWork(delegate ()
                {
                    StatusBar.Log("Saved data to file " + saveDialog.FileName + ".");
                });
            });
        }
        private void DoSaveAsXml(object sender, ExecutedRoutedEventArgs e)
        {
            var saveDialog = new Microsoft.Win32.SaveFileDialog();
            var baseName = Path.GetFileNameWithoutExtension(Path.GetFileNameWithoutExtension(DataSource.FilePath));

            saveDialog.FileName = baseName + ".xml";
            saveDialog.InitialDirectory = Path.GetDirectoryName(DataSource.FilePath);
            saveDialog.Title = "Save View as XML File";
            saveDialog.DefaultExt = ".xml";
            saveDialog.Filter = "Xml File|*.xml|All Files|*.*";
            saveDialog.AddExtension = true;
            saveDialog.OverwritePrompt = true;

            Nullable<bool> result = saveDialog.ShowDialog();
            if (!(result == true))
            {
                StatusBar.Log("Save xml file canceled.");
                return;
            }
            StatusBar.StartWork("Saving file", delegate ()
            {
                SaveDataToXmlFile(saveDialog.FileName);
                StatusBar.EndWork(delegate ()
                {
                    StatusBar.Log("Saved data to file " + saveDialog.FileName + ".");
                });
            });
        }
        private void DoOpenInExcel(object sender, ExecutedRoutedEventArgs e)
        {
            StatusBar.StartWork("Opening in SpreadSheet.", delegate ()
            {
                var csvFile = CacheFiles.FindFile(DataSource.FilePath, ".excel.csv");
                if (File.Exists(csvFile))
                {
                    FileUtilities.TryDelete(csvFile);

                    var baseFile = csvFile.Substring(0, csvFile.Length - 9);
                    for (int i = 1; ; i++)
                    {
                        csvFile = baseFile + i.ToString() + ".excel.csv";
                        if (!File.Exists(csvFile))
                        {
                            break;
                        }
                    }
                }

                SaveDataToCsvFile(csvFile);
                Command.Run(Command.Quote(csvFile), new CommandOptions().AddStart().AddTimeout(CommandOptions.Infinite));
                StatusBar.EndWork(delegate ()
                {
                    StatusBar.Log("CSV launched.");
                });
            });
        }
        private void DoCopyTimeRange(object sender, ExecutedRoutedEventArgs e)
        {
            Clipboard.SetText(StartTextBox.Text + " " + EndTextBox.Text);
        }
        private void DoHistogramSelectionChanged(object sender, RoutedEventArgs e)
        {
            var start = Histogram.SelectionStart;
            var end = Histogram.SelectionLength + start;
            if (start < 0 || end == start)
            {
                StatusBar.Status = "";
                return;
            }

            double total = 0;
            for (int i = start; i < end; i++)
            {
                if (i < m_buckets.Length)
                {
                    total += m_buckets[i];
                }
            }

            var startTimeMSec = m_bucketTimeMSec * start + m_source.StartTimeRelativeMSec;
            var endTimeMSec = m_bucketTimeMSec * end + m_source.StartTimeRelativeMSec;

            var durationMSec = endTimeMSec - startTimeMSec;
            StatusBar.Status = string.Format(
                "Selection: [{0,12:n3} {1,12:n3}] MSec, Length: {2,8:n1} MSec EventCount: {3,8:n0} Rate: {4,6:n1} Ev/Sec",
                startTimeMSec, endTimeMSec, durationMSec, total, total * 1000 / durationMSec);
        }
        private void DoDumpEvent(object sender, ExecutedRoutedEventArgs e)
        {
            int guiIdx = SelectionStartIndex();
            var list = Grid.ItemsSource as System.Collections.IList;
            if (list == null)
            {
                return;
            }

            if (list.Count <= guiIdx)
            {
                return;
            }

            if (DataSource == null)
            {
                return;
            }

            var traceLog = TryGetTraceLog(DataSource.DataFile);
            if (traceLog == null)
            {
                return;
            }

            var elem = list[guiIdx] as PerfView.ETWEventSource.ETWEventRecord;
            if (elem == null)
            {
                return;
            }

            var eventData = traceLog.GetEvent(elem.Index);
            if (eventData != null)
            {
                string eventDataAsString = eventData.Dump(true, true);
                StatusBar.LogWriter.WriteLine(eventDataAsString);
                StatusBar.OpenLog();
                StatusBar.Status = "Event Dumped to log.";
            }
        }

        private TraceLog TryGetTraceLog(PerfViewFile dataFile)
        {
            if (dataFile is ETLPerfViewData)
            {
                return ((ETLPerfViewData)dataFile).TryGetTraceLog();
            }
            if (dataFile is LinuxPerfViewData)
            {
                return ((LinuxPerfViewData)dataFile).TryGetTraceLog();
            }
            else if (dataFile is EventPipePerfViewData)
            {
                return ((EventPipePerfViewData)dataFile).TryGetTraceLog();
            }
            else
            {
                return null;
            }
        }

        private void DoHighlightInHistogram(object sender, ExecutedRoutedEventArgs e)
        {
            var cells = Grid.SelectedCells;
            if (cells.Count > 0)
            {
                double min = 0;
                double max = 0;
                if (double.TryParse(GetCellStringValue(cells[0]), out min) &&
                    double.TryParse(GetCellStringValue(cells[cells.Count - 1]), out max))
                {
                    // Swap them if necessary.  
                    if (max < min)
                    {
                        var tmp = max;
                        max = min;
                        min = tmp;
                    }

                    if (m_source.StartTimeRelativeMSec <= min && max <= m_source.EndTimeRelativeMSec)
                    {
                        int firstPos = (int)((min - m_source.StartTimeRelativeMSec) / m_bucketTimeMSec);
                        int lastPos = (int)Math.Ceiling((max - m_source.StartTimeRelativeMSec) / m_bucketTimeMSec);
                        if (firstPos == lastPos)
                        {
                            lastPos++;
                        }

                        int totalLength = Histogram.Text.Length;
                        if (lastPos <= totalLength)
                        {
                            Histogram.SelectionStart = firstPos;
                            Histogram.SelectionLength = lastPos - firstPos;
                            Histogram.Focus();
                        }
                    }
                }
                else
                {
                    StatusBar.LogError("Cells are not numbers.");
                }
            }
            else
            {
                StatusBar.LogError("No Cells Selected.");
            }
        }

        private void UpdateColumnsToDisplay()
        {
            ColumnsToDisplayPopup.IsOpen = false;
            string columnsToDisplay = "";
            string sep = "";
            foreach (var item in ColumnsToDisplayListBox.SelectedItems)
            {
                columnsToDisplay += sep + ((string)item);
                sep = " ";
            }
            ColumnsToDisplayTextBox.Text = columnsToDisplay;
        }

        private void DoEventTypeFilterTextBoxChanged(object sender, TextChangedEventArgs e)
        {
            var filteredList = new List<string>();

            var filterPat = EventTypeFilterTextBox.Text;
            Regex regEx = null;
            try { regEx = new Regex(filterPat, RegexOptions.IgnoreCase); }
            catch { }

            foreach (var name in m_source.EventNames)
            {
                if (regEx == null || regEx.IsMatch(name))
                {
                    filteredList.Add(name);
                }
            }

            EventTypes.ItemsSource = filteredList;
        }

        public bool Find(string pat)
        {
            if (pat == null)
            {
                m_findPat = null;
                return true;
            }

            Grid.Focus();
            int curPos = SelectionStartIndex();
            var startingNewSearch = false;
            if (m_findPat == null || m_findPat.ToString() != pat)
            {
                startingNewSearch = true;
                m_FindEnd = curPos;
                m_findPat = new Regex(pat, RegexOptions.IgnoreCase);    // TODO perf bad if you compile!
            }

            var list = Grid.ItemsSource as System.Collections.IList;
            if (list == null || list.Count == 0)
            {
                return false;
            }

            for (; ; )
            {
                if (startingNewSearch)
                {
                    startingNewSearch = false;
                }
                else
                {
                    curPos++;
                    if (curPos >= list.Count)
                    {
                        curPos = 0;
                    }

                    if (curPos == m_FindEnd)
                    {
                        m_findPat = null;
                        return false;
                    }
                }

                var item = list[curPos] as EventRecord;
                var foundItem = m_findPat.IsMatch(item.Rest) || m_findPat.IsMatch(item.EventName) ||
                    m_findPat.IsMatch(item.ProcessName) || m_findPat.IsMatch(item.TimeStampRelatveMSec.ToString());
                var fields = item.DisplayFields;
                for (int i = 0; i < fields.Length; i++)
                {
                    if (foundItem)
                    {
                        break;
                    }

                    var field = fields[i];
                    if (field != null)
                    {
                        foundItem = m_findPat.IsMatch(field);
                    }
                }

                if (foundItem)
                {
                    Select(item);
                    return true;
                }
            }
        }
        public void Update()
        {
            if (string.IsNullOrWhiteSpace(EndTextBox.Text))
            {
                m_source.EndTimeRelativeMSec = m_source.MaxEventTimeRelativeMsec;
            }
            else if (!double.TryParse(EndTextBox.Text, out m_source.EndTimeRelativeMSec))
            {
                StatusBar.LogError("Invalid number " + EndTextBox.Text);
                return;
            }

            // See if we are pasting a range.  
            if (string.IsNullOrWhiteSpace(StartTextBox.Text))
            {
                m_source.StartTimeRelativeMSec = 0;
            }
            else
            {
                var match = Regex.Match(StartTextBox.Text, @"^\s*([\d\.,]+)\s+([\d\.,]+)\s*$");
                if (match.Success)
                {
                    m_source.StartTimeRelativeMSec = 0;
                    double.TryParse(match.Groups[1].Value, out m_source.StartTimeRelativeMSec);

                    m_source.EndTimeRelativeMSec = m_source.MaxEventTimeRelativeMsec;
                    double.TryParse(match.Groups[2].Value, out m_source.EndTimeRelativeMSec);
                }
                else
                {
                    if (!double.TryParse(StartTextBox.Text, out m_source.StartTimeRelativeMSec))
                    {
                        StatusBar.LogError("Invalid number " + StartTextBox.Text);
                        return;
                    }
                }
            }
            // Fix it if they are out of order
            if (m_source.StartTimeRelativeMSec > m_source.EndTimeRelativeMSec)
            {
                var temp = m_source.StartTimeRelativeMSec;
                m_source.StartTimeRelativeMSec = m_source.EndTimeRelativeMSec;
                m_source.EndTimeRelativeMSec = temp;
            }

            EndTextBox.Text = m_source.EndTimeRelativeMSec.ToString("n3");
            StartTextBox.Text = m_source.StartTimeRelativeMSec.ToString("n3");
            m_source.StartTimeRelativeMSec -= .0006;         // Insure that we are inclusive as far as rounding goes.
            m_source.EndTimeRelativeMSec += .0006;

            if (!int.TryParse(MaxRetTextBox.Text, out m_source.MaxRet))
            {
                if (MaxRetTextBox.Text == "")
                {
                    m_source.MaxRet = 10000;
                }
                else
                {
                    StatusBar.LogError("Invalid number " + MaxRetTextBox.Text);
                    return;
                }
            }
            MaxRetTextBox.Text = m_source.MaxRet.ToString();

            if (EventTypes.SelectedItems.Count == 0)
            {
                StatusBar.LogError("No event types are selected.");
                return;
            }

            var eventFilter = new List<string>();
            foreach (var item in EventTypes.SelectedItems)
            {
                eventFilter.Add((string)item);
            }

            m_source.SetEventFilter(eventFilter);
            m_source.ColumnsToDisplay = EventSource.ParseColumns(ColumnsToDisplayTextBox.Text, m_source.AllColumnNames(eventFilter));
            for (int i = 0; i < m_userDefinedColumns.Count; i++)
            {
                if (m_source.ColumnsToDisplay != null && i < m_source.ColumnsToDisplay.Count)
                {
                    m_userDefinedColumns[i].Visibility = System.Windows.Visibility.Visible;
                    // For some reason underscores in the name of the column header get removed
                    // (it probably means something special to the Grid), we fix this by replacing
                    // them with __.  
                    m_userDefinedColumns[i].Header = m_source.ColumnsToDisplay[i].Replace("_", "__");
                }
                else
                {
                    m_userDefinedColumns[i].Visibility = System.Windows.Visibility.Hidden;
                }
            }

            // Change 'spin.exe (32434)' into 'spin.exe \(32434\)'   
            m_source.ProcessFilterRegex = Regex.Replace(ProcessFilterTextBox.Text, @"\\*\((\d+)\\*\)", @"\($1\)");
            m_source.TextFilterRegex = TextFilterTextBox.Text;

            // Can make this incremental by using an ObservableCollection.  
            var events = new ObservableCollection<EventRecord>();
            Grid.ItemsSource = events;
            Grid.Background = Brushes.Gray;
            EventTypes.Background = Brushes.Gray;
            Grid.RowBackground = new SolidColorBrush(Color.FromArgb(255, 200, 200, 200));
            Histogram.Text = "";

            StatusBar.StartWork("Scanning Events", delegate ()
            {
                const int numBuckets = 100;
                m_buckets = new double[numBuckets];
                m_bucketTimeMSec = (m_source.EndTimeRelativeMSec - m_source.StartTimeRelativeMSec) / numBuckets;
                var maxBucketCount = 0.0;
                var lastBucketNum = -1;
                var eventCount = 0;

                m_source.ForEach(delegate (EventRecord event_)
                {
                    eventCount++;
                    if (event_.EventName != null)
                    {
                        Add(events, event_);
                    }

                    // Compute the histogram of counts over time for the events.  
                    var bucketNum = (int)((event_.TimeStampRelatveMSec - m_source.StartTimeRelativeMSec) / m_bucketTimeMSec);
                    if (bucketNum < 0)
                    {
                        bucketNum = 0;
                    }
                    else if (bucketNum >= m_buckets.Length)
                    {
                        bucketNum = m_buckets.Length - 1;
                    }

                    var bucketVal = m_buckets[bucketNum] + 1;
                    m_buckets[bucketNum] = bucketVal;
                    if (bucketVal > maxBucketCount)
                    {
                        maxBucketCount = bucketVal;
                    }

                    // When we move on to a new bucket, update the Histogram string.   
                    if (lastBucketNum < bucketNum)
                    {
                        Dispatcher.BeginInvoke((Action)delegate ()
                        {
                            Histogram.Text = Microsoft.Diagnostics.Tracing.Stacks.HistogramController.HistogramString(
                                m_buckets, maxBucketCount, bucketNum + 1);
                        });
                        lastBucketNum = bucketNum;
                    }
                    return true;
                });

                // Compute the final histogram string
                var histString = Microsoft.Diagnostics.Tracing.Stacks.HistogramController.HistogramString(m_buckets, maxBucketCount);
                StatusBar.EndWork(delegate ()
                {
                    if (events.Count == m_source.MaxRet)
                    {
                        StatusBar.Log("WARNING, returned the maximum " + events.Count + " records.");
                    }

                    Histogram.Text = histString;
                    StatusBar.Log("Histogram: " + histString + " Time Bucket " + m_bucketTimeMSec.ToString("n1") + " MSec");

                    var sb = new StringBuilder();
                    sb.Append("[Found ").Append(events.Count);
                    if (events.Count >= m_source.MaxRet)
                    {
                        sb.Append(" (TRUNCATED. Set MaxRet for more)");
                    }

                    sb.Append(" Records.  ").Append(eventCount.ToString("n0")).Append(" total events.");

                    if (events.Count == 0 && !string.IsNullOrWhiteSpace(m_source.TextFilterRegex))
                    {
                        sb.Append("  WARNING: TextFilter is active.");
                    }

                    // Display any column sums that are available.  
                    if (m_source.ColumnSums != null && m_source.ColumnsToDisplay != null)
                    {
                        bool first = true;
                        for (int i = 0; i < m_source.ColumnSums.Length; i++)
                        {
                            var sum = m_source.ColumnSums[i];
                            if (sum != 0)
                            {
                                if (first)
                                {
                                    sb.Append(" ColumnSums:");
                                    first = false;
                                }
                                sb.Append(' ').Append(m_source.ColumnsToDisplay[i]).Append('=').Append(sum.ToString("n3"));
                            }
                        }
                    }
                    sb.AppendLine("]");
                    StatusBar.Log(sb.ToString());
                });
            }, delegate ()       // This is the finally clause.  Happens even on exceptions and cancelations.  
            {
                Grid.Background = Brushes.White;
                Grid.RowBackground = Brushes.White;
                EventTypes.Background = Brushes.White;
            });
        }

        public void Select(object item)
        {
            Grid.SelectedCells.Clear();
            Grid.SelectedItem = item;
            if (item == null)
            {
                Debug.Assert(false, "Null item selected:");
                return;
            }
            Grid.ScrollIntoView(item);
        }
        public int SelectionStartIndex()
        {
            var ret = 0;
            var cells = Grid.SelectedCells;
            if (cells.Count > 0)
            {
                var cell = cells[0];

                // TODO should not have to be linear
                var list = Grid.ItemsSource as System.Collections.IList;
                for (int i = 0; i < list.Count; i++)
                {
                    if (list[i] == cell.Item)
                    {
                        return i;
                    }
                }
                // var row = Grid.ItemContainerGenerator.ContainerFromItem(cell.Item);
                // ret = Grid.ItemContainerGenerator.IndexFromContainer(row);

            }
            return ret;
        }

        /// <summary>
        /// given the content string, and the columnIndex, return a string that is propertly padded
        /// so that when displayed the rows will line up by columns nicely  
        /// </summary>
        public string PadForColumn(string content, int columnIndex)
        {
            if (m_maxColumnInSelection == null)
            {
                m_maxColumnInSelection = new int[Grid.Columns.Count];
            }

            int maxString = m_maxColumnInSelection[columnIndex];
            if (maxString == 0)
            {
                for (int i = 0; i < m_maxColumnInSelection.Length; i++)
                {
                    m_maxColumnInSelection[i] = GetColumnHeaderText(Grid.Columns[i]).Length;
                }

                foreach (var cellInfo in Grid.SelectedCells)
                {
                    var idx = cellInfo.Column.DisplayIndex;
                    m_maxColumnInSelection[idx] = Math.Max(m_maxColumnInSelection[idx], GetCellStringValue(cellInfo).Length);
                }
                maxString = m_maxColumnInSelection[columnIndex];
            }

            // TODO use the alignment attribute 
            if (columnIndex == 1)
            {
                return content.PadLeft(maxString);
            }
            else
            {
                return content.PadRight(maxString);
            }
        }
        public string GetCellStringValue(DataGridCellInfo cell)
        {
            var record = cell.Item as EventRecord;
            if (record != null)
            {
                if (cell.Column == EventNameColumn)
                {
                    return record.EventName;
                }

                if (cell.Column == ProcessNameColumn)
                {
                    return record.ProcessName;
                }

                if (cell.Column == TimeMSecColumn)
                {
                    return record.TimeStampRelatveMSec.ToString("n3");
                }

                for (int i = 0; i < m_userDefinedColumns.Count; i++)
                {
                    if (cell.Column == m_userDefinedColumns[i])
                    {
                        var value = record.DisplayFields[i];
                        if (value == null)
                        {
                            value = "";
                        }

                        return value;

                    }
                }
            }
            // Fallback see if we can scrape it from the GUI object.  
            FrameworkElement contents = cell.Column.GetCellContent(cell.Item);
            if (contents == null)
            {
                return "";
            }

            return Helpers.GetText(contents);
        }

        public static string GetColumnHeaderText(DataGridColumn column)
        {
            return column.Header as string;
        }

        #region commandDefintions
        public static RoutedUICommand UsersGuideCommand = new RoutedUICommand("UsersGuide", "UsersGuide", typeof(EventWindow));
        public static RoutedUICommand UpdateCommand = new RoutedUICommand("Update", "Update", typeof(EventWindow),
            new InputGestureCollection() { new KeyGesture(Key.F5) });
        public static RoutedUICommand FindCommand = new RoutedUICommand("Find", "Find", typeof(EventWindow),
            new InputGestureCollection() { new KeyGesture(Key.F, ModifierKeys.Control) });
        public static RoutedUICommand FindNextCommand = new RoutedUICommand("Find Next", "FindNext", typeof(EventWindow),
            new InputGestureCollection() { new KeyGesture(Key.F3) });
        public static RoutedUICommand OpenCpuStacksCommand = new RoutedUICommand("Open Cpu Stacks", "OpenCpuStacks",
            typeof(EventWindow));
        public static RoutedUICommand OpenThreadStacksCommand = new RoutedUICommand("Open Thread Stacks", "OpenThreadStacks",
            typeof(EventWindow));
        public static RoutedUICommand OpenAnyStacksCommand = new RoutedUICommand("Open Any Stacks", "OpenAnyStacks",
            typeof(EventWindow), new InputGestureCollection() { new KeyGesture(Key.S, ModifierKeys.Alt) });
        public static RoutedUICommand OpenAnyStartStopStacksCommand = new RoutedUICommand("Open Any Start Stop Stacks", "OpenAnyStartStopStacks", typeof(EventWindow));
        public static RoutedUICommand OpenAnyTaskTreeStacksCommand = new RoutedUICommand("Open Any TaskTree Stacks", "OpenAnyTaskTreeStacks", typeof(EventWindow));
        public static RoutedUICommand SetProcessFilterCommand = new RoutedUICommand("Set Process Filter", "SetProcessFilter",
            typeof(EventWindow), new InputGestureCollection() { new KeyGesture(Key.P, ModifierKeys.Control) });
        public static RoutedUICommand SetRangeFilterCommand = new RoutedUICommand("Set Range Filter", "SetRangeFilter",
            typeof(EventWindow), new InputGestureCollection() { new KeyGesture(Key.R, ModifierKeys.Alt) });
        public static RoutedUICommand CancelCommand = new RoutedUICommand("Cancel", "Cancel", typeof(EventWindow),
            new InputGestureCollection() { new KeyGesture(Key.Escape) });
        public static RoutedUICommand NewWindowCommand = new RoutedUICommand("New Window", "NewWindow", typeof(EventWindow),
            new InputGestureCollection() { new KeyGesture(Key.N, ModifierKeys.Control) });
        public static RoutedUICommand SaveAsCsvCommand = new RoutedUICommand("Save View as CSV", "SaveAsCsv",
            typeof(EventWindow), new InputGestureCollection() { new KeyGesture(Key.S, ModifierKeys.Control) });
        public static RoutedUICommand SaveAsXmlCommand = new RoutedUICommand("Save View as XML", "SaveAsXml",
             typeof(EventWindow), new InputGestureCollection() { new KeyGesture(Key.X, ModifierKeys.Control) });
        public static RoutedUICommand OpenInExcelCommand = new RoutedUICommand("Open View In Excel", "OpenInExcel",
            typeof(EventWindow), new InputGestureCollection() { new KeyGesture(Key.E, ModifierKeys.Control) });
        public static RoutedUICommand CopyTimeRangeCommand = new RoutedUICommand("Copy Time Range", "CopyTimeRange", typeof(EventWindow),
            new InputGestureCollection() { new KeyGesture(Key.T, ModifierKeys.Alt) });
        public static RoutedUICommand DumpEventCommand = new RoutedUICommand("Dump Event", "DumpEvent", typeof(EventWindow),
            new InputGestureCollection() { new KeyGesture(Key.D, ModifierKeys.Alt) });
        public static RoutedUICommand HighlightInHistogramCommand = new RoutedUICommand("Highlight In Histogram", "HighlightInHistogram", typeof(EventWindow),
            new InputGestureCollection() { new KeyGesture(Key.H, ModifierKeys.Alt) });
        #endregion

        #region private

        /// <summary>
        /// Returns a string that is will be exactly one field of a CSV file.  Thus it escapes , and ""
        /// </summary>
        internal static string EscapeForCsv(string str, string listSeparator)
        {
            // TODO FIX NOW is this a hack?
            if (str == null)
            {
                return "";
            }
            // If you don't have a comma, you are OK (we are losing leading and trailing whitespace but I don't care about that. 
            if (str.IndexOf(listSeparator) < 0)
            {
                return str;
            }

            // Escape all " by repeating them
            str = str.Replace("\"", "\"\"");
            return "\"" + str + "\"";       // then quote the whole thing
        }

        private void SelectedCellsChanged(object sender, SelectedCellsChangedEventArgs e)
        {
            m_clipboardRangeStart = "";
            m_clipboardRangeEnd = "";

            var dataGrid = sender as DataGrid;

            var cells = dataGrid.SelectedCells;
            bool seenHexValue = false;
            StatusBar.Status = "";
            if (cells.Count > 1)
            {
                double sum = 0;
                int count = 0;
                double max = double.NegativeInfinity;
                double min = double.PositiveInfinity;
                double first = 0;
                double second = 0;
                bool firstCell = true;

                foreach (DataGridCellInfo cell in cells)
                {
                    string cellStringValue = GetCellStringValue(cell);
                    if (0 < cellStringValue.Length)
                    {
                        double num;

                        bool parseSuccessful = false;
                        if (cellStringValue.StartsWith("0x", StringComparison.OrdinalIgnoreCase))
                        {
                            long asLong = 0;
                            parseSuccessful = long.TryParse(cellStringValue.Substring(2), NumberStyles.AllowHexSpecifier | NumberStyles.AllowTrailingWhite, null, out asLong);
                            num = asLong;
                            seenHexValue = true;
                        }
                        else
                        {
                            parseSuccessful = double.TryParse(cellStringValue, out num);
                        }

                        if (parseSuccessful)
                        {
                            if (count == 0)
                            {
                                first = num;
                            }

                            if (count == 1)
                            {
                                second = num;
                            }

                            count++;
                            max = Math.Max(max, num);
                            min = Math.Min(min, num);
                            sum += num;
                        }
                    }
                    if (firstCell)
                    {
                        if (count == 0)     // Give up if the first cell is not a double.  
                        {
                            break;
                        }

                        firstCell = false;
                    }
                }
                if (count != 0)
                {
                    var mean = sum / count;
                    var text = string.Format("Sum={0:n3}  Mean={1:n3}  Min={2:n3}  Max={3:n3}", sum, mean, min, max);
                    if (count == 2)
                    {
                        text += string.Format("   Diff={0:n3}", max - min);
                        double ratio = Math.Abs(first / second);
                        if (.001 <= ratio && ratio <= 1000)
                        {
                            text += string.Format("   X/Y={0:n3}   Y/X={1:n3}", ratio, 1 / ratio);
                        }
                    }
                    else
                    {
                        text += string.Format("   Count={0}", count);
                    }

                    if (seenHexValue)
                    {
                        text += string.Format(" HexSum=0x{0:x}", (long)sum);
                        if (count == 2)
                        {
                            text += string.Format(" HexDiff=0x{0:x}", (long)(max - min));
                        }
                    }
                    StatusBar.Status = text;
                }
            }

            // TODO: we really need to combine PerfDataGrid and EventViewer so that all this ugly logic is in one place. 
            if (cells.Count <= 2)
            {
                if (cells.Count == 2)
                {
                    m_clipboardRangeStart = GetCellStringValue(cells[0]);
                    m_clipboardRangeEnd = GetCellStringValue(cells[1]);
                }
                if (cells.Count == 1)
                {
                    // We have only one cell copy its contents to the status box
                    var cellStr = GetCellStringValue(cells[0]);

                    var cellAsHexDec = cellStr;
                    if (cellStr != null && cellStr.Length != 0)
                    {
                        long asNum;
                        if (cellStr.StartsWith("0x", StringComparison.OrdinalIgnoreCase) && long.TryParse(cellStr.Substring(2), NumberStyles.HexNumber, null, out asNum))
                        {
                            cellAsHexDec = cellAsHexDec + " (" + asNum.ToString("n") + ")";
                        }
                        else if (long.TryParse(cellStr.Replace(",", ""), out asNum))
                        {
                            cellAsHexDec = cellAsHexDec + " (0x" + asNum.ToString("x") + ")";
                        }

                        StatusBar.Status = "CellContents: " + cellAsHexDec;
                    }

                    try
                    {
                        var clipBoardStr = Clipboard.GetText().Trim();
                        if (clipBoardStr.Length > 0)
                        {
                            double clipBoardVal;
                            double cellVal;
                            if (double.TryParse(clipBoardStr, out clipBoardVal) &&
                                double.TryParse(cellStr, out cellVal))
                            {
                                var reply = string.Format("Cell Contents: {0:f3} ClipBoard: {1:n3}   Sum={2:n3}   Diff={3:n3}",
                                    cellAsHexDec, clipBoardVal, cellVal + clipBoardVal, Math.Abs(cellVal - clipBoardVal));

                                double product = cellVal * clipBoardVal;
                                if (Math.Abs(product) <= 1000)
                                {
                                    reply += string.Format("   X*Y={0:n3}", product);
                                }

                                double ratio = cellVal / clipBoardVal;
                                if (.001 <= Math.Abs(ratio) && Math.Abs(ratio) <= 1000000)
                                {
                                    reply += string.Format("   X/Y={0:n3}   Y/X={1:n3}", ratio, 1 / ratio);
                                }

                                StatusBar.Status = reply;
                            }
                        }
                    }
                    catch (Exception eClipBoard)
                    {
                        StatusBar.Log("Warning: exception trying to get Clipboard: " + eClipBoard.Message);
                    }
                }
                Grid.ClipboardCopyMode = DataGridClipboardCopyMode.ExcludeHeader;
            }
            else
            {
                Grid.ClipboardCopyMode = DataGridClipboardCopyMode.IncludeHeader;
            }

            m_maxColumnInSelection = null;
        }

        /// <summary>
        /// This needs to be separate routine so that the event_ local variable is a copy of the one that was passed
        /// </summary>
        private void Add(ObservableCollection<EventRecord> events, EventRecord event_)
        {
            // TODO we currently have a problem where we make the GUI unresponsive because we flood it with BeginInvoke request here.  
            // We fix this currently by sleeping every 20 adds, we should probably batch these but that complicates the interface.  
            --m_adds;
            if (m_adds <= 0)
            {
                m_adds = 20;
                System.Threading.Thread.Sleep(1);
            }

            Dispatcher.BeginInvoke((Action)delegate ()
            {
                events.Add(event_);
            });
        }

        private int m_adds;

        /// <summary>
        /// If we have only two cells selected, even if they are on different rows we want to morph them
        /// to a single row.  These variables are for detecting this situation.  
        /// </summary>
<<<<<<< HEAD
        string m_clipboardRangeStart;
        string m_clipboardRangeEnd;

        int[] m_maxColumnInSelection;
        int m_FindEnd;
        Regex m_findPat;

        bool m_lookedUpCachedSymbolsForETLData;       // have we try to resolve symbols
        EventSource m_source;
        List<DataGridColumn> m_userDefinedColumns;

        double[] m_buckets;                              // Keep track of the counts of events.  
        double m_bucketTimeMSec;                        // Size for each bucket
=======
        private string m_clipboardRangeStart;
        private string m_clipboardRangeEnd;
        private int[] m_maxColumnInSelection;
        private int m_FindEnd;
        private Regex m_findPat;
        private bool m_lookedUpCachedSymbolsForETLData;       // have we try to resolve symbols
        private EventSource m_source;
        private List<DataGridColumn> m_userDefinedColumns;
        private float[] m_buckets;                              // Keep track of the counts of events.  
        private double m_bucketTimeMSec;                        // Size for each bucket
>>>>>>> 34ccdb5a
        #endregion
    }
}<|MERGE_RESOLUTION|>--- conflicted
+++ resolved
@@ -1507,21 +1507,6 @@
         /// If we have only two cells selected, even if they are on different rows we want to morph them
         /// to a single row.  These variables are for detecting this situation.  
         /// </summary>
-<<<<<<< HEAD
-        string m_clipboardRangeStart;
-        string m_clipboardRangeEnd;
-
-        int[] m_maxColumnInSelection;
-        int m_FindEnd;
-        Regex m_findPat;
-
-        bool m_lookedUpCachedSymbolsForETLData;       // have we try to resolve symbols
-        EventSource m_source;
-        List<DataGridColumn> m_userDefinedColumns;
-
-        double[] m_buckets;                              // Keep track of the counts of events.  
-        double m_bucketTimeMSec;                        // Size for each bucket
-=======
         private string m_clipboardRangeStart;
         private string m_clipboardRangeEnd;
         private int[] m_maxColumnInSelection;
@@ -1530,9 +1515,8 @@
         private bool m_lookedUpCachedSymbolsForETLData;       // have we try to resolve symbols
         private EventSource m_source;
         private List<DataGridColumn> m_userDefinedColumns;
-        private float[] m_buckets;                              // Keep track of the counts of events.  
+        private double[] m_buckets;                              // Keep track of the counts of events.  
         private double m_bucketTimeMSec;                        // Size for each bucket
->>>>>>> 34ccdb5a
         #endregion
     }
 }
using Controls;
using Diagnostics.Tracing.StackSources;
using Graphs;
using Microsoft.Diagnostics.Symbols;
using Microsoft.Diagnostics.Tracing.Etlx;
using Microsoft.Diagnostics.Tracing.Stacks;
using Microsoft.Diagnostics.Tracing.Stacks.Formats;
using Microsoft.Diagnostics.Utilities;
using PerfView.Dialogs;
using PerfViewModel;
using System;
using System.Collections;
using System.Collections.Generic;
using System.ComponentModel;
using System.Diagnostics;
using System.Globalization;
using System.IO;
using System.Linq;
using System.Text;
using System.Text.RegularExpressions;
using System.Threading;
using System.Windows;
using System.Windows.Controls;
using System.Windows.Documents;
using System.Windows.Input;
using System.Windows.Media;
using System.Xml;
using Utilities;
using Address = System.UInt64;
using Path = System.IO.Path;

namespace PerfView
{
    /// <summary>
    /// Interaction logic for StackWindow.xaml
    /// </summary>
    public partial class StackWindow : WindowBase
    {
        public StackWindow(Window parentWindow, PerfViewStackSource dataSource) : base(parentWindow)
        {
            DataSource = dataSource;
            ParentWindow = parentWindow;
            m_history = new List<FilterParams>();

            InitializeComponent();
            MemoryStackPanel.Visibility = Visibility.Collapsed; // We do it here instead of the designer so we can see it!

            Title = DataSource.Title;
            FinishInit();
        }
        public StackWindow(Window parentWindow, StackWindow template) : base(parentWindow)
        {
            ParentWindow = parentWindow;
            DataSource = template.DataSource;
            m_history = new List<FilterParams>();
            InitializeComponent();
            MemoryStackPanel.Visibility = Visibility.Collapsed; // We do it here instead of the designer so we can see it!

            FoldPercentTextBox.Text = GetDefaultFoldPercentage();
            GuiState = template.GuiState;

            Title = DataSource.Title;
            Filter = template.Filter;
            FindTextBox.Text = template.FindTextBox.Text;
            NotesPaneHidden = template.NotesPaneHidden;

            StartTextBox.CopyFrom(template.StartTextBox);
            EndTextBox.CopyFrom(template.EndTextBox);
            ScenarioTextBox.CopyFrom(template.ScenarioTextBox);
            FindTextBox.CopyFrom(template.FindTextBox);
            GroupRegExTextBox.CopyFrom(template.GroupRegExTextBox);
            FoldPercentTextBox.CopyFrom(template.FoldPercentTextBox);
            FoldRegExTextBox.CopyFrom(template.FoldRegExTextBox);
            IncludeRegExTextBox.CopyFrom(template.IncludeRegExTextBox);
            ExcludeRegExTextBox.CopyFrom(template.ExcludeRegExTextBox);
            PriorityTextBox.CopyFrom(template.PriorityTextBox);

            m_historyPos = template.m_historyPos;
            m_history.AddRange(m_history);

            FinishInit();

            // Clone the columns available.  
            var templateColumnNames = template.ByNameDataGrid.ColumnNames();
            foreach (var colName in ByNameDataGrid.ColumnNames())
            {
                if (!templateColumnNames.Contains(colName))
                {
                    RemoveColumn(colName);
                }
            }
        }
        public string GetDefaultFoldPercentage()
        {
            string defaultFoldPercentage = App.ConfigData["DefaultFoldPercent"];
            if (defaultFoldPercentage == null)
            {
                defaultFoldPercentage = string.Empty;
            }

            return defaultFoldPercentage;
        }
        public string GetDefaultFoldPat()
        {
            string defaultFoldPat = App.ConfigData["DefaultFoldPat"];
            if (defaultFoldPat == null)
            {
                defaultFoldPat = "ntoskrnl!%ServiceCopyEnd";
            }

            return defaultFoldPat;
        }
        public string GetDefaultGroupPat()
        {
            string defaultGroupPat = App.ConfigData["DefaultGroupPat"];

            // By default, it is Just My App.  
            if (defaultGroupPat == null)
            {
                defaultGroupPat = @"[no grouping]";
            }

            return defaultGroupPat;
        }
        public void RemoveColumn(string columnName)
        {
            // Remove View First or else GetColumnIndex will not work
            // Assumes ByNameDataGrid.Columns == CallTreeDataGrid.Columns == CalleesDataGrid.Columns == CallersDataGrid.Columns
            RemoveViewMenuColumn(ByNameDataGrid, ViewMenu, columnName);

            ByNameDataGrid.RemoveColumn(columnName);
            CallTreeDataGrid.RemoveColumn(columnName);
            CalleesDataGrid.RemoveColumn(columnName);
            CallersDataGrid.RemoveColumn(columnName);
            CallerCalleeView.RemoveCountColumn(columnName);
        }

        public void RemoveViewMenuColumn(PerfDataGrid perfDataGrid, MenuItem viewMenu, string columnName)
        {
            // First find the string displayed for the named column (e.g IncCount -> Inc Ct)
            int col = perfDataGrid.GetColumnIndex(columnName);
            if (col > -1)
            {
                string columnDisplayString = ((TextBlock)perfDataGrid.Grid.Columns[col].Header).Text;

                // Find that in the list of MenuItems, and delete it if present.  
                for (int i = 0; i < viewMenu.Items.Count; i++)
                {
                    MenuItem item = viewMenu.Items[i] as MenuItem;
                    if (item != null)
                    {
                        string name = (string)item.Header;
                        if (name == columnDisplayString)
                        {
                            viewMenu.Items.RemoveAt(i);
                            return;
                        }
                    }
                }
            }
        }

        public bool IsMemoryWindow
        {
            get { return m_IsMemoryWindow; }
            set
            {
                if (value != m_IsMemoryWindow)
                {
                    if (value == true)
                    {
                        ChangeHeaderText(CallersTab, "Referred-From");
                        ChangeHeaderText(CalleesTab, "Refs-To");
                        ChangeHeaderText(CallerCalleeTab, "RefFrom-RefTo");
                        ChangeHeaderText(CallTreeTab, "RefTree");
                        MemoryStackPanel.Visibility = Visibility.Visible;
                        m_callersView.DisplayPrimaryOnly = false;
                        m_calleesView.DisplayPrimaryOnly = false;
                        m_callTreeView.DisplayPrimaryOnly = false;
                    }
                    else
                    {
                        ChangeHeaderText(CallersTab, "Callers");
                        ChangeHeaderText(CalleesTab, "Callees");
                        ChangeHeaderText(CallerCalleeTab, "Caller-Callee");
                        ChangeHeaderText(CallTreeTab, "CallTree");
                        MemoryStackPanel.Visibility = Visibility.Collapsed;
                    }
                    m_IsMemoryWindow = value;
                }
            }
        }

        public bool IsScenarioWindow
        {
            get { return m_IsScenarioWindow; }
            set
            {
                if (value != m_IsScenarioWindow)
                {
                    if (value)
                    {
                        ScenarioStackPanel.Visibility = Visibility.Collapsed;
                        ScenarioContextMenu.Visibility = Visibility.Visible;
                    }
                    else
                    {
                        ScenarioStackPanel.Visibility = Visibility.Collapsed;
                        ScenarioContextMenu.Visibility = Visibility.Collapsed;
                    }
                }
                m_IsScenarioWindow = value;
            }
        }

        /// <summary>
        /// Changes the text of a header of 'tab' to 'newHeaderText' without losing the '?' hyperlinks.   
        /// </summary>
        private void ChangeHeaderText(TabItem tab, string newHeaderText)
        {
            var textBlock = (TextBlock)tab.Header;
            var firstRun = (Run)textBlock.Inlines.FirstInline;
            firstRun.Text = newHeaderText + " ";
        }

        private bool m_IsMemoryWindow;
        private bool m_IsScenarioWindow = true;

        public Window ParentWindow { get; private set; }
        public PerfViewStackSource DataSource { get; private set; }

        // TODO resolve the redundancy with DataSource.  
        public StackSource StackSource
        {
            get { return m_stackSource; }
        }
        /// <summary>
        /// This sets the window to to the given stack source, this DOES triggers an update of the gridViews.  
        /// </summary>
        public void SetStackSource(StackSource newSource, Action onComplete = null)
        {
            Debug.Assert(newSource != null);
            Debug.Assert(m_callTree != null);

            if (!ValidateStartAndEnd(newSource))
            {
                return;
            }

            // Synchronize the sample rate if the source supports it.  
            // TODO - Currently nothing uses sampling.  USE OR REMOVE 
            if (newSource.SamplingRate == null)
            {
                SamplingStackPanel.Visibility = System.Windows.Visibility.Collapsed;
            }
            else
            {
                if (SamplingTextBox.Text.Length == 0)
                {
                    SamplingTextBox.Text = newSource.SamplingRate.Value.ToString("f1");
                }
                else
                {
                    var sampleRate = 1.0;
                    double.TryParse(SamplingTextBox.Text, out sampleRate);
                    if (sampleRate < 1)
                    {
                        sampleRate = 1;
                    }

                    newSource.SamplingRate = sampleRate;
                }
            }

            // Hide scenarios view if our source doesn't support scenarios.
            IsScenarioWindow = (newSource.ScenarioCount != 0);

            FixupJustMyCodeInGroupPats(newSource);

            FilterParams filterParams = Filter;
            if (!m_settingFromHistory && (m_history.Count == 0 || !filterParams.Equals(m_history[m_history.Count - 1])))
            {
                // Remove any 'forward' history
                if (m_historyPos + 1 < m_history.Count)
                {
                    m_history.RemoveRange(m_historyPos + 1, m_history.Count - m_historyPos - 1);
                }

                if (m_history.Count > 100)
                {
                    m_history.RemoveAt(0);
                }

                m_history.Add(new FilterParams(filterParams));
                m_historyPos = m_history.Count - 1;
            }

            var asMemoryGraphSource = newSource as Graphs.MemoryGraphStackSource;
            if (asMemoryGraphSource != null)
            {
                asMemoryGraphSource.PriorityRegExs = filterParams.TypePriority;
            }

#if false    // TODO decide if we want this. 
            if (m_computingStacks)
            {
                Debug.WriteLine("Already computing stacks, aborting that work");
                Debug.Assert(false, "Understand why we are trying to compute stacks again");
                // TODO there is a race here.  In theory you could be aborting the wrong work.  
                StatusBar.AbortWork(true);
            }
#endif
            StatusBar.StartWork("Computing Stack Traces", delegate ()
            {
                CallTree newCallTree = new CallTree(ScalingPolicy);

                m_stackSource = newSource;
                if (m_stackSource == null)
                {
                    m_stackSource = new CopyStackSource();      // This is only needed for the degenerate case of no data.  
                }

                double histogramStart = 0;
                if (double.TryParse(filterParams.StartTimeRelativeMSec, out histogramStart))
                {
                    histogramStart -= .0006;
                }

                double histogramEnd = double.MaxValue;
                if (double.TryParse(filterParams.EndTimeRelativeMSec, out histogramEnd))
                {
                    histogramEnd += .0006;
                }

                if (histogramEnd > histogramStart && asMemoryGraphSource == null)
                {
                    newCallTree.TimeHistogramController = new TimeHistogramController(newCallTree, histogramStart, histogramEnd);
                }

                if (m_stackSource.ScenarioCount > 0)
                {
                    if (filterParams.ScenarioList == null)
                    {
                        filterParams.ScenarioList = new int[m_stackSource.ScenarioCount];
                        for (int i = 0; i < m_stackSource.ScenarioCount; i++)
                        {
                            filterParams.ScenarioList[i] = i;
                        }
                    }
                    string[] names = null;
                    var aggregate = m_stackSource as AggregateStackSource;
                    if (aggregate != null)
                    {
                        names = aggregate.ScenarioNames;
                    }

                    if (filterParams.ScenarioList.Length > 1)
                    {
                        newCallTree.ScenarioHistogram = new ScenarioHistogramController(
                            newCallTree, filterParams.ScenarioList, m_stackSource.ScenarioCount, names);
                    }
                }

                if (App.CommandLineArgs.SafeMode)
                {
                    StatusBar.Log("SafeMode enable, turning off parallelism");
                    CallTree.DisableParallelism = true;
                }

                var filterStackSource = new FilterStackSource(filterParams, m_stackSource, ScalingPolicy);
                newCallTree.StackSource = filterStackSource;

                // TODO: do we want to expose useWholeTraceMetric = false too?
                // Fold away all small nodes.                     
                double minIncusiveTimePercent;
                if (double.TryParse(filterParams.MinInclusiveTimePercent, out minIncusiveTimePercent) && minIncusiveTimePercent > 0)
                {
                    newCallTree.FoldNodesUnder(minIncusiveTimePercent * newCallTree.Root.InclusiveMetric / 100, true);
                }

                // Compute the byName items sorted by exclusive time.  
                var byNameItems = newCallTree.ByIDSortedExclusiveMetric();

                StatusBar.EndWork(delegate ()
                {
                    var oldCallTree = m_callTree;
                    m_callTree = newCallTree;

                    // Gather current sorting information
                    var sortDescriptions = ByNameDataGrid.Grid.Items.SortDescriptions.ToArray();
                    var sortDirections = ByNameDataGrid.Grid.Columns.Select(c => c.SortDirection).ToArray();

                    // SignalPropertyChange the ByName Tab 
                    m_byNameView = byNameItems;
                    ByNameDataGrid.Grid.ItemsSource = m_byNameView;

                    // Reapply the previous sort after setting ItemsSource
                    ByNameDataGrid.Grid.Items.SortDescriptions.Clear();
                    foreach (var description in sortDescriptions)
                    {
                        ByNameDataGrid.Grid.Items.SortDescriptions.Add(description);
                    }

                    for (int i = 0; i < sortDirections.Length; i++)
                    {
                        var direction = sortDirections[i];
                        ByNameDataGrid.Grid.Columns[i].SortDirection = direction;
                    }

                    // SignalPropertyChange the Caller-Callee Tab
                    SetFocus(null);

                    ByNameDataGrid.Focus();

                    // SignalPropertyChange the CallTree Tab
                    m_callTreeView.SetRoot(m_callTree.Root);

                    // Update the threads stats
                    var stats = string.Format("Totals Metric: {0:n1}  Count: {1:n1}", CallTree.Root.InclusiveMetric, CallTree.Root.InclusiveCount);
                    if (CallTree.Root.LastTimeRelativeMSec != 0)
                    {
                        stats = string.Format("{0}  First: {1:n3} Last: {2:n3}  Last-First: {3:n3}  Metric/Interval: {4:n2}  TimeBucket: {5:n1}", stats,
                        CallTree.Root.FirstTimeRelativeMSec, CallTree.Root.LastTimeRelativeMSec, CallTree.Root.DurationMSec,
                        CallTree.Root.InclusiveMetric / CallTree.Root.DurationMSec,
                        CallTree.TimeHistogramController?.BucketDuration);
                    }

                    if (ExtraTopStats != null)
                    {
                        stats = stats + " " + ExtraTopStats;
                    }

                    if (ComputeMaxInTopStats && CallTree.Root.InclusiveMetricByTime != null)
                    {
                        Histogram histogram = CallTree.Root.InclusiveMetricByTime;
                        TimeHistogramController controller = histogram.Controller as TimeHistogramController;

                        double cum = 0;
                        double cumMax = double.MinValue;
                        int cumMaxIdx = -1;
                        for (int i = 0; i < histogram.Count; i++)
                        {
                            var val = histogram[i];
                            cum += val;
                            if (cum > cumMax)
                            {
                                cumMax = cum;
                                cumMaxIdx = i + 1;
                            }
                        }

                        stats += string.Format(" MaxMetric: {0:n3}M at {1:n3}ms",
                            cumMax / 1000000, controller.GetStartTimeForBucket((HistogramCharacterIndex)cumMaxIdx));
                    }

                    RedrawFlameGraphIfVisible();

                    TopStats.Text = stats;

                    // TODO this is a bit of a hack, as it might replace other instances of the string.  
                    Title = Regex.Replace(Title, @" Stacks(\([^)]*\))? ", " Stacks(" + CallTree.Root.InclusiveMetric.ToString("n0") + " metric) ");
                    UpdateDiffMenus(StackWindows);
                    onComplete?.Invoke();
                });
            });
        }

        // The 'Just My App' pattern depends on the directory of the EXE and thus has to be fixed up to be the
        // correct pattern.  This code does this.
        private void FixupJustMyCodeInGroupPats(StackSource stackSource)
        {
            if (m_fixedUpJustMyCode)
            {
                return;
            }

            m_fixedUpJustMyCode = true;

            // Get tbe name and create the 'justMyApp pattern. 
            string justMyApp = null;
            string exeName = DataSource.DataFile.FindExeName(IncludeRegExTextBox.Text);
            if (exeName != null)
            {
                if (string.Compare(exeName, "w3wp", StringComparison.OrdinalIgnoreCase) == 0)
                {
                    justMyApp = @"[ASP.NET Just My App] \Temporary ASP.NET Files\->;!dynamicClass.S->;!=>OTHER";
                }
                else if (!exeName.StartsWith("IISAspHost", StringComparison.OrdinalIgnoreCase) &&
                        string.Compare(exeName, "WWAHost", StringComparison.OrdinalIgnoreCase) != 0 &&
                        string.Compare(exeName, "iexplore", StringComparison.OrdinalIgnoreCase) != 0 &&
                        string.Compare(exeName, "dotnet", StringComparison.OrdinalIgnoreCase) != 0)
                {
                    string exePath = FindExePath(stackSource, exeName);
                    if (exePath != null)
                    {
                        var dirName = Path.GetDirectoryName(exePath);
                        if (!string.IsNullOrEmpty(dirName))
                        {
                            justMyApp = @"[Just My App]           \" + Path.GetFileName(dirName) + @"\%!->;!=>OTHER";
                        }
                    }

                    if (justMyApp == null)
                    {
                        StatusBar.Log("Could not determine EXE path, could not add 'Just my app' group");
                    }
                }
            }

            // If we asked for just my app in the TextBox, then set it to the specialized pattern
            if (GroupRegExTextBox.Text.StartsWith("[Just My App]"))
            {
                if (justMyApp == null)
                {
                    justMyApp = @"[group module entries]  {%}!=>module $1";
                }

                GroupRegExTextBox.Text = justMyApp;
            }


            // If we have a JustMyApp, add it to list of Group Pattern possibilities 
            if (justMyApp != null)
            {
                GroupRegExTextBox.Items.Insert(0, justMyApp);
            }
        }

        /// <summary>
        /// Update causes the gridview's to be recalculated based on the current stack source filter parameters. 
        /// </summary>
        public void Update()
        {
            if (m_stackSource != null)
            {
                SetStackSource(m_stackSource);  //  This forces a recomputation of the calltree.  
            }
        }

        public CallTree CallTree
        {
            get { return m_callTree; }
        }
        public CallTreeView CallTreeView { get { return m_callTreeView; } }

        /// <summary>
        /// Note that setting the filter does NOT trigger an update of the gridViews.  You have to call Update()
        /// </summary>
        public FilterParams Filter
        {
            get
            {
                var ret = new FilterParams();
                ret.StartTimeRelativeMSec = StartTextBox.Text;
                ret.EndTimeRelativeMSec = EndTextBox.Text;
                ret.Scenarios = ScenarioTextBox.Text;
                ret.MinInclusiveTimePercent = FoldPercentTextBox.Text;
                ret.FoldRegExs = FoldRegExTextBox.Text;
                ret.IncludeRegExs = IncludeRegExTextBox.Text;
                ret.ExcludeRegExs = ExcludeRegExTextBox.Text;
                ret.GroupRegExs = GroupRegExTextBox.Text;
                ret.TypePriority = PriorityTextBox.Text;
                return ret;
            }
            set
            {
                StartTextBox.Text = value.StartTimeRelativeMSec;
                EndTextBox.Text = value.EndTimeRelativeMSec;
                ScenarioTextBox.Text = value.Scenarios;
                FoldPercentTextBox.Text = value.MinInclusiveTimePercent;
                FoldRegExTextBox.Text = value.FoldRegExs;
                IncludeRegExTextBox.Text = value.IncludeRegExs;
                ExcludeRegExTextBox.Text = value.ExcludeRegExs;
                GroupRegExTextBox.Text = value.GroupRegExs;
                PriorityTextBox.Text = value.TypePriority;
            }
        }

        /// <summary>
        /// FilterGuiState is like 'Filter' in that it can set the filter paramters, but it goes further that it 
        /// can also set the history of each filter parameter (and other things that only the GUI cares about)
        /// </summary>
        public FilterGuiState FilterGuiState
        {
            get
            {
                var ret = new FilterGuiState();
                WriteFromTextBox(StartTextBox, ret.Start);
                WriteFromTextBox(EndTextBox, ret.End);
                WriteFromTextBox(ScenarioTextBox, ret.Scenarios);
                WriteFromTextBox(GroupRegExTextBox, ret.GroupRegEx);
                WriteFromTextBox(FoldPercentTextBox, ret.FoldPercent);
                WriteFromTextBox(FoldRegExTextBox, ret.FoldRegEx);
                WriteFromTextBox(IncludeRegExTextBox, ret.IncludeRegEx);
                WriteFromTextBox(ExcludeRegExTextBox, ret.ExcludeRegEx);
                WriteFromTextBox(PriorityTextBox, ret.TypePriority);
                return ret;
            }
            set
            {
                ReadIntoTextBox(StartTextBox, value.Start);
                ReadIntoTextBox(EndTextBox, value.End);
                ReadIntoTextBox(ScenarioTextBox, value.Scenarios);
                ReadIntoTextBox(GroupRegExTextBox, value.GroupRegEx);
                ReadIntoTextBox(FoldPercentTextBox, value.FoldPercent);
                ReadIntoTextBox(FoldRegExTextBox, value.FoldRegEx);
                ReadIntoTextBox(IncludeRegExTextBox, value.IncludeRegEx);
                ReadIntoTextBox(ExcludeRegExTextBox, value.ExcludeRegEx);
                ReadIntoTextBox(PriorityTextBox, value.TypePriority);
            }
        }

        private void ReadIntoTextBox(HistoryComboBox textBox, TextBoxGuiState guiState)
        {
            if (guiState == null)
            {
                return;
            }

            if (guiState.Value != null)
            {
                textBox.Text = guiState.Value;
            }

            if (guiState.History != null)
            {
                textBox.SetHistory(guiState.History);
            }
        }

        private void WriteFromTextBox(HistoryComboBox textBox, TextBoxGuiState guiState)
        {
            var val = textBox.Text;
            if (!string.IsNullOrWhiteSpace(val))
            {
                guiState.Value = val;
            }

            if (textBox.Items.Count > 0)
            {
                var itemList = new List<string>();
                foreach (string item in textBox.Items)
                {
                    if (!string.IsNullOrWhiteSpace(item))
                    {
                        itemList.Add(item);
                    }
                }

                if (itemList.Count > 0)
                {
                    guiState.History = itemList;
                }
            }
        }

        public string FocusName { get { return CallerCalleeView.FocusName; } }
        public bool SetFocus(string name)
        {
            if (name == null)
            {
                name = FocusName;       // Use the old focus name
                if (name == null)
                {
                    name = "ROOT";
                }
            }

            // TODO FIX NOW in case of duplicates
            // TODO FIX NOW make this a utility function 
            // Find the node in the ByName view.  
            CallTreeNodeBase node = null;
            foreach (var byName in m_callTree.ByID)
            {
                if (byName.Name == name)
                {
                    node = byName;
                    break;
                }
            }
            if (node == null)
            {
                // We want to aways succeed for root. 
                if (name != "ROOT")
                {
                    StatusBar.LogError("Could not find node named " + name + " (folded away?)");
                }

                node = m_callTree.Root;
                name = node.Name;
            }

            CallerCalleeView.SetFocus(name, m_callTree);

            m_calleesView.SetRoot(AggregateCallTreeNode.CalleeTree(node));
            if (IsMemoryWindow)
            {
                CalleesTitle.Text = "Objects that are referred to by " + node.Name;
            }
            else
            {
                CalleesTitle.Text = "Methods that are called by " + node.Name;
            }

            m_callersView.SetRoot(AggregateCallTreeNode.CallerTree(node));

            if (IsMemoryWindow)
            {
                CallersTitle.Text = "Objects that refer to " + node.Name;
            }
            else
            {
                CallersTitle.Text = "Methods that call " + node.Name;
            }

            DataContext = node;
            return true;
        }

        /// <summary>
        /// Find a pattern in the appropriate window.  The pattern is a .NET regular expression (case insensitive). 
        /// </summary>
        public bool Find(string pat)
        {
            FindTextBox.Text = pat;
            FindNext(null);         // Restart the find operation. 
            return FindNext(pat);
        }
        public bool FindNext()
        {
            return FindNext(FindTextBox.Text);
        }
        /// <summary>
        /// Finds oin the ByName view.
        /// </summary>
        /// <param name="name"></param>
        public void FindByName(string name)
        {
            for (int i = 0; i < m_byNameView.Count; i++)
            {
                var item = m_byNameView[i];
                if (name == item.DisplayName)
                {
                    ByNameDataGrid.Grid.SelectedIndex = i;
                    // Hack!  Wait for items to be populated
                    try
                    {
                        ByNameDataGrid.Grid.ScrollIntoView(item);
                    }
                    catch (Exception e)
                    {
                        Debug.WriteLine("Caught Exception while scrolling " + e.ToString());
                    }
                    ByNameTab.IsSelected = true;
                    return;
                }
            }
            StatusBar.LogError("Name '" + name + "' not found");
        }

        /// <summary>
        /// If we save this view as a file, this is its name (may be null) 
        /// </summary>
        public string FileName { get { return m_fileName; } set { m_fileName = value; } }

        private void DoBack(object sender, RoutedEventArgs e)
        {
            // TODO FIX NOW, clone this for Forward too. 
            if (m_historyPos > 0)
            {
                --m_historyPos;
                m_settingFromHistory = true;        // TODO, can we pass as a parameter?
                bool success = false;
                var origFilter = Filter;
                try
                {
                    Filter = m_history[m_historyPos];
                    Update();
                    success = true;
                }
                finally
                {
                    if (!success)
                    {
                        Filter = origFilter;
                    }
                }

                m_settingFromHistory = false;
            }
        }
        private void CanDoBack(object sender, CanExecuteRoutedEventArgs e)
        {
            if (m_historyPos > 0)
            {
                e.CanExecute = true;
            }
        }
        private void DoForward(object sender, RoutedEventArgs e)
        {
            if (m_historyPos + 1 < m_history.Count)
            {
                m_historyPos++;
                m_settingFromHistory = true;
                Filter = m_history[m_historyPos];
                Update();
                m_settingFromHistory = false;
            }
        }
        private void CanDoForward(object sender, CanExecuteRoutedEventArgs e)
        {
            if (m_historyPos + 1 < m_history.Count)
            {
                e.CanExecute = true;
            }
        }
        private void DoClose(object sender, RoutedEventArgs e)
        {
            Close();
        }
        private void DoOpenParent(object sender, RoutedEventArgs e)
        {
            for (; ; )
            {
                try
                {
                    if (ParentWindow != null)
                    {
                        ParentWindow.Visibility = System.Windows.Visibility.Visible;
                        ParentWindow.Focus();
                    }
                    return;
                }
                catch (InvalidOperationException)
                {
                    // This means the window was closed, fix our parent to skip it.  
                    var asStackWindow = ParentWindow as PerfView.StackWindow;
                    if (asStackWindow != null)
                    {
                        ParentWindow = asStackWindow.ParentWindow;
                        continue;
                    }
                    var asEventWindow = ParentWindow as EventWindow;
                    if (asEventWindow != null)
                    {
                        ParentWindow = asEventWindow.ParentWindow;
                        continue;
                    }
                    break;
                }
            }
        }
        private void DoSetSymbolPath(object sender, RoutedEventArgs e)
        {
            GuiApp.MainWindow.DoSetSymbolPath(sender, e);
        }
        private void DoSetSourcePath(object sender, RoutedEventArgs e)
        {
            var symPathDialog = new SymbolPathDialog(this, App.SourcePath, "Source", delegate (string newPath)
            {
                App.SourcePath = newPath;
            });
            symPathDialog.Show();
        }
        private void DoSetStartupPreset(object sender, RoutedEventArgs e)
        {
            App.ConfigData["DefaultFoldPercent"] = FoldPercentTextBox.Text;
            App.ConfigData["DefaultFoldPat"] = FoldRegExTextBox.Text;

            var defaultGroupPat = GroupRegExTextBox.Text;
            if (defaultGroupPat.StartsWith("[Just My App]"))
            {
                defaultGroupPat = defaultGroupPat.Substring(0, 13);
            }

            App.ConfigData["DefaultGroupPat"] = defaultGroupPat;
        }
        private void DoSaveAs(object sender, RoutedEventArgs e)
        {
            m_fileName = null;
            DoSave(sender, e);
        }
        internal void DoSave(object sender, RoutedEventArgs e)
        {
            if (m_fileName == null)
            {
                var saveDialog = new Microsoft.Win32.SaveFileDialog();
                var baseName = Path.GetFileNameWithoutExtension(Path.GetFileNameWithoutExtension(DataSource.FilePath));

                for (int i = 1; ; i++)
                {
                    saveDialog.FileName = baseName + ".View" + i.ToString() + ".perfView.xml.zip";
                    if (!File.Exists(saveDialog.FileName))
                    {
                        break;
                    }
                }
                saveDialog.InitialDirectory = Path.GetDirectoryName(DataSource.FilePath);
                saveDialog.Title = "File to save view";
                saveDialog.DefaultExt = ".perfView.xml.zip";
                saveDialog.Filter = "PerfView view file|*.perfView.xml.zip|Comma Separated Value|*.csv|Speed Scope|*.speedscope.json|Chromium Trace Event|*.chromium.json|All Files|*.*";
                saveDialog.AddExtension = true;
                saveDialog.OverwritePrompt = true;

                Nullable<bool> result = saveDialog.ShowDialog();
                if (!(result == true))
                {
                    StatusBar.Log("View save canceled.");
                    return;
                }
                m_fileName = saveDialog.FileName;
            }

            if (m_fileName.EndsWith(".csv", StringComparison.OrdinalIgnoreCase))
            {
                if (!ByNameTab.IsSelected)
                {
                    throw new ApplicationException("Saving as a CSV is only supported in the ByName tab");
                }

                string listSeparator = Thread.CurrentThread.CurrentCulture.TextInfo.ListSeparator;

                bool hasWhichColumn = (DataSource.DataFile as ScenarioSetPerfViewFile != null);
                string whichColumnHeader = hasWhichColumn ? listSeparator + "Which" : "";
                string whichValue = "";

                using (var csvFile = File.CreateText(m_fileName))
                {
                    // TODO add all the other columns.  
                    // Write out column header
                    csvFile.WriteLine("Name{0}Exc %{0}Exc{0}Exc Ct{1}", listSeparator, whichColumnHeader);

                    // Write out events 
                    List<CallTreeNodeBase> items = CallTree.ByIDSortedExclusiveMetric();
                    foreach (var item in items)
                    {
                        if (hasWhichColumn)
                        {
                            whichValue = item.InclusiveMetricByScenario.ToString();
                        }

                        csvFile.WriteLine("{0}{1}{2:f1}{1}{3:f0}{1}{4}{5}", EventWindow.EscapeForCsv(item.Name, listSeparator), listSeparator,
                            item.ExclusiveMetricPercent, item.ExclusiveMetric, item.ExclusiveCount, whichValue);
                    }
                }
            }
            else if(m_fileName.EndsWith(".speedscope.json", StringComparison.OrdinalIgnoreCase))
            {
                SpeedScopeStackSourceWriter.WriteStackViewAsJson(CallTree.StackSource, m_fileName);
            }
            else if (m_fileName.EndsWith(".chromium.json", StringComparison.OrdinalIgnoreCase))
            {
                ChromiumStackSourceWriter.WriteStackViewAsJson(CallTree.StackSource, m_fileName, false);
            }
            else
            {
                if (m_fileName.EndsWith(".xml", StringComparison.OrdinalIgnoreCase))
                {
                    m_fileName = m_fileName + ".zip";
                }

                if (!m_fileName.EndsWith(".xml.zip"))
                {
                    throw new ApplicationException("File names for views must end in .xml.zip");
                }

                // Intern to compact it, only take samples in the view but leave the names unmorphed. 
                var filteredSource = new FilterStackSource(Filter, StackSource, ScalingPolicy);
                InternStackSource source = new InternStackSource(filteredSource, StackSource);

                XmlStackSourceWriter.WriteStackViewAsZippedXml(source, m_fileName, delegate (XmlWriter writer)
                {
                    GuiState.WriteToXml("StackWindowGuiState", writer);
                });
            }

            StatusBar.Log("Wrote stack view as " + Path.GetFullPath(m_fileName));
            if (m_ViewsShouldBeSaved)
            {
                m_ViewsShouldBeSaved = false;
                --GuiApp.MainWindow.NumWindowsNeedingSaving;
            }
        }
        private void DoOpenRegressionItem(object sender, RoutedEventArgs e)
        {
            var menuItem = sender as MenuItem;
            var baselineWindow = menuItem.Tag as StackWindow;

            var reportName = "Regression Report between " + Name + " and " + baselineWindow.Name;
            StatusBar.StartWork("Computing: " + reportName, delegate ()
            {
                var htmlReport = Path.Combine(CacheFiles.CacheDir, "OverweightAnalysis." + DateTime.Now.ToString("MM-dd.HH.mm.ss.fff") + ".html");
                OverWeigthReport.GenerateOverweightReport(htmlReport, this, baselineWindow);
                StatusBar.EndWork(delegate ()
                {
                    OverWeigthReport.ViewOverweightReport(htmlReport, reportName);
                });
            });
        }
        private void DoOpenDiffItem(object sender, RoutedEventArgs e)
        {
            var menuItem = sender as MenuItem;
            var baselineWindow = menuItem.Tag as StackWindow;

            var dataFile = new DiffPerfViewData(DataSource, baselineWindow.DataSource);
            var testFilter = new FilterParams(Filter);
            testFilter.MinInclusiveTimePercent = "";
            var baselineFilter = new FilterParams(baselineWindow.Filter);
            baselineFilter.MinInclusiveTimePercent = "";

            // Create a new stack window. 
            var stackWindow = new StackWindow(this, dataFile);
            // TODO this is a hack that this is here.  
            if (DataSource.DataFile.SupportsProcesses)
            {
                stackWindow.GroupRegExTextBox.Items.Insert(0, "[group module entries]  ^Process% {%}->$1;^Thread->Thread;{%}!=>module $1");
                stackWindow.GroupRegExTextBox.Items.Insert(0, "[group modules]           ^Process% {%}->$1;^Thread->Thread;{%}!->module $1");
                stackWindow.GroupRegExTextBox.Items.Insert(0, "[Ignore PID/TID]          ^Process% {%}->$1;^Thread->Thread;");
                stackWindow.GroupRegExTextBox.Items.Insert(0, "[Ignore Paths]               ^Process% {%}->$1;^Thread->Thread;{%}!{*}->$1!$2");

                var osGroupings = @"^Process% {%}->$1;^Thread->Thread;\Temporary ASP.NET Files\->;v4.0.30319\%!=>CLR;v2.0.50727\%!=>CLR;mscoree=>CLR;\mscorlib.*!=>LIB;\System.Xaml.*!=>WPF;\System.*!=>LIB;Presentation%=>WPF;WindowsBase%=>WPF;system32\*!=>OS;syswow64\*!=>OS;{%}!=> module $1";
                stackWindow.GroupRegExTextBox.Items.Insert(0, "[group CLR/OS ignore paths] " + osGroupings + ";{%}!{*}->$1!$2");

                var defaultGroup = "[group CLR/OS entries] " + osGroupings;
                stackWindow.GroupRegExTextBox.Items.Insert(0, defaultGroup);
                stackWindow.GroupRegExTextBox.Text = defaultGroup;
                stackWindow.PriorityTextBox.Text = MemoryGraphStackSource.DefaultPriorities;
            }
            else
            {
                // Use the same configuration as the base window.  
                DataSource.DataFile.ConfigureStackWindow("", stackWindow);
            }

            stackWindow.GuiState = GuiState;

            stackWindow.Show();

            stackWindow.StatusBar.StartWork("Computing " + dataFile.Name, delegate ()
            {
                var source = InternStackSource.Diff(
                    new FilterStackSource(testFilter, StackSource, ScalingPolicy), StackSource,
                    new FilterStackSource(baselineFilter, baselineWindow.StackSource, ScalingPolicy), baselineWindow.StackSource);
                stackWindow.StatusBar.EndWork(delegate ()
                {
                    stackWindow.SetStackSource(source);
                });
            });
        }
        internal void DoUpdate(object sender, RoutedEventArgs e)
        {
            Update();
        }
        private void DoFindNext(object sender, RoutedEventArgs e)
        {
            FindNext();
        }
        private void DoFindEnter(object sender, RoutedEventArgs e)
        {
            Find(FindTextBox.Text);
        }

        private void DoCancel(object sender, ExecutedRoutedEventArgs e)
        {
            StatusBar.AbortWork();
        }
        private void DoToggleNoPadOnCopy(object sender, ExecutedRoutedEventArgs e)
        {
            PerfDataGrid.NoPadOnCopyToClipboard = !PerfDataGrid.NoPadOnCopyToClipboard;
            StatusBar.Status = "No Pad On Copy is now " + PerfDataGrid.NoPadOnCopyToClipboard;
        }

        private bool GetSamplesForSelection(out bool[] sampleSet, out string name)
        {
            name = "";
            sampleSet = null;

            var cells = SelectedCells();
            if (cells == null || cells.Count <= 0)
            {
                StatusBar.LogError("No cells selected.");
                return false;
            }

            // TODO FIX NOW make this work. 
            if (CallerCalleeTab.IsSelected)
            {
                StatusBar.LogError("Sorry, Drill Into and other operations that select samples is not implemented in the caller-callee view.  " +
                    "Often you can get what you need from the ByName view.");
                return false;
            }

            var addedDots = false;
            Debug.Assert(CallTree.StackSource.BaseStackSource == m_stackSource);
            var localSampleSet = new bool[m_stackSource.SampleIndexLimit];

            // TODO do I need to do this off the GUI thread?  
            foreach (var cell in cells)
            {
                bool exclusiveSamples = false;
                var colName = ((TextBlock)cell.Column.Header).Name;
                if (colName.StartsWith("Exc"))
                {
                    exclusiveSamples = true;
                }

                if (colName.StartsWith("Fold"))
                {
                    StatusBar.LogError("Cannot drill into folded samples.  Use Exc instead.");
                    return false;
                }

                var item = cell.Item;
                var asCallTreeNodeBase = item as CallTreeNodeBase;
                if (asCallTreeNodeBase == null)
                {
                    var asCallTreeViewNode = item as CallTreeViewNode;
                    if (asCallTreeViewNode != null)
                    {
                        asCallTreeNodeBase = asCallTreeViewNode.Data;
                    }
                    else
                    {
                        StatusBar.LogError("Could not find data item.");
                        return false;
                    }
                }

                asCallTreeNodeBase.GetSamples(exclusiveSamples, delegate (StackSourceSampleIndex sampleIdx)
                {
                    // We should only count a sample once unless we are combining different cells. 
                    Debug.Assert((int)sampleIdx < localSampleSet.Length);
                    Debug.Assert(!localSampleSet[(int)sampleIdx] || cells.Count > 1);
                    localSampleSet[(int)sampleIdx] = true;
                    return true;
                });
                if (name.Length == 0)
                {
                    name = (exclusiveSamples ? "Exc" : "Inc") + " of " + asCallTreeNodeBase.Name;
                }
                else if (!addedDots)
                {
                    name = name + "...";
                    addedDots = true;
                }
            }
            sampleSet = localSampleSet;
            return true;
        }

        private void DoDumpObject(object sender, ExecutedRoutedEventArgs e)
        {
            var asMemoryStackSource = m_stackSource as MemoryGraphStackSource;
            if (asMemoryStackSource == null)
            {
                StatusBar.LogError("DumpObject only works when operating on Memory views");
                return;
            }

            bool[] sampleSet;
            string sampleSetName;
            if (GetSamplesForSelection(out sampleSet, out sampleSetName))
            {
                return;
            }

            int count = 0;
            List<NodeIndex> nodeIdxs = new List<NodeIndex>();
            for (int i = 0; i < sampleSet.Length; i++)
            {
                if (sampleSet[i])
                {
                    count++;
                    if (nodeIdxs.Count < 3)
                    {
                        nodeIdxs.Add(asMemoryStackSource.GetNodeIndexForSample((StackSourceSampleIndex)i));
                    }
                }
            }

            StatusBar.LogWriter.WriteLine("Selected node has {0} instances, dumping the first 3", count);
            MemoryGraph graph = (MemoryGraph)asMemoryStackSource.Graph;
            RefGraph refGraph = asMemoryStackSource.RefGraph;
            Node storage = graph.AllocNodeStorage();
            Node childStorage = graph.AllocNodeStorage();
            NodeType typeStorage = graph.AllocTypeNodeStorage();
            RefNode refStorage = refGraph.AllocNodeStorage();
            foreach (NodeIndex nodeIdx in nodeIdxs)
            {
                MemoryNode node = (MemoryNode)graph.GetNode(nodeIdx, storage);
                RefNode refNode = refGraph.GetNode(nodeIdx, refStorage);
                NodeType type = node.GetType(typeStorage);

                StatusBar.LogWriter.WriteLine();
                StatusBar.LogWriter.WriteLine("{0}<Node Index=\"{1}\" Address=\"0x{2}\" Size=\"{3}\" Type=\"{4}\" NumChildren=\"{5}\" NumRefsTo=\"{6}\">",
                    "  ", (int)node.Index, node.Address.ToString("x"), node.Size, XmlUtilities.XmlEscape(type.Name), node.ChildCount, refNode.ChildCount);

                if (node.ChildCount != 0)
                {
                    StatusBar.LogWriter.WriteLine("    <NodeReferTo>");
                    for (NodeIndex childIdx = node.GetFirstChildIndex(); childIdx != NodeIndex.Invalid; childIdx = node.GetNextChildIndex())
                    {
                        MemoryNode child = (MemoryNode)graph.GetNode(childIdx, childStorage);
                        NodeType childType = child.GetType(typeStorage);
                        StatusBar.LogWriter.WriteLine("{0}<Child Index=\"{1}\" Address=\"0x{2}\" Type=\"{3}\">",
                            "      ", (int)child.Index, child.Address, XmlUtilities.XmlEscape(childType.Name));
                    }
                    StatusBar.LogWriter.WriteLine("    </NodeReferTo>");
                }

                if (refNode.ChildCount != 0)
                {
                    StatusBar.LogWriter.WriteLine("    <NodeReferencedBy>");
                    for (NodeIndex childIdx = refNode.GetFirstChildIndex(); childIdx != NodeIndex.Invalid; childIdx = refNode.GetNextChildIndex())
                    {
                        MemoryNode child = (MemoryNode)graph.GetNode(childIdx, childStorage);
                        NodeType childType = child.GetType(typeStorage);
                        StatusBar.LogWriter.WriteLine("{0}<Child Index=\"{1}\" Address=\"0x{2}\" Type=\"{3}\">",
                            "      ", (int)child.Index, child.Address, XmlUtilities.XmlEscape(childType.Name));
                    }
                    StatusBar.LogWriter.WriteLine("    </NodeReferencedBy>");
                }
                StatusBar.LogWriter.WriteLine("  </Node>");
            }
            StatusBar.OpenLog();
            StatusBar.Status = "Dumped " + nodeIdxs.Count + " objects to log.";
        }

        private void DoViewObjects(object sender, ExecutedRoutedEventArgs e)
        {
            var asMemoryStackSource = m_stackSource as MemoryGraphStackSource;
            if (asMemoryStackSource == null)
            {
                StatusBar.LogError("View Objects only works when operating on Memory views");
                return;
            }

            List<NodeIndex> nodeIdxs = null;
            int nodeCount = 0;
            var cells = SelectedCells();
            if (cells != null && 0 < cells.Count)
            {
                bool[] sampleSet;
                string sampleSetName;
                if (!GetSamplesForSelection(out sampleSet, out sampleSetName))
                {
                    return;
                }

                nodeIdxs = new List<NodeIndex>();
                for (int i = 0; i < sampleSet.Length; i++)
                {
                    if (sampleSet[i])
                    {
                        nodeIdxs.Add(asMemoryStackSource.GetNodeIndexForSample((StackSourceSampleIndex)i));
                    }
                }
                nodeCount = nodeIdxs.Count;
            }

            StatusBar.Status = "Opening object view on  " + nodeCount + " objects.";
            var objectViewer = new ObjectViewer(this, asMemoryStackSource.Graph, asMemoryStackSource.RefGraph, nodeIdxs);
            objectViewer.Show();
        }

        // Context Menu ETWCommands
        private void DoDrillInto(object sender, ExecutedRoutedEventArgs e)
        {
            bool[] sampleSet;
            string sampleSetName;
            if (!GetSamplesForSelection(out sampleSet, out sampleSetName))
            {
                return;
            }

            var drillIntoSamples = new CopyStackSource(m_stackSource);
            for (int i = 0; i < sampleSet.Length; i++)
            {
                if (sampleSet[i])
                {
                    drillIntoSamples.AddSample(m_stackSource.GetSampleByIndex((StackSourceSampleIndex)i));
                }
            }
            var newStackWindow = new StackWindow(this, this);
            newStackWindow.ExcludeRegExTextBox.Text = "";
            newStackWindow.IncludeRegExTextBox.Text = "";
            newStackWindow.Show();
            newStackWindow.SetStackSource(drillIntoSamples);
        }

        private void DoFlatten(object sender, ExecutedRoutedEventArgs e)
        {
            var origStackSource = new FilterStackSource(Filter, m_stackSource, ScalingPolicy);
            var stackSource = Flatten(origStackSource, GetSelectedSamples());
            var newStackWindow = new StackWindow(this, this);
            newStackWindow.ExcludeRegExTextBox.Text = "";
            newStackWindow.IncludeRegExTextBox.Text = "";
            newStackWindow.FoldPercentTextBox.Text = "";
            newStackWindow.FoldRegExTextBox.Text = "";
            newStackWindow.GroupRegExTextBox.Text = "";
            newStackWindow.Show();
            newStackWindow.SetStackSource(stackSource);
        }

        private IEnumerable<StackSourceSample> GetSelectedSamples()
        {
            bool[] sampleSet;
            string sampleSetName;
            if (GetSamplesForSelection(out sampleSet, out sampleSetName))
            {
                for (int i = 0; i < sampleSet.Length; i++)
                {
                    if (sampleSet[i])
                    {
                        yield return m_stackSource.GetSampleByIndex((StackSourceSampleIndex)i);
                    }
                }
            }
        }

        private InternStackSource Flatten(StackSource source, IEnumerable<StackSourceSample> samples)
        {
            InternStackSource ret = new InternStackSource();

            var sampleCopy = new StackSourceSample(ret);
            foreach (var sample in samples)
            {
                sampleCopy.Metric = sample.Metric;
                sampleCopy.TimeRelativeMSec = sample.TimeRelativeMSec;
                sampleCopy.Count = sample.Count;
                sampleCopy.Scenario = sample.Scenario;
                sampleCopy.StackIndex = StackSourceCallStackIndex.Invalid;
                if (sample.StackIndex != StackSourceCallStackIndex.Invalid)
                {
                    // Get the first frame.
                    var firstFrameIndex = source.GetFrameIndex(sample.StackIndex);
                    var baseFullFrameName = source.GetFrameName(firstFrameIndex, true);
                    var moduleName = "";
                    var frameName = baseFullFrameName;
                    var index = baseFullFrameName.IndexOf('!');
                    if (index >= 0)
                    {
                        moduleName = baseFullFrameName.Substring(0, index);
                        frameName = baseFullFrameName.Substring(index + 1);
                    }

                    // Make a new frame that is flattened. 
                    var myModuleIndex = ret.Interner.ModuleIntern(moduleName);
                    var myFrameIndex = ret.Interner.FrameIntern(frameName, myModuleIndex);
                    sampleCopy.StackIndex = ret.Interner.CallStackIntern(myFrameIndex, StackSourceCallStackIndex.Invalid);
                    ret.AddSample(sampleCopy);
                }
            }
            ret.Interner.DoneInterning();
            return ret;
        }

        private void DoNewWindow(object sender, ExecutedRoutedEventArgs e)
        {
            var newStackWindow = new StackWindow(this, this);

            newStackWindow.Show();
            newStackWindow.SetStackSource(StackSource);
        }
        private void DoFind(object sender, ExecutedRoutedEventArgs e)
        {
            FindTextBox.Focus();
        }
        private void DoFindInByName(object sender, ExecutedRoutedEventArgs e)
        {
            string str = SelectedCellStringValue();
            if (str != null)
            {
                FindByName(str);
            }
            else
            {
                StatusBar.LogError("No selected cells found.");
            }
        }
        private void DoFindInCallTreeName(object sender, ExecutedRoutedEventArgs e)
        {
            string str = SelectedCellStringValue();
            if (str != null)
            {
                CallTreeTab.IsSelected = true;
                // TODO support some sort of escape sequence 
                Find(Regex.Escape(str));
            }
            else
            {
                StatusBar.LogError("No selected cells found.");
            }
        }
        private void DoViewInCallerCallee(object sender, RoutedEventArgs e)
        {
            if (SetFocusNodeToSelection())
            {
                CallerCalleeTab.IsSelected = true;
            }
        }
        private void DoViewInCallers(object sender, ExecutedRoutedEventArgs e)
        {
            if (SetFocusNodeToSelection())
            {
                CallersTab.IsSelected = true;
            }
        }
        private void DoViewInCallees(object sender, ExecutedRoutedEventArgs e)
        {
            if (SetFocusNodeToSelection())
            {
                CalleesTab.IsSelected = true;
            }
        }

        private void DoEntryGroupModule(object sender, ExecutedRoutedEventArgs e)
        {
            DoGroupModuleHelper("=>");
        }
        private void DoGroupModule(object sender, ExecutedRoutedEventArgs e)
        {
            DoGroupModuleHelper("->");
        }
        private void DoGroupModuleHelper(string op)
        {
            var str = GroupRegExTextBox.Text;
            var badStrs = "";
            foreach (string cellStr in SelectedCellsStringValue())
            {
                Match m = Regex.Match(cellStr, @"\b([\w.]*?)!");
                if (m.Success)
                {
                    var groupPat = FilterParams.EscapeRegEx(m.Groups[1].Value) + "!" + op + m.Groups[1].Value;
                    str = AddSet(groupPat, str);
                }
                else
                {
                    if (badStrs.Length > 0)
                    {
                        badStrs += " ";
                    }

                    badStrs += cellStr;
                }
            }
            if (badStrs.Length > 0)
            {
                StatusBar.LogError("Could not find a module pattern in text " + badStrs + ".");
            }

            GroupRegExTextBox.Text = str;
            Update();
        }
        private void DoUngroup(object sender, ExecutedRoutedEventArgs e)
        {
            bool matchedSomething = false;
            foreach (string cellStr in SelectedCellsStringValue())
            {
                // Is it an entry point group? 
                var match = Regex.Match(cellStr, "<<(.*)>>");
                if (match.Success)
                {
                    var ungroupPat = match.Groups[1].Value;

                    // Remove the comment (we put it back at the end)
                    match = Regex.Match(GroupRegExTextBox.Text, @"(^\s*(\[.*?\])?\s*)(.*?)\s*$");
                    var comment = match.Groups[1].Value;
                    var groups = match.Groups[3].Value;

                    GroupRegExTextBox.Text = ungroupPat + "->;" + groups;
                    matchedSomething = true;
                    StatusBar.Log("Excluded " + ungroupPat + " from grouping");
                }
                else
                {
                    // It is not a entry group, Then it is a 'normal' group and to ungroup it we remove it from the grouping spec.
                    if (GroupRegExTextBox.Text.Length != 0)
                    {
                        string newGroups = "";
                        match = Regex.Match(GroupRegExTextBox.Text, @"(^\s*(\[.*?\])?\s*)(.*?)\s*$");
                        var comment = match.Groups[1].Value;
                        var groups = match.Groups[3].Value;

                        foreach (var groupSpec in groups.Split(';'))
                        {
                            match = Regex.Match(groupSpec, "(.*?)([-=]>)(.*)");
                            if (match.Success)
                            {
                                var pat = match.Groups[1].Value;
                                var oper = match.Groups[2].Value;
                                var group = match.Groups[3].Value;
                                // (?<V1>.*) is .NET syntax that names the group V1
                                var groupPat = Regex.Replace(group, @"\$(\d)", "(?<V$1>.*)");
                                match = Regex.Match(cellStr, groupPat);
                                if (match.Success)
                                {
                                    matchedSomething = true;
                                    if (groupPat == group)
                                    {
                                        // If there are no substitution patterns at all then simply remove the
                                        // pattern from the list.  However we keep exclusion patterns (empty groups)
                                        if (groupPat.Length > 0)
                                        {
                                            continue;
                                        }
                                    }
                                    else
                                    {
                                        // The cells value could have been created via this grouping pattern. 
                                        // Create a pattern that matches the {} in the original pattern with 
                                        // the specific instances needed to form the resulting groups (that is
                                        // if we have {*}->module $1 and we are ungrouping 'module mscorlib' then
                                        // make mscorlib->;
                                        char captureNum = '0';
                                        var newPat = Regex.Replace(pat, "{.*?}", delegate (Match m)
                                        {
                                            captureNum++;
                                            var varValue = match.Groups["V" + new string(captureNum, 1)];
                                            if (varValue != null)
                                            {
                                                return varValue.Value;
                                            }

                                            return m.Groups[0].Value;
                                        });
                                        newGroups = ConcatinateSeparatedBy(newGroups, newPat + oper, ";");
                                    }
                                }
                            }
                            newGroups = ConcatinateSeparatedBy(newGroups, groupSpec, ";");
                        }
                        GroupRegExTextBox.Text = newGroups;
                    }
                }
            }
            if (matchedSomething)
            {
                Update();
            }
            else
            {
                StatusBar.LogError("Cell does not have the pattern that can be ungrouped.");
            }
        }

        private void DoRaiseItemPriority(object sender, ExecutedRoutedEventArgs e)
        {
            ChangePriority(1, false);
        }
        private void DoLowerItemPriority(object sender, ExecutedRoutedEventArgs e)
        {
            ChangePriority(-1, false);
        }
        private void DoRaiseModulePriority(object sender, ExecutedRoutedEventArgs e)
        {
            ChangePriority(1, true);
        }
        private void DoLowerModulePriority(object sender, ExecutedRoutedEventArgs e)
        {
            ChangePriority(-1, true);
        }
        private void ChangePriority(int delta, bool module)
        {
            var priorities = PriorityTextBox.Text;
            var badStrs = "";
            foreach (string cellStr in SelectedCellsStringValue())
            {
                string str = Regex.Replace(cellStr, @"\s+\[\w.*?\]\s*$", "");   // Remove any [] at the end 
                if (module)
                {
                    Match m = Regex.Match(cellStr, @"\b([\w.]*?)!");
                    if (m.Success)
                    {
                        str = m.Groups[1].Value + "!";
                    }
                    else
                    {
                        if (badStrs.Length > 0)
                        {
                            badStrs += " ";
                        }

                        badStrs += cellStr;
                    }
                }

                var priorityPats = priorities.Split(';');
                priorities = "";
                bool found = false;
                foreach (var priorityPat in priorityPats)
                {
                    var updatedPriorityPat = priorityPat;
                    if (!found)
                    {
                        Match m = Regex.Match(priorityPat, @"^\s*(.*?)\s*->\s*((-)?\d+(\.\d+)?)\s*$");
                        if (m.Success)
                        {
                            string pat = m.Groups[1].Value;
                            string num = m.Groups[2].Value;
                            if (string.Compare(str, pat, StringComparison.OrdinalIgnoreCase) == 0)
                            {
                                found = true;
                                var newPriority = double.Parse(num) + delta;
                                updatedPriorityPat = str + "->" + newPriority.ToString();
                            }
                        }
                        else
                        {
                            StatusBar.LogError("Priority string '" + priorityPat + "' does not have the syntax Pat->Num.");
                        }
                    }

                    if (priorities.Length == 0)
                    {
                        priorities = updatedPriorityPat;
                    }
                    else
                    {
                        priorities = priorities + ";" + updatedPriorityPat;
                    }
                }
                if (!found)
                {
                    var newPat = str + "->" + delta.ToString();
                    if (priorities.Length == 0)
                    {
                        priorities = newPat;
                    }
                    else
                    {
                        priorities = newPat + ";" + priorities;
                    }
                }
            }
            if (badStrs.Length > 0)
            {
                StatusBar.LogError("Could not find a module pattern in text " + badStrs + ".");
            }

            PriorityTextBox.Text = priorities;
            Update();
        }

        private static string ConcatinateSeparatedBy(string str1, string str2, string sep)
        {
            if (str1.Length == 0)
            {
                return str2;
            }

            return str1 + sep + str2;
        }

        private void DoUngroupModule(object sender, ExecutedRoutedEventArgs e)
        {
            bool matchedSomething = false;
            foreach (string cellStr in SelectedCellsStringValue())
            {
                string module = null;
                var match = Regex.Match(cellStr, @"([\w.]+)!");
                if (match.Success)
                {
                    module = match.Groups[1].Value;
                }
                else
                {
                    match = Regex.Match(cellStr, @"module (\S+)");
                    if (match.Success)
                    {
                        module = match.Groups[1].Value;
                    }
                }

                if (module != null)
                {
                    // Remove the comment (we put it back at the end)
                    match = Regex.Match(GroupRegExTextBox.Text, @"(^\s*(\[.*?\])?\s*)(.*?)\s*$");
                    var comment = match.Groups[1].Value;
                    var groups = match.Groups[3].Value;

                    GroupRegExTextBox.Text = module + "!->;" + groups;
                    matchedSomething = true;
                    StatusBar.Log("Excluded module " + module + " from grouping");
                }
            }
            if (matchedSomething)
            {
                Update();
            }
            else
            {
                StatusBar.LogError("Cell does not have the pattern of a entry group.");
            }
        }
        private void DoFoldModule(object sender, ExecutedRoutedEventArgs e)
        {
            var str = FoldRegExTextBox.Text;
            DoForSelectedModules(delegate (string moduleName)
            {
                str = AddSet(str, FilterParams.EscapeRegEx(moduleName) + "!");
            });
            FoldRegExTextBox.Text = str;
            Update();
        }
        private void DoFoldItem(object sender, ExecutedRoutedEventArgs e)
        {
            var str = FoldRegExTextBox.Text;
            foreach (string cellStr in SelectedCellsStringValue())
            {
                str = AddSet(str, FilterParams.EscapeRegEx(cellStr));        // TODO need a good anchor
            }

            FoldRegExTextBox.Text = str;
            Update();
        }
        private void DoRemoveAllFolding(object sender, ExecutedRoutedEventArgs e)
        {
            FoldRegExTextBox.Text = "";
            FoldPercentTextBox.Text = "";
            Update();
        }
        private void DoCopyTimeRange(object sender, ExecutedRoutedEventArgs e)
        {
            Clipboard.SetText(RangeUtilities.ToString(StartTextBox.Text, EndTextBox.Text));
        }
        private void CanDoOpenEvents(object sender, CanExecuteRoutedEventArgs e)
        {
            e.CanExecute = false;
            var asETLData = DataSource.DataFile as ETLPerfViewData;
            if (asETLData != null)
            {
                e.CanExecute = true;
            }
        }
        private void DoOpenEvents(object sender, ExecutedRoutedEventArgs e)
        {
            var cells = SelectedCells();
            if (cells != null && (cells.Count == 1 || cells.Count == 2))
            {
                var start = GetCellStringValue(cells[0]);
                var end = start;
                if (cells.Count == 2)
                {
                    end = GetCellStringValue(cells[1]);
                }

                double dummy;
                if (!double.TryParse(start, out dummy) || !double.TryParse(end, out dummy))
                {
                    StatusBar.LogError("Could not parse cells as a time range.");
                    return;
                }

                PerfViewEventSource eventSource = null;
                foreach (var child in DataSource.DataFile.Children)
                {
                    eventSource = child as PerfViewEventSource;
                    if (eventSource != null)
                    {
                        break;
                    }
                }
                if (eventSource == null)
                {
                    StatusBar.Log("This data file does not support the Events view");
                    return;
                }

                eventSource.Open(ParentWindow, StatusBar, delegate
                {
                    var viewer = eventSource.Viewer;
                    viewer.StartTextBox.Text = start;
                    viewer.EndTextBox.Text = end;
                    viewer.EventTypes.SelectAll();
                    viewer.Update();
                });

            }
            else
            {
                StatusBar.LogError("You must select one or two cells to act as the focus region.");
            }
        }

        private void DoSetTimeRange(object sender, ExecutedRoutedEventArgs e)
        {
            var focusTextBox = Keyboard.FocusedElement as TextBox;
            if (focusTextBox == null && PerfDataGrid.EditingBox != null && PerfDataGrid.EditingBox.IsFocused)
            {
                focusTextBox = PerfDataGrid.EditingBox;
            }

            if (focusTextBox != null)
            {
                if (focusTextBox.SelectionLength != 0)
                {
                    var selectionStartIndex = focusTextBox.SelectionStart;
                    var selectionLen = focusTextBox.SelectionLength;
                    var text = focusTextBox.Text;

                    // If you accidentally select the space before the selection, skip it
                    if (0 <= selectionStartIndex && selectionStartIndex < text.Length && text[selectionStartIndex] == ' ')
                    {
                        selectionStartIndex++;
                    }

                    // grab the last 32 bytes of the string.  
                    var histStart = text.Length - CallTree.TimeHistogramController.BucketCount;
                    if (histStart >= 0)
                    {
                        var histStr = text.Substring(histStart);
                        if (Regex.IsMatch(histStr, @"^[_*\w.]") && selectionStartIndex >= histStart)
                        {
                            var bucketStartIndex = (HistogramCharacterIndex)(selectionStartIndex - histStart);
                            var bucketEndIndex = (HistogramCharacterIndex)(bucketStartIndex + selectionLen);

                            StartTextBox.Text = CallTree.TimeHistogramController.GetStartTimeForBucket(bucketStartIndex).ToString("n3");
                            EndTextBox.Text = CallTree.TimeHistogramController.GetStartTimeForBucket(bucketEndIndex).ToString("n3");
                            Update();
                        }
                    }
                    return;
                }
            }

            var cells = SelectedCells();
            if (cells != null)
            {
                var callTreeNodes = cells.Select(cell => ToCallTreeNodeBase(cell.Item)).Where(cell => cell != null);
                if (callTreeNodes.Any())
                {
                    StartTextBox.Text = callTreeNodes.Min(node => node.FirstTimeRelativeMSec).ToString("n3");
                    EndTextBox.Text = callTreeNodes.Max(node => node.LastTimeRelativeMSec).ToString("n3");
                    Update();
                }
                else
                {
                    StatusBar.LogError("Could not set time range.");
                }
            }
        }

        // Given a CallTreeViewNode or a CallTreeNodeBase (this is what might be in the 'Item' list of a view)
        // return a CallTreeNodeBase or null if it is none of those things.   
        private CallTreeNodeBase ToCallTreeNodeBase(object viewOrDataObject)
        {
            var asViewNode = viewOrDataObject as CallTreeViewNode;
            if (asViewNode != null)
            {
                return asViewNode.Data;
            }

            return viewOrDataObject as CallTreeNodeBase;
        }

        // Scenario-related stuff
        private void CanDoScenario(object sender, CanExecuteRoutedEventArgs e)
        {
            e.CanExecute = IsScenarioWindow;
        }

        private bool IsScenarioElement(object originalSource)
        {
            var asDO = originalSource as DependencyObject;

            if (asDO == null)
            {
                return false;
            }

            var cell = asDO.AncestorOfType<DataGridCell>();
            if (cell == null || cell.Column == null)
            {
                return false;
            }

            var grid = cell.AncestorOfType<PerfDataGrid>();
            if (grid == null)
            {
                return false;
            }

            return (cell.Column == grid.ScenarioHistogramColumn);
        }

        private void CanSortScenariosByNode(object sender, CanExecuteRoutedEventArgs e)
        {
            e.CanExecute = IsScenarioWindow && IsScenarioElement(e.OriginalSource);
        }

        private void CanSetScenarioList(object sender, CanExecuteRoutedEventArgs e)
        {
            e.CanExecute = IsScenarioWindow && e.OriginalSource is TextBox && IsScenarioElement(e.OriginalSource);
        }

        private void DoSetScenarioList(object sender, ExecutedRoutedEventArgs e)
        {
            var box = Keyboard.FocusedElement as TextBox;
            if (box == null)
            {
                return;
            }

            var scenarioList = m_callTree.ScenarioHistogram.GetScenariosForCharacterRange(
                (HistogramCharacterIndex)(box.SelectionStart),
                (HistogramCharacterIndex)(box.SelectionStart + box.SelectionLength));

            var f = Filter;
            f.ScenarioList = scenarioList;
            Filter = f;
            Update();
        }

        private void DoCopyScenarioList(object sender, ExecutedRoutedEventArgs e)
        {
            var box = Keyboard.FocusedElement as TextBox;
            var result = ScenarioTextBox.Text;
            if (box != null)
            {
                var scenarioList = m_callTree.ScenarioHistogram.GetScenariosForCharacterRange(
                    (HistogramCharacterIndex)(box.SelectionStart),
                    (HistogramCharacterIndex)(box.SelectionStart + box.SelectionLength));

                result = String.Join(",", Array.ConvertAll(scenarioList, x => x.ToString()));
            }
            Clipboard.SetText(result);
        }

        private void DoCopyScenarioListNames(object sender, ExecutedRoutedEventArgs e)
        {
            var box = Keyboard.FocusedElement as TextBox;
            var sb = new StringBuilder();
            if (box != null)
            {
                var scenarioList = m_callTree.ScenarioHistogram.GetScenariosForCharacterRange(
                    (HistogramCharacterIndex)(box.SelectionStart),
                    (HistogramCharacterIndex)(box.SelectionStart + box.SelectionLength));
                foreach (var scenario in scenarioList)
                {
                    sb.AppendLine(m_callTree.ScenarioHistogram.GetNameForScenario(scenario));
                }
            }
            else
            {
                for (int i = 0; i < m_callTree.StackSource.ScenarioCount; i++)
                {
                    sb.AppendLine(m_callTree.ScenarioHistogram.GetNameForScenario(i));
                }
            }
            Clipboard.SetText(sb.ToString());
        }

        private void DoSortScenariosByDefault(object sender, ExecutedRoutedEventArgs e)
        {
            var scenarios = Filter.ScenarioList ?? Enumerable.Range(0, m_callTree.StackSource.ScenarioCount).ToArray();

            Array.Sort(scenarios);

            var f = Filter;
            f.ScenarioList = scenarios;
            Filter = f;
            Update();
        }

        private void SortScenariosByNode(CallTreeNodeBase node)
        {
            var histogram = node.InclusiveMetricByScenario;

            var f = Filter;
            var scenarioList = f.ScenarioList ?? Enumerable.Range(0, m_callTree.StackSource.ScenarioCount);
            var newScenarioList =
                from scenario in scenarioList
                orderby histogram[scenario] descending
                select scenario;

            f.ScenarioList = newScenarioList.ToArray();
            Filter = f;
            Update();
        }

        private void DoSortScenariosByRootNode(object sender, ExecutedRoutedEventArgs e)
        {
            SortScenariosByNode(m_callTree.Root);
        }

        private void DoSortScenariosByThisNode(object sender, ExecutedRoutedEventArgs e)
        {
            var asDO = Keyboard.FocusedElement as DependencyObject;
            if (asDO == null)
            {
                return;
            }

            var cell = asDO.AncestorOfType<DataGridCell>();
            if (cell == null)
            {
                return;
            }

            var context = cell.DataContext as CallTreeNodeBase;
            if (context == null)
            {
                return;
            }

            SortScenariosByNode(context);
        }

        private void DoIncludeItem(object sender, ExecutedRoutedEventArgs e)
        {
            // Add a | operator between all the values 
            var incPat = "";
            foreach (string cellStr in SelectedCellsStringValue())
            {
                if (incPat.Length != 0)
                {
                    incPat += "|";
                }

                var pat = cellStr;
                if (pat.IndexOf('!') < 0)
                {
                    pat = "^" + pat;
                }

                incPat += FilterParams.EscapeRegEx(pat);
            }

            IncludeRegExTextBox.Text = AddSet(IncludeRegExTextBox.Text, incPat);
            Update();
        }
        private void DoExcludeItem(object sender, ExecutedRoutedEventArgs e)
        {
            var str = ExcludeRegExTextBox.Text;
            foreach (string cellStr in SelectedCellsStringValue())
            {
                var pat = cellStr;
                if (pat.IndexOf('!') < 0)
                {
                    pat = "^" + pat;
                }

                str = AddSet(str, FilterParams.EscapeRegEx(pat));
            }
            ExcludeRegExTextBox.Text = str;
            Update();
        }
        private void DoCopyFilterParams(object sender, ExecutedRoutedEventArgs e)
        {
            StringBuilder sb = new StringBuilder();
            using (XmlWriter writer = XmlWriter.Create(sb, new XmlWriterSettings() { Indent = true, NewLineOnAttributes = true }))
            {
                FilterGuiState.WriteToXml("FilterGuiState", writer);
            }

            Clipboard.SetText(sb.ToString());
        }
        private void DoMergeFilterParams(object sender, ExecutedRoutedEventArgs e)
        {
            string text = Clipboard.GetText();

            // Read XML into filterGuiState.  
            XmlReaderSettings settings = new XmlReaderSettings() { IgnoreWhitespace = true, IgnoreComments = true };
            XmlReader reader = XmlReader.Create(new StringReader(text), settings);
            var filterGuiState = new FilterGuiState();
            filterGuiState.ReadFromXml(reader);

            FilterGuiState = filterGuiState;
            Update();
        }
        internal void DoLookupWarmSymbols(object sender, ExecutedRoutedEventArgs e)
        {
            int processID = 0;
            var m = Regex.Match(IncludeRegExTextBox.Text, @"Process[^;()]*\((\d+)\)");
            if (m.Success)
            {
                // TODO we can do a better job here.  If we have mulitple processe specs we simply don't focus right now. 
                if (!m.Groups[2].Value.Contains("Process"))
                {
                    processID = int.Parse(m.Groups[1].Value);
                }
            }

            var etlDataFile = DataSource.DataFile as ETLPerfViewData;
            if (etlDataFile == null)
            {
                StatusBar.Log("DataSource does not support symbol lookup");
                return;
            }

            var filter = Filter;        // Fetch when you are still on the GUI thread.  
            StatusBar.StartWork("Warm Symbol Lookup", delegate ()
            {
                var filteredSource = new FilterStackSource(filter, m_stackSource, ScalingPolicy);
                PrimeWarmSymbols(filteredSource, processID, etlDataFile, StatusBar.LogWriter);
                StatusBar.EndWork(delegate ()
                {
                    Update();
                });
            });
        }

        private void DoPri1Only(object sender, RoutedEventArgs e)
        {
            var isChecked = (Pri1OnlyCheckBox.IsChecked ?? false);
            m_callTreeView.DisplayPrimaryOnly = isChecked;
            m_callersView.DisplayPrimaryOnly = isChecked;
            m_calleesView.DisplayPrimaryOnly = isChecked;
            Update();
        }

        // TODO FIX NOW clean up symbols
        /// <summary>
        /// Given a source of stacks, a process ID, and and ETL file look up all the symbols for any module in
        /// that process that has more than 5% CPU time inclusive.   
        /// </summary>
        private static void PrimeWarmSymbols(StackSource stackSource, int processID, ETLPerfViewData etlFile, TextWriter log)
        {
            // Compute inclusive metric for every module into moduleMetrics
            var moduleMetrics = new GrowableArray<double>(50);
            moduleMetrics.Add(0);                                // Index 0 is illegal.  
            var modIdxes = new Dictionary<string, int>(50);      // maps a module name to its count index
            var frameIdxToCountIdx = new int[stackSource.CallFrameIndexLimit];
            var totalMetric = 0.0;
            var modulesSeenOnStack = new Dictionary<int, int>(16);

            stackSource.ForEach(delegate (StackSourceSample sample)
            {
                totalMetric += sample.Metric;
                var stackIdx = sample.StackIndex;
                modulesSeenOnStack.Clear();
                while (stackIdx != StackSourceCallStackIndex.Invalid)
                {
                    var frameIdx = stackSource.GetFrameIndex(stackIdx);
                    var moduleIdx = frameIdxToCountIdx[(int)frameIdx];
                    if (moduleIdx == 0)
                    {
                        moduleIdx = -1;
                        var frameName = stackSource.GetFrameName(frameIdx, false);
                        var m = Regex.Match(frameName, @"([\w.]+)!");
                        if (m.Success)
                        {
                            var modName = m.Groups[1].Value;
                            if (!modIdxes.TryGetValue(modName, out moduleIdx))
                            {
                                modIdxes[modName] = moduleIdx = moduleMetrics.Count;
                                moduleMetrics.Add(0);
                            }
                        }
                        frameIdxToCountIdx[(int)frameIdx] = moduleIdx;
                    }
                    if (moduleIdx > 0)
                    {
                        if (!modulesSeenOnStack.ContainsKey(moduleIdx))
                        {
                            modulesSeenOnStack[moduleIdx] = 1;  // I don't actually us
                            moduleMetrics[moduleIdx] += sample.Metric;
                        }
                    }
                    stackIdx = stackSource.GetCallerIndex(stackIdx);
                }
            });

            // For any module with more than 5% inclusive time, lookup symbols.  
            var modulesToLookUp = new List<string>(10);

            foreach (string moduleName in modIdxes.Keys)
            {
                var metric = moduleMetrics[modIdxes[moduleName]];
                var percent = metric * 100.0 / totalMetric;
                if (percent > 2)
                {
                    log.WriteLine("Module " + moduleName + " has " + percent.ToString("f1") + "% metric (inclusive), looking up symbols.");
                    modulesToLookUp.Add(moduleName);
                }
            }

            foreach (var moduleToLookup in modulesToLookUp)
            {
                try
                {
                    etlFile.LookupSymbolsForModule(moduleToLookup, log, processID);
                }
                catch (ApplicationException ex)
                {
                    log.WriteLine("Error looking up " + moduleToLookup + "\r\n    " + ex.Message);
                }
            }

        }

        private void DoLookupSymbols(object sender, ExecutedRoutedEventArgs e)
        {
            int processID = 0;
            var m = Regex.Match(IncludeRegExTextBox.Text, @"Process[^;()]*\((\d+)\)(.*)");
            if (m.Success)
            {
                // TODO we can do a better job here.  If we have multiple processes specs we simply don't focus right now. 
                if (!m.Groups[2].Value.Contains("Process"))
                {
                    processID = int.Parse(m.Groups[1].Value);
                }
            }

            //create the list of module names to look up
            var moduleNames = new HashSet<string>();
            var success = DoForSelectedModules(delegate (string moduleName)
            {
                moduleNames.Add(moduleName);
            });

            if (DataSource.Title.StartsWith("Diff"))
            {
                StatusBar.LogError("Symbol lookup for Diff not supported.  You must look up symbols before doing the diff.");
                return;
            }


            // Look them up.
            StatusBar.StartWork("Symbol Lookup", delegate ()
            {
                foreach (var moduleName in moduleNames)
                {
                    StatusBar.LogWriter.WriteLine();
                    StatusBar.LogWriter.WriteLine("***************************************************************************");
                    StatusBar.LogWriter.WriteLine("[Looking up symbols for " + moduleName + "]");
                    try
                    {
                        DataSource.DataFile.LookupSymbolsForModule(moduleName, StatusBar.LogWriter, processID);
                        StatusBar.Log("Finished Lookup up symbols for " + moduleName + " Elapsed Time = " +
                            StatusBar.Duration.TotalSeconds.ToString("n3"));
                    }
                    catch (ApplicationException ex)
                    {
                        StatusBar.LogError("Error looking up " + moduleName + "\r\n    " + ex.Message);
                    }
                }
                StatusBar.EndWork(delegate ()
                {
                    Update();
                });
            });
        }
        private void DoGotoSource(object sender, ExecutedRoutedEventArgs e)
        {
            var cells = SelectedCells();
            if (cells == null || cells.Count == 0)
            {
                StatusBar.LogError("No cells selected.");
                return;
            }
            if (cells.Count != 1)
            {
                StatusBar.LogError("More than one cell selected.");
                return;
            }
            var cell = cells[0];
            var cellText = GetCellStringValue(cell);
            if (cellText.EndsWith("!?"))
            {
                StatusBar.LogError("You must lookup symbols before looking up source.");
                return;
            }
            if (!cellText.Contains("!"))
            {
                StatusBar.LogError("Source lookup only works on cells of the form dll!method.");
                return;
            }
            var item = cell.Item;
            var asCallTreeNodeBase = item as CallTreeNodeBase;
            if (asCallTreeNodeBase == null)
            {
                var asCallTreeViewNode = item as CallTreeViewNode;
                if (asCallTreeViewNode != null)
                {
                    asCallTreeNodeBase = asCallTreeViewNode.Data;
                }
                else
                {
                    StatusBar.LogError("Could not find data item.");
                    return;
                }
            }

            StatusBar.StartWork("Fetching Source code for " + cellText, delegate ()
            {
<<<<<<< HEAD
                SortedDictionary<int, double> metricOnLine;
=======
                // Try to default to TLS1.2
                try
                {
                    System.Net.ServicePointManager.SecurityProtocol = System.Net.SecurityProtocolType.Tls12;
                }
                catch(NotSupportedException ex)
                {
                    StatusBar.Log($"Failed to set security protocol to TLS1.2: {ex}");
                    throw;
                }

                SortedDictionary<int, float> metricOnLine;
>>>>>>> cab9c322
                var sourceLocation = GetSourceLocation(asCallTreeNodeBase, cellText, out metricOnLine);

                string sourcePathToOpen = null;
                string logicalSourcePath = null;
                bool checksumMatches = false;
                if (sourceLocation != null)
                {
                    StatusBar.Log("Found source at Line: " + sourceLocation.LineNumber + " in build time source path " +
                        sourceLocation.SourceFile.BuildTimeFilePath);
                    var sourceFile = sourceLocation.SourceFile;
                    logicalSourcePath = sourceFile.GetSourceFile();
                    if (logicalSourcePath != null)
                    {
                        checksumMatches = sourceFile.ChecksumMatches;
                    }

                    sourcePathToOpen = logicalSourcePath;
                    if (sourcePathToOpen != null)
                    {
                        StatusBar.Log("Resolved source file to " + sourcePathToOpen);
                        if (metricOnLine != null)
                        {
                            sourcePathToOpen = CacheFiles.FindFile(sourcePathToOpen, Path.GetExtension(sourcePathToOpen));
                            StatusBar.Log("Annotating source with metric to the file " + sourcePathToOpen);
                            AnnotateLines(logicalSourcePath, sourcePathToOpen, metricOnLine);
                        }
                    }
                }
                StatusBar.EndWork(delegate ()
                {
                    if (sourcePathToOpen != null)
                    {
                        StatusBar.Log("Viewing line " + sourceLocation.LineNumber + " in " + logicalSourcePath);

                        // TODO FIX NOW this is a hack
                        var notepad2 = Command.FindOnPath("notepad2.exe");
                        Window dialogParentWindow = this;
                        if (notepad2 != null)
                        {
                            Command.Run(Command.Quote(notepad2) + " /g " + sourceLocation.LineNumber + " "
                                + Command.Quote(sourcePathToOpen), new CommandOptions().AddStart());
                        }
                        else
                        {
                            StatusBar.Log("Opening editor on " + sourcePathToOpen);
                            var textEditorWindow = new TextEditorWindow(this);
                            dialogParentWindow = textEditorWindow;
                            textEditorWindow.TextEditor.IsReadOnly = true;
                            textEditorWindow.TextEditor.OpenText(sourcePathToOpen);
                            textEditorWindow.Show();
                            textEditorWindow.TextEditor.GotoLine(sourceLocation.LineNumber);
                        }
                        if (!checksumMatches)
                        {
                            StatusBar.LogError("Warning: Source code Mismatch for " + Path.GetFileName(logicalSourcePath));
                        }
                    }
                });
            });
        }

        // TODO FIX NOW review 
        private SourceLocation GetSourceLocation(CallTreeNodeBase asCallTreeNodeBase, string cellText,
            out SortedDictionary<int, double> metricOnLine)
        {
            metricOnLine = null;
            var m = Regex.Match(cellText, "<<(.*!.*)>>");
            if (m.Success)
            {
                cellText = m.Groups[1].Value;
            }

            // Find the most numerous call stack
            // TODO this can be reasonably expensive.   If it is a problem do something about it (e.g. sampling)
            var frameIndexCounts = new Dictionary<StackSourceFrameIndex, double>();
            asCallTreeNodeBase.GetSamples(false, delegate (StackSourceSampleIndex sampleIdx)
            {
                // Find the callStackIdx which corresponds to the name in the cell, and log it to callStackIndexCounts
                var matchingFrameIndex = StackSourceFrameIndex.Invalid;
                var sample = m_stackSource.GetSampleByIndex(sampleIdx);
                var callStackIdx = sample.StackIndex;
                while (callStackIdx != StackSourceCallStackIndex.Invalid)
                {
                    var frameIndex = m_stackSource.GetFrameIndex(callStackIdx);
                    var frameName = m_stackSource.GetFrameName(frameIndex, false);
                    if (frameName == cellText)
                    {
                        matchingFrameIndex = frameIndex;        // We keep overwriting it, so we get the entry closest to the root.  
                    }

                    callStackIdx = m_stackSource.GetCallerIndex(callStackIdx);
                }
                if (matchingFrameIndex != StackSourceFrameIndex.Invalid)
                {
                    double count = 0;
                    frameIndexCounts.TryGetValue(matchingFrameIndex, out count);
                    frameIndexCounts[matchingFrameIndex] = count + sample.Metric;
                }
                return true;
            });

            // Get the frame with the most counts, we go to THAT line and only open THAT file.
            // If other samples are in that file we also display them but it is this maximum
            // that drives which file we open and where we put the editor's focus.  
            StackSourceFrameIndex maxFrameIdx = StackSourceFrameIndex.Invalid;
            double maxFrameIdxCount = -1;
            foreach (var keyValue in frameIndexCounts)
            {
                if (keyValue.Value >= maxFrameIdxCount)
                {
                    maxFrameIdxCount = keyValue.Value;
                    maxFrameIdx = keyValue.Key;
                }
            }

            StatusBar.LogWriter.WriteLine("Maximum count for {0} = {1}", cellText, maxFrameIdxCount);

            if (maxFrameIdx == StackSourceFrameIndex.Invalid)
            {
                StatusBar.LogError("Could not find " + cellText + " in call stack!");
                return null;
            }

            // Find the most primitive TraceEventStackSource
            TraceEventStackSource asTraceEventStackSource = PerfViewExtensibility.Stacks.GetTraceEventStackSource(m_stackSource);
            if (asTraceEventStackSource == null)
            {
                StatusBar.LogError("Source does not support symbolic lookup.");
                return null;
            }

            var reader = DataSource.DataFile.GetSymbolReader(StatusBar.LogWriter);

            var frameToLine = new Dictionary<StackSourceFrameIndex, int>();

            // OK actually get the source location of the maximal value (our return value). 
            var sourceLocation = asTraceEventStackSource.GetSourceLine(maxFrameIdx, reader);
            if (sourceLocation != null)
            {
                var filePathForMax = sourceLocation.SourceFile.BuildTimeFilePath;
                metricOnLine = new SortedDictionary<int, double>();
                // Accumulate the counts on a line basis
                foreach (StackSourceFrameIndex frameIdx in frameIndexCounts.Keys)
                {
                    var loc = asTraceEventStackSource.GetSourceLine(frameIdx, reader);
                    if (loc != null && loc.SourceFile.BuildTimeFilePath == filePathForMax)
                    {
                        frameToLine[frameIdx] = loc.LineNumber;
                        double metric;
                        metricOnLine.TryGetValue(loc.LineNumber, out metric);
                        metric += frameIndexCounts[frameIdx];
                        metricOnLine[loc.LineNumber] = metric;
                    }
                }
            }

            // show the frequency on a per address form.  

            bool commonMethodIdxSet = false;
            MethodIndex commonMethodIdx = MethodIndex.Invalid;

            var nativeAddressFreq = new SortedDictionary<Address, Tuple<int, double>>();
            foreach (var keyValue in frameIndexCounts)
            {
                var codeAddr = asTraceEventStackSource.GetFrameCodeAddress(keyValue.Key);
                if (codeAddr != CodeAddressIndex.Invalid)
                {
                    var methodIdx = asTraceEventStackSource.TraceLog.CodeAddresses.MethodIndex(codeAddr);
                    if (methodIdx != MethodIndex.Invalid)
                    {
                        if (!commonMethodIdxSet)
                        {
                            commonMethodIdx = methodIdx;            // First time, set it as the common method.  
                        }
                        else if (methodIdx != commonMethodIdx)
                        {
                            methodIdx = MethodIndex.Invalid;        // More than one method, give up.  
                        }

                        commonMethodIdxSet = true;
                    }

                    var nativeAddr = asTraceEventStackSource.TraceLog.CodeAddresses.Address(codeAddr);
                    var lineNum = 0;
                    frameToLine.TryGetValue(keyValue.Key, out lineNum);
                    nativeAddressFreq[nativeAddr] = new Tuple<int, double>(lineNum, keyValue.Value);
                }
            }
            StatusBar.LogWriter.WriteLine();
            StatusBar.LogWriter.WriteLine("Metric as a function of code address");
            StatusBar.LogWriter.WriteLine("      Address    :   Line     Metric");
            foreach (var keyValue in nativeAddressFreq)
            {
                StatusBar.LogWriter.WriteLine("    {0,12:x} : {1,6} {2,10:f1}", keyValue.Key, keyValue.Value.Item1, keyValue.Value.Item2);
            }

            if (sourceLocation == null)
            {
                StatusBar.LogError("Source could not find a source location for the given Frame.");
                return null;
            }

            StatusBar.LogWriter.WriteLine();
            StatusBar.LogWriter.WriteLine("Metric per line in the file {0}", Path.GetFileName(sourceLocation.SourceFile.BuildTimeFilePath));
            foreach (var keyVal in metricOnLine)
            {
                StatusBar.LogWriter.WriteLine("    Line {0,5}:  Metric {1,5:n1}", keyVal.Key, keyVal.Value);
            }

            return sourceLocation;
        }

        private void AnnotateLines(string inFileName, string outFileName, SortedDictionary<int, double> lineData)
        {
            using (var inFile = File.OpenText(inFileName))
            using (var outFile = File.CreateText(outFileName))
            {
                int lineNum = 0;
                for (; ; )
                {
                    var line = inFile.ReadLine();
                    if (line == null)
                    {
                        break;
                    }

                    lineNum++;

                    double value;
                    if (lineData.TryGetValue(lineNum, out value))
                    {
                        outFile.Write(ToCompactString(value));
                    }
                    else if (lineNum == 1)
                    {
                        outFile.Write("Metric|");
                    }
                    else
                    {
                        outFile.Write("       ");
                    }

                    outFile.WriteLine(line);
                }
            }
        }

        /// <summary>
        /// Creat a string that fits in 4 chars + a trailing space. 
        /// </summary>
        private string ToCompactString(double value)
        {
            var suffix = " |";
            for (int i = 0; ; i++)
            {
                if (value < 999.95)
                {
                    return value.ToString("f1").PadLeft(5) + suffix;
                }

                value = value / 1000;
                if (i == 0)
                {
                    suffix = "K|";
                }
                else if (i == 1)
                {
                    suffix = "M|";
                }
                else if (i == 2)
                {
                    suffix = "G|";
                }
                else
                {
                    return "******|";
                }
            }
        }

        private void DoExpandAll(object sender, ExecutedRoutedEventArgs e)
        {
            CallTreeViewNode selectedNode = null;
            if (CallTreeTab.IsSelected)
            {
                selectedNode = CallTreeView.SelectedNode;
            }
            else if (CallersTab.IsSelected)
            {
                selectedNode = m_callersView.SelectedNode;
            }
            else if (CalleesTab.IsSelected)
            {
                selectedNode = m_calleesView.SelectedNode;
            }

            if (selectedNode != null)
            {
                selectedNode.ExpandToDepth(int.MaxValue, selectExpandedNode: false); // we don't want to select every node while expanding, it takes too much time
            }
        }

        private void DoExpand(object sender, ExecutedRoutedEventArgs e)
        {
            CallTreeViewNode selectedNode = null;
            CallTreeView view = null;
            if (CallTreeTab.IsSelected)
            {
                view = CallTreeView;
            }
            else if (CallersTab.IsSelected)
            {
                view = m_callersView;
            }
            else if (CalleesTab.IsSelected)
            {
                view = m_calleesView;
            }

            if (view != null)
            {
                selectedNode = view.SelectedNode;
                if (selectedNode != null)
                {
                    for (; ; )
                    {
                        if (!selectedNode.IsExpanded)
                        {
                            selectedNode.IsExpanded = true;
                            break;
                        }

                        var children = selectedNode.VisibleChildren;
                        if (children.Count < 1)
                        {
                            break;
                        }

                        selectedNode = children[0];
                    }
                }
            }
        }

        private void DoCollapse(object sender, ExecutedRoutedEventArgs e)
        {
            CallTreeViewNode selectedNode = null;
            CallTreeView view = null;
            if (CallTreeTab.IsSelected)
            {
                view = CallTreeView;
            }
            else if (CallersTab.IsSelected)
            {
                view = m_callersView;
            }
            else if (CalleesTab.IsSelected)
            {
                view = m_calleesView;
            }

            if (view != null)
            {
                selectedNode = view.SelectedNode;
                if (selectedNode != null)
                {
                    selectedNode.IsExpanded = false;
                }
            }
        }

        private void CanExpand(object sender, CanExecuteRoutedEventArgs e)
        {
            e.CanExecute = (CallTreeTab.IsSelected && CallTreeView.SelectedNode != null) ||
                           (CallersTab.IsSelected && m_callersView.SelectedNode != null) ||
                           (CalleesTab.IsSelected && m_calleesView.SelectedNode != null);
        }

        private void DoSetBrownBackgroundColor(object sender, ExecutedRoutedEventArgs e)
        {
            DoSetBackgroundColor(sender, e, System.Drawing.Color.BurlyWood);
        }

        private void DoSetBlueBackgroundColor(object sender, ExecutedRoutedEventArgs e)
        {
            DoSetBackgroundColor(sender, e, System.Drawing.Color.LightSkyBlue);
        }

        private void DoSetRedBackgroundColor(object sender, ExecutedRoutedEventArgs e)
        {
            DoSetBackgroundColor(sender, e, System.Drawing.Color.Coral);
        }

        private void DoSetBackgroundColor(object sender, ExecutedRoutedEventArgs e, System.Drawing.Color color)
        {
            CallTreeViewNode selectedNode = null;
            CallTreeView view = null;
            if (CallTreeTab.IsSelected)
            {
                view = CallTreeView;
            }
            else if (CallersTab.IsSelected)
            {
                view = m_callersView;
            }
            else if (CalleesTab.IsSelected)
            {
                view = m_calleesView;
            }

            if (view != null)
            {
                selectedNode = view.SelectedNode;
                if (selectedNode != null)
                {
                    selectedNode.SetBackgroundColor(color);
                    view.m_perfGrid.Grid.Items.Refresh();
                }
            }
        }

        private void CanSetBackgroundColor(object sender, CanExecuteRoutedEventArgs e)
        {
            e.CanExecute = (CallTreeTab.IsSelected && CallTreeView.SelectedNode != null) ||
                           (CallersTab.IsSelected && m_callersView.SelectedNode != null) ||
                           (CalleesTab.IsSelected && m_calleesView.SelectedNode != null);
        }

        private void DoFoldPercent(object sender, ExecutedRoutedEventArgs e)
        {
            FoldPercentTextBox.Focus();
        }
        private void DoIncreaseFoldPercent(object sender, ExecutedRoutedEventArgs e)
        {
            double newVal;
            if (double.TryParse(FoldPercentTextBox.Text, out newVal))
            {
                FoldPercentTextBox.Text = (newVal * 1.6).ToString("f2");
            }

            Update();
        }
        private void DoDecreaseFoldPercent(object sender, ExecutedRoutedEventArgs e)
        {
            double newVal;
            if (double.TryParse(FoldPercentTextBox.Text, out newVal))
            {
                FoldPercentTextBox.Text = (newVal / 1.6).ToString("f2");
            }

            Update();
        }
        // turns off menus for options that only make sense in the callTree view.  
        private void InCallTree(object sender, CanExecuteRoutedEventArgs e)
        {
            e.CanExecute = CallTreeTab.IsSelected;
        }
        private void DoHyperlinkHelp(object sender, ExecutedRoutedEventArgs e)
        {
            var param = e.Parameter as string;
            if (param == null)
            {
                param = "StackViewerQuickStart";       // This is the F1 help
            }

            // We have specific help for GC heap stacks 
            if (DataSource.DataFile is ClrProfilerHeapPerfViewFile ||
                DataSource.DataFile is HeapDumpPerfViewFile)
            {
                if (param == "StartingAnAnalysis" || param == "UnderstandingPerfData" || param == "StackViewerQuickStart" || param == "Tutorial")
                {
                    param += "GCHeap";
                }
            }
            else if (DataSource.SourceName.Contains("Thread Time"))
            {
                if (param == "StartingAnAnalysis")
                {
                    param = "BlockedTimeInvestigation";
                }
                else if (param == "UnderstandingPerfData")
                {
                    if (DataSource.SourceName.Contains("with Tasks"))
                    {
                        param = "UnderstandingPerfDataThreadTimeWithTasks";
                    }
                    else
                    {
                        param = "UnderstandingPerfDataThreadTime";
                    }
                }
            }
            else if (DataSource.SourceName.StartsWith("GC Heap"))
            {
                if (param == "StartingAnAnalysis")
                {
                    param = "GCHeapNetMemStacks";
                }
                else if (param == "UnderstandingPerfData")
                {
                    param = "GCHeapNetMemStacks";
                }
            }
            else if (DataSource.SourceName.StartsWith("Net Virtual") || DataSource.SourceName == "Net OS Heap Alloc")
            {
                if (param == "StartingAnAnalysis")
                {
                    param = "UnmanagedMemoryAnalysis";
                }
                else if (param == "UnderstandingPerfData")
                {
                    param = "UnmanagedMemoryAnalysis";
                }
            }

            StatusBar.Log("Displaying Users Guide in Web Browser.");
            MainWindow.DisplayUsersGuide(param);
        }

        /// <summary>
        /// Sets the focus node to the currently selected cell, returns true if successful.  
        /// </summary>
        /// <returns></returns>
        private bool SetFocusNodeToSelection()
        {
            var str = SelectedCellStringValue();
            if (str != null)
            {
                // if it looks like a number, don't event try, just ignore 
                if (Regex.IsMatch(str, @"^[_\d,.]*$"))
                {
                    return false;
                }

                if (!SetFocus(str))
                {
                    return true;
                }

                return true;
            }
            else
            {
                StatusBar.LogError("No selected cells found.");
                return true;
            }
        }

        private void ByName_MouseDoubleClick(object sender, MouseButtonEventArgs e)
        {
            e.Handled = true;
            DoViewInCallers(sender, null);
        }
        internal void DataGrid_MouseDoubleClick(object sender, MouseButtonEventArgs e)
        {
            var uiElement = sender as UIElement;
            Point point = e.GetPosition(uiElement);
            HitTestResult visualHitResult = VisualTreeHelper.HitTest(uiElement, point);
            var nameHit = visualHitResult != null ? Helpers.FindVisualNode(visualHitResult.VisualHit, "Name") : null;
            var asTextBlock = nameHit as TextBlock;

            // If it is the 'name' field, then set that to be the focus treeNode. 
            if (asTextBlock != null)
            {
                SetFocus(asTextBlock.Text);
            }
        }

        private void Notes_GotFocus(object sender, RoutedEventArgs e)
        {
            HelpMessage.Visibility = Visibility.Hidden;
        }
        public bool NotesPaneHidden
        {
            get { return m_NotesPaneHidden; }
            set
            {
                if (value == m_NotesPaneHidden)
                {
                    return;
                }

                if (value)
                {
                    App.ConfigData["NotesPaneHidden"] = "true";
                    m_NotesPaneHidden = true;
                    NodePaneRowDef.MaxHeight = 0;
                }
                else
                {
                    App.ConfigData["NotesPaneHidden"] = "false";
                    m_NotesPaneHidden = false;
                    NodePaneRowDef.MaxHeight = Double.PositiveInfinity;
                }
            }
        }

        private bool m_NotesPaneHidden;

        /// <summary>
        /// This is whether the sample being shown represent time and thus should be divided up or not.  
        /// </summary>
        public ScalingPolicyKind ScalingPolicy;

        private void DoToggleNotesPane(object sender, ExecutedRoutedEventArgs e)
        {
            NotesPaneHidden = !NotesPaneHidden;
        }
        private bool m_ViewsShouldBeSaved;
        private void Notes_TextChanged(object sender, TextChangedEventArgs e)
        {
            if (m_IgnoreNotesChange)
            {
                return;
            }

            if (!m_ViewsShouldBeSaved)
            {
                m_ViewsShouldBeSaved = true;
                GuiApp.MainWindow.NumWindowsNeedingSaving++;
            }
        }

        private bool m_NotesTabActive;          // Are we looking at the Notes tab (rather than the Notes pane).  
        private bool m_IgnoreNotesChange;       // If set, we don't assume a change in the Notes text is done by the user 
        private void NotesTab_GotFocus(object sender, RoutedEventArgs e)
        {
            m_IgnoreNotesChange = true;
            NotesTabBody.Text = Notes.Text;
            m_IgnoreNotesChange = false;

            m_NotesTabActive = true;
            NodePaneRowDef.MaxHeight = 0;
        }

        private void NotesTab_LostFocus(object sender, RoutedEventArgs e)
        {
            m_IgnoreNotesChange = true;
            Notes.Text = NotesTabBody.Text;
            m_IgnoreNotesChange = false;

            if (!m_NotesPaneHidden)
            {
                NodePaneRowDef.MaxHeight = Double.PositiveInfinity;
            }

            m_NotesTabActive = false;
        }

        private bool m_RedrawFlameGraphWhenItBecomesVisible = false;

        private void FlameGraphTab_GotFocus(object sender, RoutedEventArgs e)
        {
            if (FlameGraphCanvas.IsEmpty || m_RedrawFlameGraphWhenItBecomesVisible)
            {
                RedrawFlameGraph();
            }
        }

        private void FlameGraphCanvas_SizeChanged(object sender, SizeChangedEventArgs e) => RedrawFlameGraphIfVisible();

        private void RedrawFlameGraphIfVisible()
        {
            if (FlameGraphTab.IsSelected)
            {
                RedrawFlameGraph();
            }
            else
            {
                m_RedrawFlameGraphWhenItBecomesVisible = true;
            }
        }

        private void RedrawFlameGraph()
        {
            FlameGraphCanvas.Draw(
                  CallTree.Root.HasChildren
                      ? FlameGraph.Calculate(CallTree, FlameGraphCanvas.ActualWidth, FlameGraphCanvas.ActualHeight)
                      : Enumerable.Empty<FlameGraph.FlameBox>());

            m_RedrawFlameGraphWhenItBecomesVisible = false;
        }

        private void FlameGraphCanvas_CurrentFlameBoxChanged(object sender, string toolTipText)
        {
            if (StatusBar.LoggedError)
            {
                return;
            }

            StatusBar.Status = toolTipText;
        }

        private void DoSaveFlameGraph(object sender, RoutedEventArgs e)
        {
            var saveDialog = new Microsoft.Win32.SaveFileDialog();
            var baseName = Path.GetFileNameWithoutExtension(Path.GetFileNameWithoutExtension(DataSource.FilePath));

            for (int i = 1; ; i++)
            {
                saveDialog.FileName = baseName + ".flameGraph" + i.ToString() + ".png";
                if (!File.Exists(saveDialog.FileName))
                {
                    break;
                }
            }
            saveDialog.InitialDirectory = Path.GetDirectoryName(DataSource.FilePath);
            saveDialog.Title = "File to save flame graph";
            saveDialog.DefaultExt = ".png";
            saveDialog.Filter = "Image files (*.png)|*.png|All files (*.*)|*.*";
            saveDialog.AddExtension = true;
            saveDialog.OverwritePrompt = true;

            var result = saveDialog.ShowDialog();
            if (result == true)
            {
                FlameGraph.Export(FlameGraphCanvas, saveDialog.FileName);
            }
        }

        private TabItem SelectedTab
        {
            get
            {
                if (ByNameTab.IsSelected)
                {
                    return ByNameTab;
                }
                else if (CallerCalleeTab.IsSelected)
                {
                    return CallerCalleeTab;
                }
                else if (CallTreeTab.IsSelected)
                {
                    return CallTreeTab;
                }
                else if (CallersTab.IsSelected)
                {
                    return CallersTab;
                }
                else if (CalleesTab.IsSelected)
                {
                    return CalleesTab;
                }
                else if (FlameGraphTab.IsSelected)
                {
                    return FlameGraphTab;
                }
                else if (NotesTab.IsSelected)
                {
                    return NotesTab;
                }

                Debug.Assert(false, "No tab selected!");
                return null;
            }
        }

        public StackWindowGuiState GuiState
        {
            get
            {
                var ret = new StackWindowGuiState();

                ret.FilterGuiState = FilterGuiState;

                ret.Notes = m_NotesTabActive ? NotesTabBody.Text : Notes.Text;

                var logText = Regex.Replace(StatusBar.LogWindow.TextEditor.Text, @"[^ -~\s]", "");
                ret.Log = logText;

                var selectedTab = SelectedTab;
                if (selectedTab != null)
                {
                    ret.TabSelected = SelectedTab.Name;
                }

                ret.FocusName = FocusName;

                var columns = new List<string>(ByNameDataGrid.Grid.Columns.Count);
                foreach (var column in ByNameDataGrid.Grid.Columns)
                {
                    var name = ((TextBlock)column.Header).Name;
                    columns.Add(name);
                }
                ret.Columns = columns;
                ret.NotesPaneHidden = NotesPaneHidden;
                ret.ScalingPolicy = ScalingPolicy;

                return ret;
            }
            set
            {
                // We set the FilterGui state earlier so we don't set it here.   TODO can we avoid this and keep it simpler?
                // FilterGuiState = value.FilterGuiState;
                if (!string.IsNullOrWhiteSpace(value.Notes))
                {
                    m_IgnoreNotesChange = true;
                    Notes.Text = value.Notes;
                }

                if (!string.IsNullOrWhiteSpace(value.Log))
                {
                    StatusBar.Log("********** The following is the log file that was caputured when the stack view was saved *************");
                    StatusBar.Log(value.Log);
                    StatusBar.Log("********** End of the saved log *************");
                }

                if (value.TabSelected != null)
                {
                    switch (value.TabSelected)
                    {
                        case nameof(ByNameTab):
                            ByNameTab.IsSelected = true;
                            break;
                        case nameof(CallerCalleeTab):
                            CallerCalleeTab.IsSelected = true;
                            break;
                        case nameof(CallTreeTab):
                            CallTreeTab.IsSelected = true;
                            break;
                        case nameof(CalleesTab):
                            CalleesTab.IsSelected = true;
                            break;
                        case nameof(CallersTab):
                            CallersTab.IsSelected = true;
                            break;
                        case nameof(FlameGraphTab):
                            FlameGraphTab.IsSelected = true;
                            break;
                        case nameof(NotesTab):
                            NotesTab.IsSelected = true;
                            break;
                    }
                }

                if (m_callTree != null)
                {
                    if (value.FocusName != null)
                    {
                        SetFocus(value.FocusName);
                    }
                }

                if (value.Columns != null)
                {
                    foreach (var columnName in ByNameDataGrid.ColumnNames())
                    {
                        if (!value.Columns.Contains(columnName) && columnName != "NameColumn")
                        {
                            RemoveColumn(columnName);
                        }
                    }
                }

                NotesPaneHidden = value.NotesPaneHidden;
                ScalingPolicy = value.ScalingPolicy;

                // TODO FIX NOW we don't remember the highlighted entry in the callers callees, or tree view. 
            }
        }

        /// <summary>
        /// Intended to be called from ConfigureStackWindow
        /// </summary>
        public string ExtraTopStats { get; set; }

        public bool ComputeMaxInTopStats;

        #region commandDefintions
        // Global
        public static RoutedUICommand UsersGuideCommand = new RoutedUICommand("UsersGuide", "UsersGuide", typeof(StackWindow),
            new InputGestureCollection() { new KeyGesture(Key.F1) });
        public static RoutedUICommand SaveCommand = new RoutedUICommand("Save", "Save", typeof(StackWindow),
            new InputGestureCollection() { new KeyGesture(Key.S, ModifierKeys.Control) });
        public static RoutedUICommand SaveAsCommand = new RoutedUICommand("SaveAs", "SaveAs", typeof(StackWindow));
        public static RoutedUICommand SaveFlameGraphCommand = new RoutedUICommand("SaveFlameGraph", "SaveFlameGraph", typeof(StackWindow));
        public static RoutedUICommand CancelCommand = new RoutedUICommand("Cancel", "Cancel", typeof(StackWindow),
            new InputGestureCollection() { new KeyGesture(Key.Escape) });
        public static RoutedUICommand UpdateCommand = new RoutedUICommand("Update", "Update", typeof(StackWindow),
            new InputGestureCollection() { new KeyGesture(Key.F5) });
        public static RoutedUICommand NewWindowCommand = new RoutedUICommand("New Window", "NewWindow", typeof(StackWindow),
            new InputGestureCollection() { new KeyGesture(Key.N, ModifierKeys.Control) });
        public static RoutedUICommand DrillIntoCommand = new RoutedUICommand("Drill Into", "DrillInto", typeof(StackWindow),
            new InputGestureCollection() { new KeyGesture(Key.D, ModifierKeys.Control) });
        public static RoutedUICommand FlattenCommand = new RoutedUICommand("Flatten", "Flatten", typeof(StackWindow));
        public static RoutedUICommand FindCommand = new RoutedUICommand("Find", "Find", typeof(StackWindow),
            new InputGestureCollection() { new KeyGesture(Key.F, ModifierKeys.Control) });
        public static RoutedUICommand FindNextCommand = new RoutedUICommand("Find Next", "FindNext", typeof(StackWindow),
            new InputGestureCollection() { new KeyGesture(Key.F3) });

        // Navigation 
        public static RoutedUICommand ViewInCallerCalleeCommand = new RoutedUICommand("Goto Item in Caller-Callee", "ViewInCallerCallee", typeof(StackWindow),
            new InputGestureCollection() { new KeyGesture(Key.C, ModifierKeys.Alt) });
        public static RoutedUICommand ViewInCallersCommand = new RoutedUICommand("Goto Item in Callers", "ViewInCallers", typeof(StackWindow),
            new InputGestureCollection() { new KeyGesture(Key.F10) });
        public static RoutedUICommand ViewInCalleesCommand = new RoutedUICommand("Goto Item in Callees", "ViewInCallees", typeof(StackWindow),
            new InputGestureCollection() { new KeyGesture(Key.F10, ModifierKeys.Shift) });
        public static RoutedUICommand FindInCallTreeCommand = new RoutedUICommand("Goto Item in CallTree", "FindInCallTree", typeof(StackWindow),
             new InputGestureCollection() { new KeyGesture(Key.T, ModifierKeys.Alt) });
        public static RoutedUICommand FindInByNameCommand = new RoutedUICommand("Goto Item in ByName", "FindInByName", typeof(StackWindow),
            new InputGestureCollection() { new KeyGesture(Key.N, ModifierKeys.Alt) });
        public static RoutedUICommand OpenEventsCommand = new RoutedUICommand("Open Events", "OpenEvents", typeof(StackWindow),
            new InputGestureCollection() { new KeyGesture(Key.V, ModifierKeys.Alt) });

        // Grouping / Folding 
        public static RoutedUICommand GroupModuleCommand = new RoutedUICommand("Group Module", "GroupModule", typeof(StackWindow),
            new InputGestureCollection() { new KeyGesture(Key.G, ModifierKeys.Alt) });
        public static RoutedUICommand EntryGroupModuleCommand = new RoutedUICommand("Entry Group Module", "EntryGroupModule", typeof(StackWindow),
            new InputGestureCollection() { new KeyGesture(Key.H, ModifierKeys.Alt) });
        public static RoutedUICommand UngroupCommand = new RoutedUICommand("Ungroup", "Ungroup", typeof(StackWindow),
             new InputGestureCollection() { new KeyGesture(Key.U, ModifierKeys.Alt) });
        public static RoutedUICommand UngroupModuleCommand = new RoutedUICommand("Ungroup Module", "UngroupModule", typeof(StackWindow),
             new InputGestureCollection() { new KeyGesture(Key.W, ModifierKeys.Alt) });     // TODO need multi-key shortcuts.  
        public static RoutedUICommand FoldModuleCommand = new RoutedUICommand("Fold Module", "FoldModule", typeof(StackWindow),
            new InputGestureCollection() { new KeyGesture(Key.M, ModifierKeys.Alt) });
        public static RoutedUICommand FoldItemCommand = new RoutedUICommand("Fold Item", "FoldItem", typeof(StackWindow),
            new InputGestureCollection() { new KeyGesture(Key.F, ModifierKeys.Alt | ModifierKeys.Control) });
        public static RoutedUICommand RemoveAllFoldingCommand = new RoutedUICommand("Remove All Folding", "RemoveAllFolding", typeof(StackWindow),
             new InputGestureCollection() { new KeyGesture(Key.X, ModifierKeys.Alt) });

        // Priority
        public static RoutedUICommand RaiseItemPriorityCommand = new RoutedUICommand("Raise Item Priority", "RaiseItemPriority", typeof(StackWindow),
            new InputGestureCollection() { new KeyGesture(Key.P, ModifierKeys.Alt) });
        public static RoutedUICommand LowerItemPriorityCommand = new RoutedUICommand("Lower Item Priority", "LowerItemPriority", typeof(StackWindow),
            new InputGestureCollection() { new KeyGesture(Key.P, ModifierKeys.Alt | ModifierKeys.Shift) });
        public static RoutedUICommand RaiseModulePriorityCommand = new RoutedUICommand("Raise Module Priority", "RaiseModulePriority", typeof(StackWindow),
            new InputGestureCollection() { new KeyGesture(Key.Q, ModifierKeys.Alt) });
        public static RoutedUICommand LowerModulePriorityCommand = new RoutedUICommand("Lower Module Priority", "LowerModulePriority", typeof(StackWindow),
            new InputGestureCollection() { new KeyGesture(Key.Q, ModifierKeys.Alt | ModifierKeys.Shift) });

        // Symbols 
        public static RoutedUICommand LookupSymbolsCommand = new RoutedUICommand("Lookup Symbols", "LookupSymbols", typeof(StackWindow),
            new InputGestureCollection() { new KeyGesture(Key.S, ModifierKeys.Alt) });
        public static RoutedUICommand LookupWarmSymbolsCommand = new RoutedUICommand("Lookup Warm Symbols", "LookupWarmSymbols", typeof(StackWindow),
            new InputGestureCollection() { new KeyGesture(Key.S, ModifierKeys.Alt | ModifierKeys.Control) });
        public static RoutedUICommand GotoSourceCommand = new RoutedUICommand("Goto Source (Def)", "GotoSource", typeof(StackWindow),
            new InputGestureCollection() { new KeyGesture(Key.D, ModifierKeys.Alt) });

        // Filtering
        public static RoutedUICommand SetTimeRangeCommand = new RoutedUICommand("Set Time Range", "SetTimeRange", typeof(StackWindow),
            new InputGestureCollection() { new KeyGesture(Key.R, ModifierKeys.Alt) });
        public static RoutedUICommand CopyTimeRangeCommand = new RoutedUICommand("Copy Time Range", "CopyTimeRange", typeof(StackWindow));

        public static RoutedUICommand SetScenarioListCommand = new RoutedUICommand("Set Scenario List", "SetScenarioList", typeof(StackWindow));
        public static RoutedUICommand CopyScenarioListCommand = new RoutedUICommand("Copy Scenario List", "CopyScenarioList", typeof(StackWindow));
        public static RoutedUICommand CopyScenarioListNamesCommand = new RoutedUICommand("Copy Scenario List Names", "CopyScenarioListNames", typeof(StackWindow),
            new InputGestureCollection() { new KeyGesture(Key.C, ModifierKeys.Control | ModifierKeys.Shift) });
        public static RoutedUICommand SortScenariosByDefaultCommand = new RoutedUICommand("By Default", "SortScenariosByDefault", typeof(StackWindow));
        public static RoutedUICommand SortScenariosByRootNodeCommand = new RoutedUICommand("By Root Node", "SortScenariosByRootNode", typeof(StackWindow));
        public static RoutedUICommand SortScenariosByThisNodeCommand = new RoutedUICommand("By This Node", "SortScenariosByThisNode", typeof(StackWindow),
            new InputGestureCollection() { new KeyGesture(Key.S, ModifierKeys.Control | ModifierKeys.Shift) });

        // misc 
        public static RoutedUICommand IncludeItemCommand = new RoutedUICommand("Include Item", "IncludeItem", typeof(StackWindow),
            new InputGestureCollection() { new KeyGesture(Key.I, ModifierKeys.Alt) });
        public static RoutedUICommand ExcludeItemCommand = new RoutedUICommand("Exclude Item", "ExcludeItem", typeof(StackWindow),
            new InputGestureCollection() { new KeyGesture(Key.E, ModifierKeys.Alt) });
        public static RoutedUICommand ToggleNoPadOnCopyCommand = new RoutedUICommand("Toggle No Pad On Copy", "ToggleNoPadOnCopy", typeof(StackWindow));

        // memory
        public static RoutedUICommand ViewObjectsCommand = new RoutedUICommand("View Objects", "ViewObjects", typeof(StackWindow),
            new InputGestureCollection() { new KeyGesture(Key.O, ModifierKeys.Alt) });
        public static RoutedUICommand DumpObjectCommand = new RoutedUICommand("Dump Object", "DumpObject", typeof(StackWindow));


        public static RoutedUICommand ToggleNotesPaneCommand = new RoutedUICommand("Toggle Notes Pane", "ToggleNotesPane", typeof(StackWindow),
            new InputGestureCollection() { new KeyGesture(Key.F2) });

        // FilterParams
        public static RoutedUICommand CopyFilterParamsCommand = new RoutedUICommand("Copy Filter Params", "CopyFilterParams", typeof(StackWindow));
        public static RoutedUICommand MergeFilterParamsCommand = new RoutedUICommand("Merge Filter Params", "MergeFilterParams", typeof(StackWindow));

        // TreeView specific
        public static RoutedUICommand ExpandAllCommand = new RoutedUICommand("Expand All", "ExpandAll", typeof(StackWindow));
        public static RoutedUICommand ExpandCommand = new RoutedUICommand("Expand", "Expand", typeof(StackWindow),
            new InputGestureCollection() { new KeyGesture(Key.Space) });
        public static RoutedUICommand CollapseCommand = new RoutedUICommand("Collapse", "Collapse", typeof(StackWindow),
            new InputGestureCollection() { new KeyGesture(Key.Space, ModifierKeys.Shift) });
        public static RoutedUICommand SetBrownBackgroundColorCommand = new RoutedUICommand("Set Brown Background Color", "SetBrownBackgroundColor", typeof(StackWindow));
        public static RoutedUICommand SetBlueBackgroundColorCommand = new RoutedUICommand("Set Blue Background Color", "SetBlueBackgroundColor", typeof(StackWindow));
        public static RoutedUICommand SetRedBackgroundColorCommand = new RoutedUICommand("Set Red Background Color", "SetRedBackgroundColor", typeof(StackWindow));
        public static RoutedUICommand FoldPercentCommand = new RoutedUICommand("Fold %", "FoldPercent", typeof(StackWindow),
            new InputGestureCollection() { new KeyGesture(Key.F6) });
        public static RoutedUICommand IncreaseFoldPercentCommand = new RoutedUICommand("Increase Fold %", "Increase FoldPercent", typeof(StackWindow),
            new InputGestureCollection() { new KeyGesture(Key.F7) });
        public static RoutedUICommand DecreaseFoldPercentCommand = new RoutedUICommand("Decrease Fold %", "DecreaseFoldPercent", typeof(StackWindow),
            new InputGestureCollection() { new KeyGesture(Key.F7, ModifierKeys.Shift) });
        #endregion
        #region private
        private void FinishInit()
        {
            DataContext = this;

            // Customize the control
            ByNameDataGrid.Grid.CanUserSortColumns = true;

            // Initialize the CallTree, Callers, and Callees tabs
            // TODO:  Gross that the caller has to pass this in.  
            var template = (DataTemplate)Resources["TreeControlCell"];
            m_callTreeView = new CallTreeView(CallTreeDataGrid, template);
            m_callersView = new CallTreeView(CallersDataGrid, template);
            m_calleesView = new CallTreeView(CalleesDataGrid, template);

            List<PerfDataGrid> perfDataGrids = new List<PerfDataGrid>(4)
            {
                ByNameDataGrid,
                CallTreeDataGrid,
                CallersDataGrid,
                CalleesDataGrid
            };

            // Populate ViewMenu items for showing/hiding columns
            PopulateViewMenuWithPerfDataGridItems(perfDataGrids);

            // Make up a trivial call tree (so that the rest of the code works).  
            m_callTree = new CallTree(ScalingPolicy);

            // Configure the Preset menu (add standard commands and known presets)
            ConfigurePresetMenu();

            StackWindows.Add(this);

            // TODO really should simply update Diff Menu lazily
            IsVisibleChanged += delegate (object sender, DependencyPropertyChangedEventArgs e)
            {
                UpdateDiffMenus(StackWindows);
            };
            Closing += delegate (object sender, CancelEventArgs e)
            {
                if (StatusBar.IsWorking)
                {
                    StatusBar.LogError("Cancel work before closing window.");
                    e.Cancel = true;
                    return;
                }

                if (m_ViewsShouldBeSaved)
                {
                    var result = MessageBox.Show("You have created Notes that have not been saved\r\nDo you wish to save?", "Unsaved Notes", MessageBoxButton.YesNoCancel);
                    if (result == MessageBoxResult.Cancel)
                    {
                        e.Cancel = true;
                        return;
                    }
                    if (result == MessageBoxResult.Yes)
                    {
                        DoSave(null, null);
                    }

                    if (m_ViewsShouldBeSaved)
                    {
                        m_ViewsShouldBeSaved = false;
                        --GuiApp.MainWindow.NumWindowsNeedingSaving;
                    }
                }

                if (StackWindows[0] == this && WindowState != System.Windows.WindowState.Maximized)
                {
                    App.ConfigData["StackWindowTop"] = Top.ToString("f0", CultureInfo.InvariantCulture);
                    App.ConfigData["StackWindowLeft"] = Left.ToString("f0", CultureInfo.InvariantCulture);
                    App.ConfigData["StackWindowWidth"] = RenderSize.Width.ToString("f0", CultureInfo.InvariantCulture);
                    App.ConfigData["StackWindowHeight"] = RenderSize.Height.ToString("f0", CultureInfo.InvariantCulture);
                }

                StackWindows.Remove(this);
                UpdateDiffMenus(StackWindows);
                if (DataSource != null)
                {
                    DataSource.ViewClosing(this);
                }
                // Insure our parent is visible
                DoOpenParent(null, null);

                // Throw the old call tree nodes away (GUI keeps reference to them, so disconnecting saves memory)
                if (m_callTree != null)
                {
                    m_callTree.FreeMemory();
                }

                if (m_callTreeView != null)
                {
                    m_calleesView.Dispose();
                }
            };
            TopStats.PreviewMouseDoubleClick += delegate (object sender, MouseButtonEventArgs e)
            {
                e.Handled = StatusBar.ExpandSelectionByANumber(TopStats);
                return;
            };

#if false // TODO FIX NOW remove 
            Loaded += delegate(object sender, RoutedEventArgs e)
            {
                FindTextBox.GetTextBox().Focus(); // Put the focus on the find box to begin with
            };
#endif

            // The act of even setting the default text looks like a user action, ignore it.  
            if (m_ViewsShouldBeSaved)
            {
                m_ViewsShouldBeSaved = false;
                --GuiApp.MainWindow.NumWindowsNeedingSaving;
            }

            NotesPaneHidden = (App.ConfigData["NotesPaneHidden"] == "true");

            if (StackWindows.Count == 1)
            {
                // Make sure the location is sane so it can be displayed. 
                var top = App.ConfigData.GetDouble("StackWindowTop", Top);
                Top = Math.Min(Math.Max(top, 0), System.Windows.SystemParameters.PrimaryScreenHeight - 200);

                var left = App.ConfigData.GetDouble("StackWindowLeft", Left);
                Left = Math.Min(Math.Max(left, 0), System.Windows.SystemParameters.PrimaryScreenWidth - 200);

                Height = App.ConfigData.GetDouble("StackWindowHeight", Height);
                Width = App.ConfigData.GetDouble("StackWindowWidth", Width);
            }
        }

        /// <summary>
        /// Populate the View MenuItem
        /// 
        /// Creates checkable boxes for each Column in the PerfDataGrid, then adds a seperator and Save View Settings button.
        /// </summary>
        /// <param name="perfDataGrids"></param>
        private void PopulateViewMenuWithPerfDataGridItems(List<PerfDataGrid> perfDataGrids)
        {
            List<Tuple<string, MenuItem>> perfDataGridMenuItems = new List<Tuple<string, MenuItem>>();

            foreach (PerfDataGrid perfDataGrid in perfDataGrids)
            {
                foreach (DataGridColumn col in perfDataGrid.Grid.Columns)
                {
                    MenuItem menuItem = null;

                    // Find the associated PerfDataGridMenuItem by name
                    IEnumerable<Tuple<string, MenuItem>> temp = perfDataGridMenuItems.Where(x => x.Item1 == ((TextBlock)col.Header).Text);

                    // If it has not been created yet. Create an instance.
                    if (temp.Count() == 0)
                    {
                        // Create MenuItem based off of column header name, make it checkable.
                        menuItem = new MenuItem()
                        {
                            IsCheckable = true
                        };

                        string header = ((TextBlock)col.Header).Text;
                        menuItem.Header = header;

                        // Checked value and visibliity of column is based off of ConfigData.
                        // If there is no ConfigData property for it, it is defaulted to display. 
                        string configValue = App.ConfigData[XmlConvert.EncodeName(header + "ColumnView")];
                        if (configValue == null || configValue == "1")
                        {
                            menuItem.IsChecked = true;
                            col.Visibility = Visibility.Visible;
                        }
                        else
                        {
                            menuItem.IsChecked = false;
                            col.Visibility = Visibility.Collapsed;
                        }

                        perfDataGridMenuItems.Add(new Tuple<string, MenuItem>(header, menuItem));
                        ViewMenu.Items.Add(menuItem);
                    }
                    // If it exists, retrieve the MenuItem.
                    else
                    {
                        menuItem = temp.First().Item2;
                    }

                    // Attach Click handler to collapse if unchecked, and make it visible when checked.
                    menuItem.Click += delegate (object sender, RoutedEventArgs e)
                    {
                        MenuItem source = sender as MenuItem;
                        if (source.IsChecked)
                        {
                            col.Visibility = Visibility.Visible;
                        }
                        else
                        {
                            col.Visibility = Visibility.Collapsed;
                        }
                    };
                }
            }

            // Add Seperator
            ViewMenu.Items.Add(new Separator());

            // Add Save View Settings Menu Item
            string saveViewSettingsStr = "Save View Settings";
            MenuItem saveSettings = new MenuItem()
            {
                Header = saveViewSettingsStr,
            };

            saveSettings.Click += delegate (object sender, RoutedEventArgs e)
            {
                for (int i = 0; i < ViewMenu.Items.Count; i++)
                {
                    // Ignore if it is a Sperator
                    if (ViewMenu.Items[i] is MenuItem)
                    {
                        MenuItem mItem = ViewMenu.Items[i] as MenuItem;

                        string header = mItem.Header.ToString();

                        // Skip Save View Settings Menu Item
                        if (header == saveViewSettingsStr)
                        {
                            continue;
                        }

                        // Format of key is menuItemName + ColumnView
                        // XmlConvert.EncodeName is used to handle symbols like %
                        // E.g. CallTreeViewNameColumnView
                        string name = XmlConvert.EncodeName(header + "ColumnView");
                        App.ConfigData[name] = mItem.IsChecked ? "1" : "0";
                    }
                }
            };

            ViewMenu.Items.Add(saveSettings);
        }

        private bool DoForSelectedModules(Action<string> moduleAction)
        {
            // TODO see if we can use this in as many places as possible. 
            var badStrs = "";
            foreach (string cellStr in SelectedCellsStringValue())
            {
                Match m = Regex.Match(cellStr, @"([ \w.-]+)!");
                if (m.Success)
                {
                    moduleAction(m.Groups[1].Value);
                }
                else
                {
                    m = Regex.Match(cellStr, @"^module ([ \w.-]+)");
                    if (m.Success)
                    {
                        moduleAction(m.Groups[1].Value);
                    }
                    else
                    {
                        if (badStrs.Length > 0)
                        {
                            badStrs += " ";
                        }

                        badStrs += cellStr;
                    }
                }
            }
            if (badStrs.Length > 0)
            {
                StatusBar.LogError("Could not find a module pattern in text " + badStrs + ".");
                return false;
            }
            return true;
        }

        private static string FindExePath(StackSource stackSource, string procName)
        {
            if (procName == null)
            {
                return null;
            }

            // Get the unfiltered source 
            while (stackSource.BaseStackSource != stackSource)
            {
                stackSource = stackSource.BaseStackSource;
            }

            // Look in the frames for a path that ends in the process name 
            for (int frameidx = (int)StackSourceFrameIndex.Start; frameidx < stackSource.CallFrameIndexLimit; frameidx++)
            {
                var frameName = stackSource.GetFrameName((StackSourceFrameIndex)frameidx, true);
                var match = Regex.Match(frameName, @"^([^!]*\\(.*?))!");
                if (match.Success)
                {
                    if (string.Compare(match.Groups[2].Value, procName, StringComparison.OrdinalIgnoreCase) == 0)
                    {
                        return match.Groups[1].Value;
                    }
                }
            }
            return null;
        }

        private bool ValidateStartAndEnd(StackSource newSource)
        {
            double start = 0, end = double.PositiveInfinity;
            // Set the end text box.
            if (string.IsNullOrWhiteSpace(EndTextBox.Text))
            {
                double limit = newSource.SampleTimeRelativeMSecLimit;
                if (limit != 0)
                {
                    EndTextBox.Text = (newSource.SampleTimeRelativeMSecLimit).ToString("n3");
                }
            }
            else if (!double.TryParse(EndTextBox.Text, out end))
            {
                StatusBar.LogError("Invalid number " + EndTextBox.Text);
                EndTextBox.Text = "Infinity";
                return false;
            }
            else
            {
                EndTextBox.Text = end.ToString("n3");
            }

            // See if we are pasting a range into the start text box
            if (double.TryParse(StartTextBox.Text, out start))
            {
                StartTextBox.Text = start.ToString("n3");
            }
            else if (string.IsNullOrWhiteSpace(StartTextBox.Text))
            {
                StartTextBox.Text = "0";
            }
            else
            {
                if (RangeUtilities.TryParse(StartTextBox.Text, out start, out end))
                {
                    StartTextBox.Text = start.ToString("n3");
                    EndTextBox.Text = end.ToString("n3");
                }
                else
                {
                    StatusBar.LogError("Invalid number " + StartTextBox.Text);
                    StartTextBox.Text = "0";
                    return false;
                }
            }

            if (end < start)
            {
                var str = StartTextBox.Text;
                StartTextBox.Text = EndTextBox.Text;
                EndTextBox.Text = str;
            }
            return true;
        }

        private bool FindNext(string pat)
        {
            StatusBar.Status = "";
            bool ret = true;

            if (ByNameTab.IsSelected)
            {
                ret = ByNameDataGrid.Find(pat);
            }
            else if (CallTreeTab.IsSelected)
            {
                ret = CallTreeView.Find(pat);
            }
            else if (CallerCalleeTab.IsSelected)
            {
                ret = CallerCalleeView.Find(pat);
            }
            else if (CallersTab.IsSelected)
            {
                ret = m_callersView.Find(pat);
            }
            else if (CalleesTab.IsSelected)
            {
                ret = m_calleesView.Find(pat);
            }
            //             else if (NotesTab.IsSelected)        // TODO FIX NOW implement find.  
            else
            {
                StatusBar.LogError("Find not support on this tab.");
                return false;
            }

            if (!ret)
            {
                StatusBar.LogError("Could not find " + pat + ".");
            }

            return ret;
        }

        internal static string GetCellStringValue(DataGridCellInfo cell)
        {
            string ret = PerfDataGrid.GetCellStringValue(cell);
            ret = Regex.Replace(ret, @"\s*\{.*?\}\s*$", "");        // Remove {} stuff at the end.  
            ret = Regex.Replace(ret, @"^[ |+]*", "");               // Remove spaces or | (for tree view) at the start).  
            return ret;
        }
        private IList<DataGridCellInfo> SelectedCells()
        {
            var dataGrid = GetDataGrid();
            if (dataGrid == null)
            {
                return null;
            }

            return dataGrid.SelectedCells;
        }
        internal DataGrid GetDataGrid()
        {
            if (ByNameTab.IsSelected)
            {
                return ByNameDataGrid.Grid;
            }
            else if (CallerCalleeTab.IsSelected)
            {
                // Find the focus
                var dependencyObject = FocusManager.GetFocusedElement(this) as DependencyObject;
                if (dependencyObject != null)
                {
                    if (CallerCalleeView.CallersGrid.Grid.IsAncestorOf(dependencyObject))
                    {
                        return CallerCalleeView.CallersGrid.Grid;
                    }
                    else if (CallerCalleeView.CalleesGrid.Grid.IsAncestorOf(dependencyObject))
                    {
                        return CallerCalleeView.CalleesGrid.Grid;
                    }

                    if (CallerCalleeView.FocusGrid.Grid.IsAncestorOf(dependencyObject))
                    {
                        return CallerCalleeView.FocusGrid.Grid;
                    }
                }

                return null;
            }
            else if (CallTreeTab.IsSelected)
            {
                return CallTreeDataGrid.Grid;
            }
            else if (CallersTab.IsSelected)
            {
                return CallersDataGrid.Grid;
            }
            else if (CalleesTab.IsSelected)
            {
                return CalleesDataGrid.Grid;
            }
            else
            {
                return null;
            }
        }
        private IEnumerable<string> SelectedCellsStringValue()
        {
            var dataGrid = GetDataGrid();
            if (dataGrid == null)
            {
                yield break;
            }

            var cells = dataGrid.SelectedCells;
            if (cells == null)
            {
                yield break;
            }

            for (int i = 0; i < cells.Count; i++)
            {
                DataGridCellInfo cell = cells[i];
                var str = GetCellStringValue(cell);
                if (str.Length != 0)
                {
                    yield return str;
                }

                if (StartsFullRow(cells, i, dataGrid.Columns.Count))
                {
                    i += dataGrid.Columns.Count - 1;
                }
            }
        }
        /// <summary>
        /// Returns true if the cells starting at 'startIndex' begin a complete full row.  
        /// </summary>
        private static bool StartsFullRow(IList<DataGridCellInfo> cells, int startIdx, int numColumns)
        {
            if (startIdx + numColumns > cells.Count)
            {
                return false;
            }

            for (int i = 0; i < numColumns; i++)
            {
                if (cells[i + startIdx].Column.DisplayIndex != i)
                {
                    return false;
                }
            }

            return true;
        }
        /// <summary>
        /// Returns the string value for a single selected cell.  Will return null on error 
        /// </summary>
        private string SelectedCellStringValue()
        {
            var dataGrid = GetDataGrid();
            if (dataGrid == null)
            {
                return null;
            }

            var cells = dataGrid.SelectedCells;
            if (cells == null)
            {
                return null;
            }

            if (cells.Count == 0)
            {
                return null;
            }

            if (cells.Count > 1)
            {
                int numCols = dataGrid.Columns.Count;
                // fail unless we have selected a whole row
                // TODO should we bother?
                if (cells.Count != numCols || !StartsFullRow(cells, 0, numCols))
                {
                    return null;
                }
            }
            return GetCellStringValue(cells[0]);
        }
        // We keep a list of stack windows for use with the 'Diff' feature.  
        public static List<StackWindow> StackWindows = new List<StackWindow>();

        /// <summary>
        /// Insure that there is an entry for each element in 'stackWindows' in the diff menu. 
        /// </summary>
        private static void UpdateDiffMenus(List<StackWindow> stackWindows)
        {
            foreach (var stackWindow in stackWindows)
            {
                UpdateDiffMenu("Diff", stackWindow.DiffMenu, stackWindow.DoOpenDiffItem, stackWindow, stackWindows);
                UpdateDiffMenu("Regression", stackWindow.RegressionMenu, stackWindow.DoOpenRegressionItem, stackWindow, stackWindows);
            }
        }

        private static void UpdateDiffMenu(string diffName, MenuItem diffMenuItem, Action<object, RoutedEventArgs> onSelectAction, StackWindow stackWindow, List<StackWindow> stackWindows)
        {
            diffMenuItem.Items.Clear();
            foreach (var menuEntry in stackWindows)
            {
                if (menuEntry == stackWindow)
                {
                    continue;
                }

                var childMenuItem = new MenuItem();
                childMenuItem.Header = "With Baseline: " + menuEntry.Title;
                childMenuItem.Tag = menuEntry;
                childMenuItem.Click += new RoutedEventHandler(onSelectAction);
                diffMenuItem.Items.Add(childMenuItem);
            }

            var helpMenuItem = new MenuItem();
            helpMenuItem.Header = "Help for " + diffName;
            helpMenuItem.Click += delegate (object sender, RoutedEventArgs e) { MainWindow.DisplayUsersGuide(diffName); };
            diffMenuItem.Items.Add(helpMenuItem);
        }

        private void ConfigurePresetMenu()
        {
            var presets = App.ConfigData["Presets"];
            m_presets = Preset.ParseCollection(presets);

            foreach (var preset in m_presets)
            {
                var presetMenuItem = new MenuItem();
                presetMenuItem.Header = preset.Name;
                presetMenuItem.Tag = preset.Name;
                presetMenuItem.Click += DoSelectPreset;
                PresetMenu.Items.Add(presetMenuItem);
            }

            PresetMenu.Items.Add(new Separator());

            var setDefaultPresetMenuItem = new MenuItem();
            setDefaultPresetMenuItem.Header = "S_et As Startup Preset";
            setDefaultPresetMenuItem.Click += DoSetStartupPreset;
            setDefaultPresetMenuItem.ToolTip =
                "Sets the default values of Group Patterns and Fold Patterns and % to the current values.";
            PresetMenu.Items.Add(setDefaultPresetMenuItem);

            var newPresetMenuItem = new MenuItem();
            newPresetMenuItem.Header = "_Save As Preset";
            newPresetMenuItem.Click += DoSaveAsPreset;
            PresetMenu.Items.Add(newPresetMenuItem);

            var managePresetsMenuItem = new MenuItem();
            managePresetsMenuItem.Header = "_Manage Presets";
            managePresetsMenuItem.Click += DoManagePresets;
            PresetMenu.Items.Add(managePresetsMenuItem);

            var helpMenuItem = new MenuItem();
            helpMenuItem.Header = "_Help for Preset";
            helpMenuItem.Click += delegate { MainWindow.DisplayUsersGuide("Preset"); };
            PresetMenu.Items.Add(helpMenuItem);
        }

        private void DoUpdatePresetMenu()
        {
            // Clean existing preset items
            while (!(PresetMenu.Items[0] is Separator))
            {
                PresetMenu.Items.RemoveAt(0);
            }
            // Sort in reverse order since menu items are created from last to first.
            m_presets.Sort((x, y) => Comparer<string>.Default.Compare(y.Name, x.Name));
            foreach (var preset in m_presets)
            {
                var presetMenuItem = new MenuItem();
                presetMenuItem.Header = preset.Name;
                presetMenuItem.Tag = preset.Name;
                presetMenuItem.Click += DoSelectPreset;
                PresetMenu.Items.Insert(0, presetMenuItem);
            }
        }

        private void DoSaveAsPreset(object sender, RoutedEventArgs e)
        {
            string groupPat = GroupRegExTextBox.Text.Trim();
            string nameCandidate = "Preset " + (m_presets.Count + 1).ToString();
            // Try to extract pattern name as a [Name] prefix
            if (groupPat.Length > 0 && groupPat[0] == '[')
            {
                int closingBracketIndex = groupPat.IndexOf(']');
                if (closingBracketIndex > 0)
                {
                    nameCandidate = groupPat.Substring(1, closingBracketIndex - 1);
                    groupPat = groupPat.Substring(closingBracketIndex + 1).Trim();
                }
            }

            var newPresetDialog = new NewPresetDialog(this, nameCandidate, m_presets.Select(x => x.Name).ToList());
            newPresetDialog.Owner = this;
            if (!(newPresetDialog.ShowDialog() ?? false))
            {
                return;
            }

            Preset preset = m_presets.FirstOrDefault(x => x.Name == newPresetDialog.PresetName) ?? new Preset();
            preset.Name = newPresetDialog.PresetName;
            preset.GroupPat = groupPat;
            preset.FoldPercentage = FoldPercentTextBox.Text;
            preset.FoldPat = FoldRegExTextBox.Text;

            if (m_presets.FindIndex(x => x.Name == newPresetDialog.PresetName) == -1)
            {
                m_presets.Insert(0, preset);
                m_presets.Sort((x, y) => Comparer<string>.Default.Compare(x.Name, y.Name));
            }
            App.ConfigData["Presets"] = Preset.Serialize(m_presets);

            DoUpdatePresetMenu();
        }

        private void DoManagePresets(object sender, RoutedEventArgs e)
        {
            var managePresetsDialog = new ManagePresetsDialog(this, m_presets, Path.GetDirectoryName(DataSource.FilePath), StatusBar);
            managePresetsDialog.Owner = this;
            managePresetsDialog.ShowDialog();
            m_presets = managePresetsDialog.Presets;
            App.ConfigData["Presets"] = Preset.Serialize(m_presets);
            DoUpdatePresetMenu();
        }

        private void DoSelectPreset(object sender, RoutedEventArgs e)
        {
            var menuItem = sender as MenuItem;
            string presetName = menuItem.Tag as string;

            var preset = m_presets.Find(x => x.Name == presetName);
            GroupRegExTextBox.AddToHistory($"[{preset.Name}] {preset.GroupPat}");
            FoldPercentTextBox.AddToHistory(preset.FoldPercentage);
            FoldRegExTextBox.AddToHistory(preset.FoldPat);
            Update();
        }

        private void CopyTo(ItemCollection toCollection, IEnumerable fromCollection)
        {
            toCollection.Clear();
            foreach (var item in fromCollection)
            {
                toCollection.Add(item);
            }
        }
        private double GetDouble(string value, double defaultValue)
        {
            if (value.Length == 0)
            {
                return defaultValue;
            }

            return double.Parse(value);
        }
        private static string AddSet(string target, string addend)
        {
            if (target.Length == 0)
            {
                return addend;
            }

            if (addend.Length == 0)
            {
                return target;
            }

            // Remove the comment (we put it back at the end)
            var match = Regex.Match(target, @"(^\s*(\[.*?\])?\s*)(.*?)\s*$");
            var comment = match.Groups[1].Value;
            target = match.Groups[3].Value;
            int pos = 0;
            for (; ; )
            {
                int index = target.IndexOf(addend, pos);
                if (index < 0)
                {
                    break;
                }

                // Already exists, nothing to do.  
                int next = index + addend.Length;
                if ((index == 0 || target[index] == ';') &&
                    (next == target.Length || target[next] == ';'))
                {
                    return target;
                }

                pos = next + 1;
                if (pos >= target.Length)
                {
                    break;
                }
            }
            return comment + target + ";" + addend;
        }
        internal int SelectedCellsChanged(object sender, SelectedCellsChangedEventArgs e)
        {
            var dataGrid = sender as DataGrid;

            var cells = dataGrid.SelectedCells;
            StatusBar.Status = "";
            if (cells.Count > 1)
            {
                double sum = 0;
                int count = 0;
                double max = double.NegativeInfinity;
                double min = double.PositiveInfinity;
                double first = 0;
                double second = 0;
                bool firstCell = true;
                foreach (var cell in cells)
                {
                    var content = PerfDataGrid.GetCellStringValue(cell);
                    if (content != null)
                    {
                        double num;
                        if (double.TryParse(content, out num))
                        {
                            if (count == 0)
                            {
                                first = num;
                            }

                            if (count == 1)
                            {
                                second = num;
                            }

                            count++;
                            max = Math.Max(max, num);
                            min = Math.Min(min, num);
                            sum += num;
                        }
                    }
                    if (firstCell)
                    {
                        if (count == 0)     // Give up if the first cell is not a double.  
                        {
                            break;
                        }

                        firstCell = false;
                    }
                }
                if (count != 0)
                {
                    var mean = sum / count;
                    var text = string.Format("Sum={0:n3}  Mean={1:n3}  Min={2:n3}  Max={3:n3}", sum, mean, min, max);
                    if (count == 2)
                    {
                        text += string.Format("   X-Y={0:n3}", max - min);
                        double ratio = Math.Abs(first / second);
                        if (.0000001 <= ratio && ratio <= 10000000)
                        {
                            text += string.Format("   X/Y={0:n3}   Y/X={1:n3}", ratio, 1 / ratio);
                        }
                    }
                    else
                    {
                        text += string.Format("   Count={0}", count);
                    }

                    StatusBar.Status = text;
                }
            }
            else if (cells.Count == 1 && !StatusBar.LoggedError)
            {
                // We have only one cell copy its contents to the status box
                string cellStr = StackWindow.GetCellStringValue(cells[0]);
                string cellContentsToPrint = cellStr;
                if (cellStr.Length != 0)
                {
                    double asNum;
                    if (double.TryParse(cellStr, out asNum))
                    {
                        var asLong = (long)asNum;
                        if (Math.Abs(asLong - asNum) < .005)
                        {
                            cellContentsToPrint += " (0x" + asLong.ToString("x") + ")";
                        }
                    }
                    StatusBar.Status = "Cell Contents: " + cellContentsToPrint;
                }

                var clipBoardStr = Clipboard.GetText().Trim();
                if (clipBoardStr.Length > 0)
                {
                    double clipBoardVal;
                    double cellVal;
                    // The < 32 prevents a 'when' cell from being interpreted as a number
                    if (double.TryParse(clipBoardStr, out clipBoardVal) &&
                        double.TryParse(cellStr, out cellVal) && cellStr.Length < 32)
                    {
                        var reply = string.Format("Cell Contents: {0} ClipBoard: {1:n3}   Sum={2:n3}   Diff={3:n3}",
                            cellContentsToPrint, clipBoardVal, cellVal + clipBoardVal, Math.Abs(cellVal - clipBoardVal));

                        double product = cellVal * clipBoardVal;
                        if (Math.Abs(product) <= 1000)
                        {
                            reply += string.Format("   X*Y={0:n3}", product);
                        }

                        double ratio = cellVal / clipBoardVal;
                        if (.001 <= Math.Abs(ratio) && Math.Abs(ratio) <= 1000000)
                        {
                            reply += string.Format("   X/Y={0:n3}   Y/X={1:n3}", ratio, 1 / ratio);
                        }

                        StatusBar.Status = reply;
                    }
                }
            }

            return cells.Count;
        }
        internal void RestoreWindow(StackWindowGuiState guiState, string fileName)
        {
            if (fileName != null)
            {
                m_fileName = fileName;
            }

            if (guiState != null)
            {
                FilterGuiState = guiState.FilterGuiState;
            }

            if (m_ViewsShouldBeSaved)
            {
                m_ViewsShouldBeSaved = false;
                --GuiApp.MainWindow.NumWindowsNeedingSaving;
            }
        }

        private StackSource m_stackSource;
        internal CallTree m_callTree;

        // Keep track of the parameters we have already seeen. 
        private List<FilterParams> m_history;
        private int m_historyPos;
        private bool m_settingFromHistory;      // true if the filter parameters are being udpated from the history list
        private bool m_fixedUpJustMyCode;

        // State for the ByName OpenStacks
        internal List<CallTreeNodeBase> m_byNameView;

        /* State for Caller-Caller view is in User Control CallerCalleeView */

        // State for the Call Tree OpenStacks 
        internal CallTreeView m_callTreeView;
        internal CallTreeView m_calleesView;
        internal CallTreeView m_callersView;

        // What fileName to save as
        private string m_fileName;

        // List of presets loaded from configuration (and then maybe adjusted later)
        private List<Preset> m_presets;

        #endregion
    }
}<|MERGE_RESOLUTION|>--- conflicted
+++ resolved
@@ -2285,9 +2285,6 @@
 
             StatusBar.StartWork("Fetching Source code for " + cellText, delegate ()
             {
-<<<<<<< HEAD
-                SortedDictionary<int, double> metricOnLine;
-=======
                 // Try to default to TLS1.2
                 try
                 {
@@ -2299,8 +2296,7 @@
                     throw;
                 }
 
-                SortedDictionary<int, float> metricOnLine;
->>>>>>> cab9c322
+                SortedDictionary<int, double> metricOnLine;
                 var sourceLocation = GetSourceLocation(asCallTreeNodeBase, cellText, out metricOnLine);
 
                 string sourcePathToOpen = null;

using Diagnostics.Tracing.StackSources;
using global::DiagnosticsHub.Packaging.Interop;
using Graphs;
using Microsoft.Diagnostics.Symbols;
using Microsoft.Diagnostics.Tracing;
using Microsoft.Diagnostics.Tracing.AutomatedAnalysis;
using Microsoft.Diagnostics.Tracing.Etlx;
using Microsoft.Diagnostics.Tracing.EventPipe;
using Microsoft.Diagnostics.Tracing.Parsers;
using Microsoft.Diagnostics.Tracing.Parsers.AspNet;
using Microsoft.Diagnostics.Tracing.Parsers.Clr;
using Microsoft.Diagnostics.Tracing.Parsers.ClrPrivate;
using Microsoft.Diagnostics.Tracing.Parsers.ETWClrProfiler;
using Microsoft.Diagnostics.Tracing.Parsers.IIS_Trace;
using Microsoft.Diagnostics.Tracing.Parsers.InteropEventProvider;
using Microsoft.Diagnostics.Tracing.Parsers.JSDumpHeap;
using Microsoft.Diagnostics.Tracing.Parsers.Kernel;
using Microsoft.Diagnostics.Tracing.Parsers.MicrosoftAntimalwareAMFilter;
using Microsoft.Diagnostics.Tracing.Parsers.MicrosoftAntimalwareEngine;
using Microsoft.Diagnostics.Tracing.Stacks;
using Microsoft.Diagnostics.Tracing.StackSources;
using Microsoft.Diagnostics.Utilities;
using Microsoft.DiagnosticsHub.Packaging.InteropEx;
using PerfView.GuiUtilities;
using PerfViewExtensibility;
using PerfViewModel;
using System;
using System.Collections.Generic;
using System.ComponentModel;
using System.Diagnostics;
using System.IO;
using System.IO.Compression;
using System.Linq;
using System.Text;
using System.Text.RegularExpressions;
using System.Threading;
using System.Windows;
using System.Windows.Media;
using System.Xml;
using Microsoft.Diagnostics.Tracing.Parsers.Tpl;
using Utilities;
using Address = System.UInt64;
using EventSource = EventSources.EventSource;

namespace PerfView
{
    /// <summary>
    /// PerfViewTreeItem is a common base class for something that can be represented in the 
    /// TreeView GUI.  in particular it has a name, and children.   This includes both
    /// file directories as well as data file (that might have multiple sources inside them)
    /// </summary>
    public abstract class PerfViewTreeItem : INotifyPropertyChanged
    {
        /// <summary>
        /// The name to place in the treeview (should be short).  
        /// </summary>
        public string Name { get; protected internal set; }
        /// <summary>
        /// If the entry should have children in the TreeView, this is them.
        /// </summary>
        public virtual IList<PerfViewTreeItem> Children { get { return m_Children; } }
        /// <summary>
        /// All items have some sort of file path that is associated with them.  
        /// </summary>
        public virtual string FilePath { get { return m_filePath; } }
        public virtual string HelpAnchor { get { return GetType().Name; } }

        public bool IsExpanded { get { return m_isExpanded; } set { m_isExpanded = value; FirePropertyChanged("IsExpanded"); } }
        public bool IsSelected { get { return m_isSelected; } set { m_isSelected = value; FirePropertyChanged("IsSelected"); } }

        /// <summary>
        /// Open the file (This might be expensive (but maybe not).  It should not be run on
        /// the GUI thread.  This should populate the Children property if that is appropriate.  
        /// 
        /// if 'doAfter' is present, it will be run after the window has been opened.   It is always
        /// executed on the GUI thread.  
        /// </summary>
        public abstract void Open(Window parentWindow, StatusBar worker, Action doAfter = null);
        /// <summary>
        /// Once something is opened, it should be closed.  
        /// </summary>
        public abstract void Close();

        // Support so that we can update children and the view will update
        public event PropertyChangedEventHandler PropertyChanged;
        protected void FirePropertyChanged(string propertyName)
        {
            PropertyChanged?.Invoke(this, new PropertyChangedEventArgs(propertyName));
        }

        /// <summary>
        /// The Icon to show next to the entry.  
        /// </summary>
        public virtual ImageSource Icon { get { return GuiApp.MainWindow.Resources["StackSourceBitmapImage"] as ImageSource; } }
        #region private
        public override string ToString() { if (FilePath != null) { return FilePath; } return Name; }

        protected List<PerfViewTreeItem> m_Children;
        protected List<PerfViewReport> m_UserDeclaredChildren;
        protected string m_filePath;
        private bool m_isExpanded;
        private bool m_isSelected;
        #endregion
    }

    public class PerfViewDirectory : PerfViewTreeItem
    {
        // Only names that match this filter are displayed. 
        public Regex Filter
        {
            get { return m_filter; }
            set
            {
                if (m_filter != value)
                {
                    m_filter = value;
                    m_Children = null;
                    FirePropertyChanged("Children");
                }
            }
        }
        public PerfViewDirectory(string path)
        {
            m_filePath = path;
            Name = System.IO.Path.GetFileName(path);
        }

        public override IList<PerfViewTreeItem> Children
        {
            get
            {
                if (m_Children == null)
                {
                    m_Children = new List<PerfViewTreeItem>();
                    if (Name != "..")
                    {
                        try
                        {
                            foreach (var filePath in FilesInDirectory(m_filePath))
                            {
                                var template = PerfViewFile.TryGet(filePath);
                                if (template != null)
                                {
                                    // Filter out kernel, rundown files etc, if the base file exists.  
                                    Match m = Regex.Match(filePath, @"^(.*)\.(kernel|clr|user)[^.]*\.etl$", RegexOptions.IgnoreCase);
                                    if (m.Success && File.Exists(m.Groups[1].Value + ".etl"))
                                        continue;

                                    // Filter out any items we were asked to filter out.  
                                    if (m_filter != null && !m_filter.IsMatch(Path.GetFileName(filePath)))
                                        continue;

                                    m_Children.Add(PerfViewFile.Get(filePath, template));
                                }
                            }

                            foreach (var dir in DirsInDirectory(m_filePath))
                            {
                                // Filter out any items we were asked to filter out.  
                                if (m_filter != null && !m_filter.IsMatch(Path.GetFileName(dir)))
                                {
                                    continue;
                                }
                                // We know that .NGENPDB directories are uninteresting, filter them out.  
                                if (dir.EndsWith(".NGENPDB", StringComparison.OrdinalIgnoreCase))
                                {
                                    continue;
                                }

                                m_Children.Add(new PerfViewDirectory(dir));
                            }

                            // We always have the parent directory.  
                            m_Children.Add(new PerfViewDirectory(System.IO.Path.Combine(m_filePath, "..")));
                        }
                        // FIX NOW review
                        catch (Exception) { }
                    }
                }
                return m_Children;
            }
        }
        public override string HelpAnchor { get { return null; } }      // Don't bother with help for this.  

        /// <summary>
        /// Open the file (This might be expensive (but maybe not).  This should populate the Children property 
        /// too.  
        /// </summary>
        public override void Open(Window parentWindow, StatusBar worker, Action doAfter)
        {
            var mainWindow = parentWindow as MainWindow;
            if (mainWindow != null)
            {
                mainWindow.OpenPath(FilePath);
            }

            doAfter?.Invoke();
        }
        /// <summary>
        /// Close the file
        /// </summary>
        public override void Close() { }

        public override ImageSource Icon { get { return GuiApp.MainWindow.Resources["FolderOpenBitmapImage"] as ImageSource; } }

        #region private

        private class DirCacheEntry
        {
            public string[] FilesInDirectory;
            public string[] DirsInDirectory;
            public DateTime LastWriteTimeUtc;
        }

        // To speed things up we remember the list list of directory items we fetched from disk
        private static Dictionary<string, DirCacheEntry> s_dirCache = new Dictionary<string, DirCacheEntry>();

        private static string[] FilesInDirectory(string directoryPath)
        {
            var entry = GetDirEntry(directoryPath);
            if (entry.FilesInDirectory == null)
            {
                entry.FilesInDirectory = Directory.GetFiles(directoryPath);
            }

            return entry.FilesInDirectory;
        }

        private static string[] DirsInDirectory(string directoryPath)
        {
            var entry = GetDirEntry(directoryPath);
            if (entry.DirsInDirectory == null)
            {
                entry.DirsInDirectory = Directory.GetDirectories(directoryPath);
            }

            return entry.DirsInDirectory;
        }

        /// <summary>
        /// Gets a cache entry, nulls it out if it is out of date.  
        /// </summary>
        private static DirCacheEntry GetDirEntry(string directoryPath)
        {
            DateTime lastWrite = Directory.GetLastWriteTimeUtc(directoryPath);
            DirCacheEntry entry;
            if (!s_dirCache.TryGetValue(directoryPath, out entry))
            {
                s_dirCache[directoryPath] = entry = new DirCacheEntry();
            }

            if (lastWrite != entry.LastWriteTimeUtc)
            {
                entry.DirsInDirectory = null;
                entry.FilesInDirectory = null;
            }
            entry.LastWriteTimeUtc = lastWrite;
            return entry;
        }

        private Regex m_filter;
        #endregion
    }

    /// <summary>
    /// A PerfViewTreeGroup simply groups other Items.  Thus it has a name, and you use the Children
    /// to add Child nodes to the group.  
    /// </summary>
    public class PerfViewTreeGroup : PerfViewTreeItem
    {
        public PerfViewTreeGroup(string name)
        {
            Name = name;
            m_Children = new List<PerfViewTreeItem>();
        }

        public PerfViewTreeGroup AddChild(PerfViewTreeItem child)
        {
            m_Children.Add(child);
            return this;
        }

        // Groups do no semantic action.   All the work is in the visual GUI part.  
        public override void Open(Window parentWindow, StatusBar worker, Action doAfter = null)
        {
            doAfter?.Invoke();
        }
        public override void Close() { }

        public override IList<PerfViewTreeItem> Children { get { return m_Children; } }

        public override string HelpAnchor { get { return Name.Replace(" ", ""); } }

        public override ImageSource Icon { get { return GuiApp.MainWindow.Resources["FolderOpenBitmapImage"] as ImageSource; } }
    }

    /// <summary>
    /// PerfViewData is an abstraction of something that PerfViewGui knows how to display.   It is 
    /// </summary>
    public abstract class PerfViewFile : PerfViewTreeItem
    {
        public bool IsOpened { get { return m_opened; } }
        public bool IsUpToDate { get { return m_utcLastWriteAtOpen == File.GetLastWriteTimeUtc(FilePath); } }

        /// <summary>
        /// Get does not actually open the file (which might be expensive).   It also does not
        /// populate the children for the node (which again might be expensive).  Instead it 
        /// just looks at the file name).   It DOES however determine how this data will be
        /// treated from here on (based on file extension or an explicitly passed template parameter.
        /// 
        /// Get implements interning, so if you Get the same full file path, then you will get the
        /// same PerfViewDataFile structure. 
        /// 
        /// After you have gotten a PerfViewData, you use instance methods to manipulate it
        /// 
        /// This routine throws if the path name does not have a suffix we understand.  
        /// </summary>
        public static PerfViewFile Get(string filePath, PerfViewFile format = null)
        {
            var ret = TryGet(filePath, format);
            if (ret == null)
            {
                throw new ApplicationException("Could not determine data Template from the file extension for " + filePath + ".");
            }

            return ret;
        }
        /// <summary>
        /// Tries to to a 'Get' operation on filePath.   If format == null (indicating
        /// that we should try to determine the type of the file from the file suffix) and 
        /// it does not have a suffix we understand, then we return null.   
        /// </summary>
        public static PerfViewFile TryGet(string filePath, PerfViewFile format = null)
        {
            if (format == null)
            {
                // See if it is any format we recognize.  
                foreach (PerfViewFile potentalFormat in Formats)
                {
                    if (potentalFormat.IsMyFormat(filePath))
                    {
                        format = potentalFormat;
                        break;
                    };
                }
                if (format == null)
                {
                    return null;
                }
            }

            string fullPath = Path.GetFullPath(filePath);
            PerfViewFile ret;
            if (!s_internTable.TryGetValue(fullPath, out ret))
            {
                ret = (PerfViewFile)format.MemberwiseClone();
                ret.m_filePath = filePath;
                s_internTable[fullPath] = ret;
            }
            ret.Name = Path.GetFileName(ret.FilePath);
            if (ret.Name.EndsWith(".etl", StringComparison.OrdinalIgnoreCase))
            {
                var dir = Path.GetDirectoryName(ret.FilePath);
                if (dir.Length == 0)
                {
                    dir = ".";
                }

                var wildCard = ret.Name.Insert(ret.Name.Length - 4, ".*");
                if (Directory.GetFiles(dir, wildCard).Length > 0)
                {
                    ret.Name += " (unmerged)";
                }
            }
            return ret;
        }

        /// <summary>
        /// Logs the fact that the GUI should call a user defined method when a file is opened.  
        /// </summary>
        public static PerfViewFile GetTemplateForExtension(string extension)
        {
            foreach (PerfViewFile potentalFormat in Formats)
            {
                if (potentalFormat.IsMyFormat(extension))
                {
                    return potentalFormat;
                }
            }
            var ret = new PerfViewUserFile(extension + " file", new string[] { extension });
            Formats.Add(ret);
            return ret;
        }

        public static void AddTemplate(PerfViewFile file)
        {
            foreach (string extension in file.FileExtensions)
            {
                foreach (PerfViewFile potentalFormat in Formats)
                {
                    if (potentalFormat.IsMyFormat(extension))
                    {
                        throw new Exception($"The file extension '{extension}' is already handled by {potentalFormat.GetType().FullName}");
                    }
                }
            }

            Formats.Add(file);
        }

        /// <summary>
        /// Declares that the user command 'userCommand' (that takes one string argument) 
        /// should be called when the file is opened.  
        /// </summary>
        public void OnOpenFile(string userCommand)
        {
            if (userCommands == null)
            {
                userCommands = new List<string>();
            }

            userCommands.Add(userCommand);
        }

        /// <summary>
        /// Declares that the file should have a view called 'viewName' and the user command
        /// 'userCommand' (that takes two string arguments (file, viewName)) should be called 
        /// when that view is opened 
        /// </summary>
        public void DeclareFileView(string viewName, string userCommand)
        {
            if (m_UserDeclaredChildren == null)
            {
                m_UserDeclaredChildren = new List<PerfViewReport>();
            }

            m_UserDeclaredChildren.Add(new PerfViewReport(viewName, delegate (string reportFileName, string reportViewName)
            {
                PerfViewExtensibility.Extensions.ExecuteUserCommand(userCommand, new string[] { reportFileName, reportViewName });
            }));
        }

        internal void ExecuteOnOpenCommand(StatusBar worker)
        {
            if (m_UserDeclaredChildren != null)
            {
                // The m_UserDeclaredChildren are templates.  We need to instantiate them to this file before adding them as children. 
                foreach (var userDeclaredChild in m_UserDeclaredChildren)
                {
                    m_Children.Add(new PerfViewReport(userDeclaredChild, this));
                }

                m_UserDeclaredChildren = null;
            }
            // Add the command to the list 
            if (userCommands == null)
            {
                return;
            }

            var args = new string[] { FilePath };
            foreach (string command in userCommands)
            {
                worker.LogWriter.WriteLine("Running User defined OnFileOpen command " + command);
                try
                {
                    PerfViewExtensibility.Extensions.ExecuteUserCommand(command, args);
                }
                catch (Exception e)
                {
                    worker.LogError(@"Error executing OnOpenFile command " + command + "\r\n" + e.ToString());
                }
            }
            return;
        }

        // A list of user commands to be executed when a file is opened 
        private List<string> userCommands;

        /// <summary>
        /// Retrieves the base file name from a PerfView data source's name.
        /// </summary>
        /// <example>
        /// GetBaseName(@"C:\data\foo.bar.perfView.xml.zip") == "foo.bar"
        /// </example>
        /// <param name="filePath">The path to the data source.</param>
        /// <returns>The base name, without extensions or path, of <paramref name="filePath"/>.</returns>
        public static string GetFileNameWithoutExtension(string filePath)
        {
            string fileName = Path.GetFileName(filePath);

            foreach (var fmt in Formats)
            {
                foreach (string ext in fmt.FileExtensions)
                {
                    if (fileName.EndsWith(ext))
                    {
                        return fileName.Substring(0, fileName.Length - ext.Length);
                    }
                }
            }

            return fileName;
        }
        /// <summary>
        /// Change the extension of a PerfView data source path.
        /// </summary>
        /// <param name="filePath">The path to change.</param>
        /// <param name="newExtension">The new extension to add.</param>
        /// <returns>The path to a file with the same directory and base name of <paramref name="filePath"/>, 
        /// but with extension <paramref name="newExtension"/>.</returns>
        public static string ChangeExtension(string filePath, string newExtension)
        {
            string dirName = Path.GetDirectoryName(filePath);
            string fileName = GetFileNameWithoutExtension(filePath) + newExtension;
            return Path.Combine(dirName, fileName);
        }

        public override void Open(Window parentWindow, StatusBar worker, Action doAfter = null)
        {
            if (!m_opened)
            {
                worker.StartWork("Opening " + Name, delegate ()
            {
                Action<Action> continuation = OpenImpl(parentWindow, worker);
                ExecuteOnOpenCommand(worker);

                worker.EndWork(delegate ()
                {
                    m_opened = true;
                    FirePropertyChanged("Children");

                    IsExpanded = true;
                    var defaultSource = GetStackSource();
                    if (defaultSource != null)
                    {
                        defaultSource.IsSelected = true;
                    }

                    if (continuation != null)
                    {
                        continuation(doAfter);
                    }
                    else
                    {
                        doAfter?.Invoke();
                    }
                });
            });
            }
            else
            {
                if (m_singletonStackSource != null && m_singletonStackSource.Viewer != null)
                {
                    m_singletonStackSource.Viewer.Focus();
                }
            }
        }
        public override void Close()
        {
            if (m_opened)
            {
                m_opened = false;
                s_internTable.Remove(FilePath);
            }

            if (m_Children != null)
            {
                m_Children.Clear();
                FirePropertyChanged("Children");
            }
        }

        public virtual PerfViewStackSource GetStackSource(string sourceName = null)
        {
            if (sourceName == null)
            {
                sourceName = DefaultStackSourceName;
                if (sourceName == null)
                {
                    return null;
                }
            }

            Debug.Assert(m_opened);
            if (m_Children != null)
            {
                foreach (var child in m_Children)
                {
                    var asStackSource = child as PerfViewStackSource;
                    if (asStackSource != null && asStackSource.SourceName == sourceName)
                    {
                        return asStackSource;
                    }

                    var asGroup = child as PerfViewTreeGroup;
                    if (asGroup != null && asGroup.Children != null)
                    {
                        foreach (var groupChild in asGroup.Children)
                        {
                            asStackSource = groupChild as PerfViewStackSource;
                            if (asStackSource != null && asStackSource.SourceName == sourceName)
                            {
                                return asStackSource;
                            }
                        }
                    }
                }
            }
            else if (m_singletonStackSource != null)
            {
                var asStackSource = m_singletonStackSource as PerfViewStackSource;
                if (asStackSource != null)
                {
                    return asStackSource;
                }
            }
            return null;
        }
        public virtual string DefaultStackSourceName { get { return "CPU"; } }

        /// <summary>
        /// Gets or sets the processes to be initially included in stack views. The default value is null. 
        /// The names are not case sensitive.
        /// </summary>
        /// <remarks>
        /// If this is null, a dialog will prompt the user to choose the initially included processes
        /// from a list that contains all processes from the trace.
        /// If this is NOT null, the 'Choose Process' dialog will never show and the initially included
        /// processes will be all processes with a name in InitiallyIncludedProcesses.
        /// </remarks>
        /// <example>
        /// Let's say these are the processes in the trace: devenv (104), PerfWatson2, (67) devenv (56)
        /// and InitiallyIncludedProcesses = ["devenv", "vswinexpress"].
        /// When the user opens a stack window, the included filter will be set to "^Process32% devenv (104)|^Process32% devenv (56)"
        /// </example>
        public string[] InitiallyIncludedProcesses { get; set; }
        /// <summary>
        /// If the stack sources have their first tier being the Process, then SupportsProcesses should be true.  
        /// </summary>
        public virtual bool SupportsProcesses { get { return false; } }
        /// <summary>
        /// If the source logs data from multiple processes, this gives a list
        /// of those processes.  Returning null means you don't support this.  
        /// 
        /// This can take a while.  Don't call on the GUI thread.  
        /// </summary>
        public virtual List<IProcess> GetProcesses(TextWriter log)
        {
            // This can take a while, should not be on GUI thread.  
            Debug.Assert(GuiApp.MainWindow.Dispatcher.Thread != System.Threading.Thread.CurrentThread);

            var dataSource = GetStackSource(DefaultStackSourceName);
            if (dataSource == null)
            {
                return null;
            }

            StackSource stackSource = dataSource.GetStackSource(log);

            // maps call stack indexes to callStack closest to the root.
            var rootMostFrameCache = new Dictionary<StackSourceCallStackIndex, IProcessForStackSource>();
            var processes = new List<IProcess>();

            DateTime start = DateTime.Now;
            stackSource.ForEach(delegate (StackSourceSample sample)
            {
                if (sample.StackIndex != StackSourceCallStackIndex.Invalid)
                {
                    var process = GetProcessFromStack(sample.StackIndex, stackSource, rootMostFrameCache, processes);
                    if (process != null)
                    {
                        process.CPUTimeMSec += sample.Metric;
                        long sampleTicks = start.Ticks + (long)(sample.TimeRelativeMSec * 10000);
                        if (sampleTicks < process.StartTime.Ticks)
                        {
                            process.StartTime = new DateTime(sampleTicks);
                        }

                        if (sampleTicks > process.EndTime.Ticks)
                        {
                            process.EndTime = new DateTime(sampleTicks);
                        }

                        Debug.Assert(process.EndTime >= process.StartTime);
                    }
                }
            });
            processes.Sort();
            if (processes.Count == 0)
            {
                processes = null;
            }

            return processes;
        }

        public virtual string Title
        {
            get
            {
                // Arrange the title putting most descriptive inTemplateion first.  
                var fullName = m_filePath;
                Match m = Regex.Match(fullName, @"(([^\\]+)\\)?([^\\]+)$");
                return m.Groups[3].Value + " in " + m.Groups[2].Value + " (" + fullName + ")";
            }
        }

        public SymbolReader GetSymbolReader(TextWriter log, SymbolReaderOptions symbolFlags = SymbolReaderOptions.None)
        {
            return App.GetSymbolReader(FilePath, symbolFlags);
        }
        public virtual void LookupSymbolsForModule(string simpleModuleName, TextWriter log, int processId = 0)
        {
            throw new ApplicationException("This file type does not support lazy symbol resolution.");
        }

        // Things a subclass should be overriding 
        /// <summary>
        /// The name of the file format.
        /// </summary>
        public abstract string FormatName { get; }
        /// <summary>
        /// The file extensions that this format knows how to read.  
        /// </summary>
        public abstract string[] FileExtensions { get; }
        /// <summary>
        /// Implements the open operation.   Executed NOT on the GUI thread.   Typically returns null
        /// which means the open is complete.  If some operation has to be done on the GUI thread afterward
        /// then  action(doAfter) continuation is returned.  This function is given an addition action 
        /// that must be done at the every end.   
        /// </summary>
        protected virtual Action<Action> OpenImpl(Window parentWindow, StatusBar worker)
        {
            return delegate (Action doAfter)
            {
                // By default we have a singleton source (which we don't show on the GUI) and we immediately open it
                m_singletonStackSource = new PerfViewStackSource(this, "");
                m_singletonStackSource.Open(parentWindow, worker);
                doAfter?.Invoke();
            };
        }

        protected internal virtual void ConfigureStackWindow(string stackSourceName, StackWindow stackWindow) { }
        /// <summary>
        /// Allows you to do a first action after everything is done.  
        /// </summary>
        protected internal virtual void FirstAction(StackWindow stackWindow) { }
        protected internal virtual StackSource OpenStackSourceImpl(
            string streamName, TextWriter log, double startRelativeMSec = 0, double endRelativeMSec = double.PositiveInfinity, Predicate<TraceEvent> predicate = null)
        {
            return null;
        }
        /// <summary>
        /// Simplified form, you should implement one overload or the other.  
        /// </summary>
        protected internal virtual StackSource OpenStackSourceImpl(TextWriter log) { return null; }
        protected internal virtual EventSource OpenEventSourceImpl(TextWriter log) { return null; }

        // Helper functions for ConfigStackWindowImpl (we often configure windows the same way)
        internal static void ConfigureAsMemoryWindow(string stackSourceName, StackWindow stackWindow)
        {
            bool walkableObjectView = HeapDumpPerfViewFile.Gen0WalkableObjectsViewName.Equals(stackSourceName) || HeapDumpPerfViewFile.Gen1WalkableObjectsViewName.Equals(stackSourceName);

            // stackWindow.ScalingPolicy = ScalingPolicyKind.TimeMetric;
            stackWindow.IsMemoryWindow = true;
            stackWindow.FoldPercentTextBox.Text = stackWindow.GetDefaultFoldPercentage();
            stackWindow.FoldRegExTextBox.Items.Insert(0, "[];mscorlib!String");

            var defaultExclusions = "[not reachable from roots]";
            stackWindow.ExcludeRegExTextBox.Text = defaultExclusions;
            stackWindow.ExcludeRegExTextBox.Items.Insert(0, defaultExclusions);

            stackWindow.GroupRegExTextBox.Items.Insert(0, "[group modules]           {%}!->module $1");
            stackWindow.GroupRegExTextBox.Items.Insert(0, "[group full path module entries]  {*}!=>module $1");
            stackWindow.GroupRegExTextBox.Items.Insert(0, "[group module entries]  {%}!=>module $1");

            var defaultGroup = @"[group Framework] mscorlib!=>LIB;System%!=>LIB;";
            stackWindow.GroupRegExTextBox.Items.Insert(0, defaultGroup);

            stackWindow.PriorityTextBox.Text = Graphs.MemoryGraphStackSource.DefaultPriorities;

            stackWindow.RemoveColumn("WhenColumn");
            stackWindow.RemoveColumn("WhichColumn");
            stackWindow.RemoveColumn("FirstColumn");
            stackWindow.RemoveColumn("LastColumn");
            stackWindow.RemoveColumn("IncAvgColumn");
        }
        internal static void ConfigureAsEtwStackWindow(StackWindow stackWindow, bool removeCounts = true, bool removeScenarios = true, bool removeIncAvg = true, bool windows = true)
        {
            if (removeCounts)
            {
                stackWindow.RemoveColumn("IncCountColumn");
                stackWindow.RemoveColumn("ExcCountColumn");
                stackWindow.RemoveColumn("FoldCountColumn");
            }

            if (removeScenarios)
            {
                stackWindow.RemoveColumn("WhichColumn");
            }

            if (removeIncAvg)
            {
                stackWindow.RemoveColumn("IncAvgColumn");
            }

            var defaultEntry = stackWindow.GetDefaultFoldPat();
            stackWindow.FoldRegExTextBox.Text = defaultEntry;
            stackWindow.FoldRegExTextBox.Items.Clear();
            if (!string.IsNullOrWhiteSpace(defaultEntry))
            {
                stackWindow.FoldRegExTextBox.Items.Add(defaultEntry);
            }

            if (windows && defaultEntry != "ntoskrnl!%ServiceCopyEnd")
            {
                stackWindow.FoldRegExTextBox.Items.Add("ntoskrnl!%ServiceCopyEnd");
            }

            ConfigureGroupRegExTextBox(stackWindow, windows);
        }

        internal static void ConfigureGroupRegExTextBox(StackWindow stackWindow, bool windows)
        {
            stackWindow.GroupRegExTextBox.Text = stackWindow.GetDefaultGroupPat();
            stackWindow.GroupRegExTextBox.Items.Clear();
            stackWindow.GroupRegExTextBox.Items.Add(@"[no grouping]");
            if (windows)
            {
                stackWindow.GroupRegExTextBox.Items.Add(@"[group CLR/OS entries] \Temporary ASP.NET Files\->;v4.0.30319\%!=>CLR;v2.0.50727\%!=>CLR;mscoree=>CLR;\mscorlib.*!=>LIB;\System.Xaml.*!=>WPF;\System.*!=>LIB;Presentation%=>WPF;WindowsBase%=>WPF;system32\*!=>OS;syswow64\*!=>OS;{%}!=> module $1");
            }

            stackWindow.GroupRegExTextBox.Items.Add(@"[group modules]           {%}!->module $1");
            stackWindow.GroupRegExTextBox.Items.Add(@"[group module entries]  {%}!=>module $1");
            stackWindow.GroupRegExTextBox.Items.Add(@"[group full path module entries]  {*}!=>module $1");
            stackWindow.GroupRegExTextBox.Items.Add(@"[group class entries]     {%!*}.%(=>class $1;{%!*}::=>class $1");
            stackWindow.GroupRegExTextBox.Items.Add(@"[group classes]            {%!*}.%(->class $1;{%!*}::->class $1");
            stackWindow.GroupRegExTextBox.Items.Add(@"[fold threads]            Thread -> AllThreads");
        }

        // ideally this function would not exist.  Does the open logic on the current thread (likely GUI thread)
        // public is consumed by external extensions
        public void OpenWithoutWorker()
        {
            OpenWithoutWorker(GuiApp.MainWindow, GuiApp.MainWindow.StatusBar);
        }

        internal void OpenWithoutWorker(Window parentWindow, StatusBar worker)
        {
            OpenImpl(parentWindow, worker);
        }

        // This is the global list of all known file types.  
        private static List<PerfViewFile> Formats = new List<PerfViewFile>(18)
        {
            new CSVPerfViewData(),
            new ETLPerfViewData(),
            new WTPerfViewFile(),
            new ClrProfilerCodeSizePerfViewFile(),
            new ClrProfilerAllocStacksPerfViewFile(),
            new XmlPerfViewFile(),
            new ClrProfilerHeapPerfViewFile(),
            new PdbScopePerfViewFile(),
            new VmmapPerfViewFile(),
            new DebuggerStackPerfViewFile(),
            new HeapDumpPerfViewFile(),
            new ProcessDumpPerfViewFile(),
            new ScenarioSetPerfViewFile(),
            new OffProfPerfViewFile(),
            new DiagSessionPerfViewFile(),
            new LinuxPerfViewData(),
            new XmlTreeFile(),
            new EventPipePerfViewData(),
            new StracePerfViewData()
        };

        #region private
        internal void StackSourceClosing(PerfViewStackSource dataSource)
        {
            // TODO FIX NOW.   WE need reference counting 
            if (m_singletonStackSource != null)
            {
                m_opened = false;
            }
        }

        protected PerfViewFile() { }        // Don't allow public default constructor
        /// <summary>
        /// Gets the process from the stack.  It assumes that the stack frame closest to the root is the process
        /// name and returns an IProcess representing it.  
        /// </summary>
        private IProcessForStackSource GetProcessFromStack(StackSourceCallStackIndex callStack, StackSource stackSource,
            Dictionary<StackSourceCallStackIndex, IProcessForStackSource> rootMostFrameCache, List<IProcess> processes)
        {
            Debug.Assert(callStack != StackSourceCallStackIndex.Invalid);

            IProcessForStackSource ret;
            if (rootMostFrameCache.TryGetValue(callStack, out ret))
            {
                return ret;
            }

            var caller = stackSource.GetCallerIndex(callStack);
            if (caller == StackSourceCallStackIndex.Invalid)
            {
                string topCallStackStr = stackSource.GetFrameName(stackSource.GetFrameIndex(callStack), true);

                if (GetProcessForStackSourceFromTopCallStackFrame(topCallStackStr, out ret))
                {
                    processes.Add(ret);
                }
            }
            else
            {
                ret = GetProcessFromStack(caller, stackSource, rootMostFrameCache, processes);
            }

            rootMostFrameCache.Add(callStack, ret);
            return ret;
        }

        internal virtual string GetProcessIncPat(IProcess process) => $"Process% {process.Name} ({process.ProcessID})";

        /// <summary>
        /// This is and ugly routine that scrapes the data to find the full path (without the .exe extension) of the
        /// exe in the program.   It may fail (return nulls).   
        /// </summary>
        internal virtual string FindExeName(string incPat)
        {
            string procName = null;
            if (!string.IsNullOrWhiteSpace(incPat))
            {
                Match m = Regex.Match(incPat, @"^Process%\s+([^();]+[^(); ])", RegexOptions.IgnoreCase);
                if (m.Success)
                {
                    procName = m.Groups[1].Value;
                }
            }
            return procName;
        }

        internal virtual bool GetProcessForStackSourceFromTopCallStackFrame(string topCallStackStr, out IProcessForStackSource result)
        {
            Match m = Regex.Match(topCallStackStr, @"^Process\d*\s+([^()]*?)\s*(\(\s*(\d+)\s*\))?\s*$");
            if (m.Success)
            {
                var processIDStr = m.Groups[3].Value;
                var processName = m.Groups[1].Value;
                if (processName.Length == 0)
                {
                    processName = "(" + processIDStr + ")";
                }

                result = new IProcessForStackSource(processName);
                if (int.TryParse(processIDStr, out int processID))
                {
                    result.ProcessID = processID;
                }

                return true;
            }

            result = null;
            return false;
        }

        protected bool IsMyFormat(string fileName)
        {
            foreach (var extension in FileExtensions)
            {
                if (fileName.EndsWith(extension, StringComparison.OrdinalIgnoreCase))
                {
                    return true;
                }
            }

            return false;
        }
        protected bool m_opened;
        protected internal DateTime m_utcLastWriteAtOpen;

        // If we have only one stack source put it here
        protected PerfViewStackSource m_singletonStackSource;

        private static Dictionary<string, PerfViewFile> s_internTable = new Dictionary<string, PerfViewFile>();
        #endregion
    }

    // Used for new user defined file formats.  
    internal class PerfViewUserFile : PerfViewFile
    {
        public PerfViewUserFile(string formatName, string[] fileExtensions)
        {
            m_formatName = formatName;
            m_fileExtensions = fileExtensions;
            m_Children = new List<PerfViewTreeItem>();
        }

        public override string FormatName { get { return m_formatName; } }
        public override string[] FileExtensions { get { return m_fileExtensions; } }
        protected override Action<Action> OpenImpl(Window parentWindow, StatusBar worker) { return null; }

        #region private
        private string m_formatName;
        private string[] m_fileExtensions;
        #endregion
    }

    public class PerfViewReport : PerfViewTreeItem
    {
        // Used to create a template for all PerfViewFiles
        public PerfViewReport(string name, Action<string, string> onOpen)
        {
            Name = name;
            m_onOpen = onOpen;
        }

        // Used to clone a PerfViewReport and specialize it to a particular data file.  
        internal PerfViewReport(PerfViewReport template, PerfViewFile dataFile)
        {
            Name = template.Name;
            m_onOpen = template.m_onOpen;
            DataFile = dataFile;
        }

        #region overrides
        public virtual string Title { get { return Name + " for " + DataFile.Title; } }
        public PerfViewFile DataFile { get; private set; }
        public override string FilePath { get { return DataFile.FilePath; } }
        public override void Open(Window parentWindow, StatusBar worker, Action doAfter)
        {
            m_onOpen(DataFile.FilePath, Name);
        }
        public override void Close() { }
        public override ImageSource Icon { get { return GuiApp.MainWindow.Resources["HtmlReportBitmapImage"] as ImageSource; } }
        #endregion
        #region private
        private Action<string, string> m_onOpen;
        #endregion
    }

    /// <summary>
    /// Represents a report from an ETL file that can be viewed in a web browsers.  Subclasses need 
    /// to override OpenImpl().  
    /// </summary>
    public abstract class PerfViewHtmlReport : PerfViewTreeItem
    {
        public PerfViewHtmlReport(PerfViewFile dataFile, string name)
        {
            DataFile = dataFile;
            Name = name;
        }
        public virtual string Title { get { return Name + " for " + DataFile.Title; } }
        public PerfViewFile DataFile { get; private set; }
        public WebBrowserWindow Viewer { get; internal set; }
        public override string FilePath { get { return DataFile.FilePath; } }
        protected abstract void WriteHtmlBody(TraceLog dataFile, TextWriter writer, string fileName, TextWriter log);
        /// <summary>
        /// You can make Command:XXXX urls which come here when users click on them.   
        /// Returns an  error message (or null if it succeeds).  
        /// </summary>
        protected virtual string DoCommand(string command, StatusBar worker)
        {
            return "Unimplemented command: " + command;
        }

        protected virtual string DoCommand(string command, StatusBar worker, out Action continuation)
        {
            continuation = null;
            return DoCommand(command, worker);
        }

        protected virtual string DoCommand(Uri commandUri, StatusBar worker, out Action continuation)
        {
            return DoCommand(commandUri.LocalPath, worker, out continuation);
        }

        public override void Open(Window parentWindow, StatusBar worker, Action doAfter)
        {
            if (Viewer == null)
            {
                TraceLog trace = GetTrace(worker);

                worker.StartWork("Opening " + Name, delegate ()
                {
                    string reportFileName = GenerateReportFile(worker, trace);

                    worker.EndWork(delegate ()
                    {
                        Viewer = new WebBrowserWindow(parentWindow);
                        Viewer.WindowState = System.Windows.WindowState.Maximized;
                        Viewer.Closing += delegate (object sender, CancelEventArgs e)
                        {
                            Viewer = null;
                        };
                        Viewer.Browser.Navigating += delegate (object sender, System.Windows.Navigation.NavigatingCancelEventArgs e)
                        {
                            if (e.Uri.Scheme == "command")
                            {
                                e.Cancel = true;
                                Viewer.StatusBar.StartWork("Following Hyperlink", delegate ()
                                {
                                    Action continuation;
                                    var message = DoCommand(e.Uri, Viewer.StatusBar, out continuation);
                                    Viewer.StatusBar.EndWork(delegate ()
                                    {
                                        if (message != null)
                                        {
                                            Viewer.StatusBar.Log(message);
                                        }

                                        continuation?.Invoke();
                                    });
                                });
                            }
                        };

                        Viewer.Width = 1000;
                        Viewer.Height = 600;
                        Viewer.Title = Title;
                        WebBrowserWindow.Navigate(Viewer.Browser, reportFileName);
                        Viewer.Show();

                        doAfter?.Invoke();
                    });
                });
            }
            else
            {
                Viewer.Focus();
                doAfter?.Invoke();
            }
        }

        /// <summary>
        /// Generates an HTML report and opens it using the machine's default handler .html file paths.
        /// </summary>
        /// <param name="worker">The StatusBar that should be updated with progress.</param>
        public void OpenInExternalBrowser(StatusBar worker)
        {
            TraceLog trace = GetTrace(worker);

            worker.StartWork("Opening in external browser " + Name, delegate ()
            {
                string reportFileName = GenerateReportFile(worker, trace);

                worker.EndWork(delegate ()
                {
                    System.Diagnostics.Process.Start(reportFileName);
                });
            });
        }

        public override void Close() { }
        public override ImageSource Icon { get { return GuiApp.MainWindow.Resources["HtmlReportBitmapImage"] as ImageSource; } }

        private TraceLog GetTrace(StatusBar worker)
        {
            var etlDataFile = DataFile as ETLPerfViewData;
            TraceLog trace = null;
            if (etlDataFile != null)
            {
                trace = etlDataFile.GetTraceLog(worker.LogWriter);
            }
            else
            {
                var linuxDataFile = DataFile as LinuxPerfViewData;
                if (linuxDataFile != null)
                {
                    trace = linuxDataFile.GetTraceLog(worker.LogWriter);
                }
                else
                {
                    var eventPipeDataFile = DataFile as EventPipePerfViewData;
                    if (eventPipeDataFile != null)
                    {
                        trace = eventPipeDataFile.GetTraceLog(worker.LogWriter);
                    }
                }
            }

            return trace;
        }

        private string GenerateReportFile(StatusBar worker, TraceLog trace)
        {
            var reportFileName = CacheFiles.FindFile(FilePath, "." + Name + ".html");
            using (var writer = File.CreateText(reportFileName))
            {
                writer.WriteLine("<html>");
                writer.WriteLine("<head>");
                writer.WriteLine("<title>{0}</title>", Title);
                writer.WriteLine("<meta charset=\"UTF-8\"/>");
                writer.WriteLine("<meta http-equiv=\"X-UA-Compatible\" content=\"IE=edge\"/>");

                // Add basic styling to the generated HTML
                writer.WriteLine(@"
<style>
body {
    font-family: Segoe UI Light, Helvetica, sans-serif;
}

tr:hover {
    background-color: #eeeeee;
}

th {
    background-color: #eeeeee;
    font-family: Helvetica;
    padding: 4px;
    font-size: small;
    font-weight: normal;
}

td {
    font-family: Consolas, monospace;
    font-size: small;
    padding: 3px;
    padding-bottom: 5px;
}

table {
    border-collapse: collapse;
}
</style>
");

                writer.WriteLine("</head>");
                writer.WriteLine("<body>");
                WriteHtmlBody(trace, writer, reportFileName, worker.LogWriter);
                writer.WriteLine("</body>");
                writer.WriteLine("</html>");


            }

            return reportFileName;
        }
    }

    public class PerfViewTraceInfo : PerfViewHtmlReport
    {
        public PerfViewTraceInfo(PerfViewFile dataFile) : base(dataFile, "TraceInfo") { }
        protected override void WriteHtmlBody(TraceLog dataFile, TextWriter writer, string fileName, TextWriter log)
        {
            writer.WriteLine("<H2>Information on the Trace and Machine</H2>");
            writer.WriteLine("<Table Border=\"1\">");
            writer.WriteLine("<TR><TD>Machine Name</TD><TD Align=\"Center\">{0}</TD></TR>",
                string.IsNullOrEmpty(dataFile.MachineName) ? "&nbsp;" : dataFile.MachineName);
            writer.WriteLine("<TR><TD>Operating System</TD><TD Align=\"Center\">{0}</TD></TR>",
                string.IsNullOrEmpty(dataFile.OSName) ? "&nbsp;" : dataFile.OSName);
            writer.WriteLine("<TR><TD>OS Build Number</TD><TD Align=\"Center\">{0}</TD></TR>",
                string.IsNullOrEmpty(dataFile.OSBuild) ? "&nbsp;" : dataFile.OSBuild);
            writer.WriteLine("<TR><TD Title=\"This is negative if the data was collected in a time zone west of UTC\">UTC offset where data was collected</TD><TD Align=\"Center\">{0}</TD></TR>",
                dataFile.UTCOffsetMinutes.HasValue ? (dataFile.UTCOffsetMinutes.Value / 60.0).ToString("f2") : "Unknown");
            writer.WriteLine("<TR><TD Title=\"This is negative if PerfView is running in a time zone west of UTC\">UTC offset where PerfView is running</TD><TD Align=\"Center\">{0:f2}</TD></TR>",
                TimeZoneInfo.Local.GetUtcOffset(dataFile.SessionStartTime).TotalHours);

            if (dataFile.UTCOffsetMinutes.HasValue)
            {
                writer.WriteLine("<TR><TD Title=\"This is negative if analysis is happening west of collection\">Delta of Local and Collection Time</TD><TD Align=\"Center\">{0:f2}</TD></TR>",
                    TimeZoneInfo.Local.GetUtcOffset(dataFile.SessionStartTime).TotalHours - (dataFile.UTCOffsetMinutes.Value / 60.0));
            }
            writer.WriteLine("<TR><TD>OS Boot Time</TD><TD Align=\"Center\">{0:MM/dd/yyyy HH:mm:ss.fff}</TD></TR>", dataFile.BootTime);
            writer.WriteLine("<TR><TD>Trace Start Time</TD><TD Align=\"Center\">{0:MM/dd/yyyy HH:mm:ss.fff}</TD></TR>", dataFile.SessionStartTime);
            writer.WriteLine("<TR><TD>Trace End Time</TD><TD Align=\"Center\">{0:MM/dd/yyyy HH:mm:ss.fff}</TD></TR>", dataFile.SessionEndTime);
            writer.WriteLine("<TR><TD>Trace Duration (Sec)</TD><TD Align=\"Center\">{0:n1}</TD></TR>", dataFile.SessionDuration.TotalSeconds);
            writer.WriteLine("<TR><TD>CPU Frequency (MHz)</TD><TD Align=\"Center\">{0:n0}</TD></TR>", dataFile.CpuSpeedMHz);
            writer.WriteLine("<TR><TD>Number Of Processors</TD><TD Align=\"Center\">{0}</TD></TR>", dataFile.NumberOfProcessors);
            writer.WriteLine("<TR><TD>Memory Size (MB)</TD><TD Align=\"Center\">{0:n0}</TD></TR>", dataFile.MemorySizeMeg);
            writer.WriteLine("<TR><TD>Pointer Size</TD><TD Align=\"Center\">{0}</TD></TR>", dataFile.PointerSize);
            writer.WriteLine("<TR><TD>Sample Profile Interval (MSec) </TD><TD Align=\"Center\">{0:n2}</TD></TR>", dataFile.SampleProfileInterval.TotalMilliseconds);
            writer.WriteLine("<TR><TD>Total Events</TD><TD Align=\"Center\">{0:n0}</TD></TR>", dataFile.EventCount);
            writer.WriteLine("<TR><TD>Lost Events</TD><TD Align=\"Center\">{0:n0}</TD></TR>", dataFile.EventsLost);

            double len = 0;
            try
            {
                len = new System.IO.FileInfo(DataFile.FilePath).Length / 1000000.0;
            }
            catch (Exception) { }
            if (len > 0)
            {
                writer.WriteLine("<TR><TD>ETL File Size (MB)</TD><TD Align=\"Center\">{0:n1}</TD></TR>", len);
            }

            string logPath = null;

            Debug.Assert(fileName.EndsWith("TraceInfo.html"));
            if (fileName.EndsWith(".TraceInfo.html"))
            {
                logPath = fileName.Substring(0, fileName.Length - 15) + ".LogFile.txt";
            }

            if (logPath != null && File.Exists(logPath))
            {
                writer.WriteLine("<TR><TD colspan=\"2\" Align=\"Center\"> <A HREF=\"command:displayLog:{0}\">View data collection log file</A></TD></TR>", logPath);
            }
            else
            {
                writer.WriteLine("<TR><TD colspan=\"2\" Align=\"Center\"> No data collection log file found</A></TD></TR>");
            }

            writer.WriteLine("</Table>");
        }

        protected override string DoCommand(string command, StatusBar worker)
        {

            if (command.StartsWith("displayLog:"))
            {
                string logFile = command.Substring(command.IndexOf(':') + 1);
                worker.Parent.Dispatcher.BeginInvoke((Action)delegate ()
                {
                    var logTextWindow = new Controls.TextEditorWindow(GuiApp.MainWindow);
                    logTextWindow.TextEditor.OpenText(logFile);
                    logTextWindow.TextEditor.IsReadOnly = true;
                    logTextWindow.Title = "Collection time log";
                    logTextWindow.HideOnClose = true;
                    logTextWindow.Show();
                    logTextWindow.TextEditor.Body.ScrollToEnd();
                });

                return "Displaying Log";
            }
            return "Unknown command " + command;
        }
    }
    /// <summary>
    /// Used to Display Processes Summary 
    /// </summary>
    public class PerfViewProcesses : PerfViewHtmlReport
    {

        public PerfViewProcesses(PerfViewFile dataFile) : base(dataFile, "Processes") { }
        protected override void WriteHtmlBody(TraceLog dataFile, TextWriter writer, string fileName, TextWriter log)
        {
            m_processes = new List<TraceProcess>(dataFile.Processes);
            // Sort by CPU time (largest first), then by start time (latest first)
            m_processes.Sort(delegate (TraceProcess x, TraceProcess y)
            {
                var ret = y.CPUMSec.CompareTo(x.CPUMSec);
                if (ret != 0)
                {
                    return ret;
                }

                return y.StartTimeRelativeMsec.CompareTo(x.StartTimeRelativeMsec);
            });

            var shortProcs = new List<TraceProcess>();
            var longProcs = new List<TraceProcess>();
            foreach (var process in m_processes)
            {
                if (process.ProcessID < 0)
                {
                    continue;
                }

                if (process.StartTimeRelativeMsec == 0 &&
                    process.EndTimeRelativeMsec == dataFile.SessionEndTimeRelativeMSec)
                {
                    longProcs.Add(process);
                }
                else
                {
                    shortProcs.Add(process);
                }
            }

            writer.WriteLine("<H2>Process Summary</H2>");

            writer.WriteLine("<UL>");
            writer.WriteLine("<LI> <A HREF=\"command:processes\">View Process Data in Excel</A></LI>");
            writer.WriteLine("<LI> <A HREF=\"command:module\">View Process Modules in Excel</A></LI>");
            writer.WriteLine("</UL>");

            if (shortProcs.Count > 0)
            {
                writer.WriteLine("<H3>Processes that did <strong>not</strong> live for the entire trace.</H3>");
                WriteProcTable(writer, shortProcs, true);
            }
            if (longProcs.Count > 0)
            {
                writer.WriteLine("<H3>Processes that <strong>did</strong> live for the entire trace.</H3>");
                WriteProcTable(writer, longProcs, false);
            }
        }
        /// <summary>
        /// Takes in either "processes" or "module" which will make a csv of their respective format
        /// </summary>
        protected override string DoCommand(string command, StatusBar worker)
        {
            if (command == "processes")
            {
                var csvFile = CacheFiles.FindFile(FilePath, ".processesSummary.csv");
                if (!File.Exists(csvFile) || File.GetLastWriteTimeUtc(csvFile) < File.GetLastWriteTimeUtc(FilePath) ||
                    File.GetLastWriteTimeUtc(csvFile) < File.GetLastWriteTimeUtc(SupportFiles.MainAssemblyPath))
                {
                    MakeProcessesCsv(m_processes, csvFile);
                }
                Command.Run(Command.Quote(csvFile), new CommandOptions().AddStart().AddTimeout(CommandOptions.Infinite));
                System.Threading.Thread.Sleep(500);     // Give it time to start a bit.  
                return "Opening CSV " + csvFile;
            }
            else if (command == "module")
            {
                var csvFile = CacheFiles.FindFile(FilePath, ".processesModule.csv");
                if (!File.Exists(csvFile) || File.GetLastWriteTimeUtc(csvFile) < File.GetLastWriteTimeUtc(FilePath) ||
                    File.GetLastWriteTimeUtc(csvFile) < File.GetLastWriteTimeUtc(SupportFiles.MainAssemblyPath))
                {
                    MakeModuleCsv(m_processes, csvFile);
                }
                Command.Run(Command.Quote(csvFile), new CommandOptions().AddStart().AddTimeout(CommandOptions.Infinite));
                System.Threading.Thread.Sleep(500);     // Give it time to start a bit.  
                return "Opening CSV " + csvFile;
            }
            return null;
        }
        #region private
        private void WriteProcTable(TextWriter writer, List<TraceProcess> processes, bool showExit)
        {
            bool showBitness = false;
            if (processes.Count > 0)
            {
                showBitness = (processes[0].Log.PointerSize == 8);
            }

            writer.WriteLine("<Table Border=\"1\">");
            writer.Write("<TR>");
            writer.Write("<TH Align=\"Center\">Name</TH>");
            writer.Write("<TH Align=\"Center\">ID</TH>");
            writer.Write("<TH Align=\"Center\">Parent<BR/>ID</TH>");
            if (showBitness)
            {
                writer.Write("<TH Align=\"Center\">Bitness</TH>");
            }

            writer.Write("<TH Align=\"Center\" Title=\"The amount of CPU time used (on any processor).\" >CPU<BR/>MSec</TH>");
            writer.Write("<TH Align=\"Center\" Title=\"The CPU used divided by the duration.\">Ave Procs<BR/>Used</TH>");
            if (showExit)
            {
                writer.Write("<TH Align=\"Center\">Duration<BR/>MSec</TH>");
                writer.Write("<TH Align=\"Center\" Title=\"The start time in milliseconds from the time the trace started.\">Start<BR/>MSec</TH>");
                writer.Write("<TH Align=\"Center\" Title=\"The integer that the process returned when it exited.\">Exit<BR/>Code</TH>");
            }
            writer.Write("<TH Align=\"Center\">Command Line</TH>");
            writer.WriteLine("</TR>");
            foreach (TraceProcess process in processes)
            {
                writer.Write("<TR>");
                writer.Write("<TD Align=\"Left\">{0}</TD>", process.Name);
                writer.Write("<TD Align=\"Right\">{0}</TD>", process.ProcessID);
                writer.Write("<TD Align=\"Right\">{0}</TD>", process.ParentID);
                if (showBitness)
                {
                    writer.Write("<TD Align=\"Center\">{0}</TD>", process.Is64Bit ? 64 : 32);
                }

                writer.Write("<TD Align=\"Right\">{0:n0}</TD>", process.CPUMSec);
                writer.Write("<TD Align=\"Right\">{0:n3}</TD>", process.CPUMSec / (process.EndTimeRelativeMsec - process.StartTimeRelativeMsec));
                if (showExit)
                {
                    writer.Write("<TD Align=\"Right\">{0:n3}</TD>", process.EndTimeRelativeMsec - process.StartTimeRelativeMsec);
                    writer.Write("<TD Align=\"Right\">{0:n3}</TD>", process.StartTimeRelativeMsec);
                    writer.Write("<TD Align=\"Right\">{0}</TD>", process.ExitStatus.HasValue ? "0x" + process.ExitStatus.Value.ToString("x") : "?");
                }
                writer.Write("<TD Align=\"Left\">{0}</TD>", process.CommandLine);
                writer.WriteLine("</TR>");
            }
            writer.WriteLine("</Table>");
        }

        /// <summary>
        /// Makes a csv file of the contents or processes at the filepath. 
        /// Headers to csv are  Name,ID,Parent_ID,Bitness,CPUMsec,AveProcsUsed,DurationMSec,StartMSec,ExitCode,CommandLine
        /// </summary>
        private void MakeProcessesCsv(List<TraceProcess> processes, string filepath)
        {
            using (var writer = File.CreateText(filepath))
            {
                //add headers 
                string listSeparator = Thread.CurrentThread.CurrentCulture.TextInfo.ListSeparator;
                writer.WriteLine("Name{0}ID{0}Parent_ID{0}Bitness{0}CPUMsec{0}AveProcsUsed{0}DurationMSec{0}StartMSec{0}ExitCode{0}CommandLine", listSeparator);
                foreach (TraceProcess process in processes)
                {
                    writer.Write("{0}{1}", process.Name, listSeparator);
                    writer.Write("{0}{1}", process.ProcessID, listSeparator);
                    writer.Write("{0}{1}", process.ParentID, listSeparator);
                    writer.Write("{0}{1}", process.Is64Bit ? 64 : 32, listSeparator);
                    writer.Write("{0:f0}{1}", process.CPUMSec, listSeparator);
                    writer.Write("{0:f3}{1}", process.CPUMSec / (process.EndTimeRelativeMsec - process.StartTimeRelativeMsec), listSeparator);
                    writer.Write("{0:f3}{1}", process.EndTimeRelativeMsec - process.StartTimeRelativeMsec, listSeparator);
                    writer.Write("{0:f3}{1}", process.StartTimeRelativeMsec, listSeparator);
                    writer.Write("{0}{1}", process.ExitStatus.HasValue ? "0x" + process.ExitStatus.Value.ToString("x") : "?", listSeparator);
                    writer.Write("{0}", PerfViewExtensibility.Events.EscapeForCsv(process.CommandLine, listSeparator));
                    writer.WriteLine("");
                }
            }
        }
        /// <summary>
        /// Makes a Csv at filepath
        /// </summary>
        private void MakeModuleCsv(List<TraceProcess> processes, string filepath)
        {
            using (var writer = File.CreateText(filepath))
            {
                //add headers 
                string listSeparator = Thread.CurrentThread.CurrentCulture.TextInfo.ListSeparator;
                writer.WriteLine("ProcessName{0}ProcessID{0}Name{0}FileVersion{0}Commit{0}BuildTime{0}FilePath{0}", listSeparator);
                foreach (TraceProcess process in processes)  //turn into private function 
                {
                    foreach (TraceLoadedModule module in process.LoadedModules)
                    {
                        writer.Write("{0}{1}", process.Name, listSeparator);
                        writer.Write("{0}{1}", process.ProcessID, listSeparator);
                        writer.Write("{0}{1}", module.ModuleFile.Name, listSeparator);
                        writer.Write("{0}{1}", module.ModuleFile.FileVersion, listSeparator);
                        writer.Write("{0}{1}", module.ModuleFile.GitCommitHash, listSeparator);
                        writer.Write("{0}{1}", PerfViewExtensibility.Events.EscapeForCsv(module.ModuleFile.BuildTime.ToString(), listSeparator), listSeparator);
                        writer.Write("{0}", module.ModuleFile.FilePath);
                        writer.WriteLine();
                    }
                }
            }
        }

        /// <summary>
        /// All the processes in this view.  
        /// </summary>
        private List<TraceProcess> m_processes;
        #endregion
    }

    public class AutomatedAnalysisReport : PerfViewHtmlReport
    {
        public AutomatedAnalysisReport(PerfViewFile dataFile) : base(dataFile, "Automated Trace Analysis") { }

        protected override void WriteHtmlBody(TraceLog dataFile, TextWriter writer, string fileName, TextWriter log)
        {
            string analyzersDirectory = Path.Combine(SupportFiles.SupportFileDir, "Analyzers");
            DirectoryAnalyzerResolver resolver = new DirectoryAnalyzerResolver(analyzersDirectory);
            TraceProcessor traceProcessor = new TraceProcessor(resolver);
            AutomatedAnalysisTraceLog traceLog = new AutomatedAnalysisTraceLog(dataFile, App.GetSymbolReader(dataFile.FilePath));
            TraceProcessorResult result = traceProcessor.ProcessTrace(traceLog);

            using (HtmlReportGenerator reportGenerator = new HtmlReportGenerator(writer))
            {
                // Write out issues.
                foreach (KeyValuePair<Microsoft.Diagnostics.Tracing.AutomatedAnalysis.Process, List<AnalyzerIssue>> pair in result.Issues)
                {
                    if (pair.Value.Count > 0)
                    {
                        reportGenerator.WriteIssuesForProcess(pair.Key, pair.Value);
                    }
                }

                // Write the list of executed analyzers.
                reportGenerator.WriteExecutedAnalyzerList(result.ExecutedAnalyzers);
            }
        }
    }

    public class PerfViewIisStats : PerfViewHtmlReport
    {
        private Dictionary<Guid, IisRequest> m_Requests = new Dictionary<Guid, IisRequest>();
        private List<ExceptionDetails> allExceptions = new List<ExceptionDetails>();

        public PerfViewIisStats(PerfViewFile dataFile) : base(dataFile, "IIS Stats") { }

        protected override void WriteHtmlBody(TraceLog dataFile, TextWriter writer, string fileName, TextWriter log)
        {
            writer.WriteLine("<H2>IIS Request Statistics</H2>");

            var dispatcher = dataFile.Events.GetSource();

            dispatcher.Dynamic.AddCallbackForProviderEvent("Microsoft-Windows-ASPNET", "Request/Send", delegate (TraceEvent data)
            {
                IisRequest request;
                if (m_Requests.TryGetValue(data.ActivityID, out request))
                {
                    if (data.RelatedActivityID != Guid.Empty)
                    {
                        request.RelatedActivityId = data.RelatedActivityID;
                    }
                }
            });

            Dictionary<Guid, int> childRequests = new Dictionary<Guid, int>();

            var iis = new IisTraceEventParser(dispatcher);

            int startcount = 0;
            int endcount = 0;

            iis.IISGeneralGeneralChildRequestStart += delegate (W3GeneralChildRequestStart traceEvent)
            {
                int childRequestRecurseLevel = 0;
                if (childRequests.ContainsKey(traceEvent.ContextId))
                {
                    if (childRequests.TryGetValue(traceEvent.ContextId, out childRequestRecurseLevel))
                    {
                        childRequests[traceEvent.ContextId] = childRequestRecurseLevel + 1;
                    }
                }
                else
                {
                    childRequests.Add(traceEvent.ContextId, 1);
                }

            };

            iis.IISGeneralGeneralChildRequestEnd += delegate (W3GeneralChildRequestEnd traceEvent)
            {
                int childRequestRecurseLevel = 0;
                if (childRequests.ContainsKey(traceEvent.ContextId))
                {
                    if (childRequests.TryGetValue(traceEvent.ContextId, out childRequestRecurseLevel))
                    {
                        childRequests[traceEvent.ContextId] = childRequestRecurseLevel - 1;
                    }
                }
            };

            iis.IISGeneralGeneralRequestStart += delegate (W3GeneralStartNewRequest request)
            {

                IisRequest req = new IisRequest();
                req.ContextId = request.ContextId;
                req.StartTimeRelativeMSec = request.TimeStampRelativeMSec;
                req.Method = request.RequestVerb;
                req.Path = request.RequestURL;

                // This check is required for requests which have child
                // request events in them. For those, the StartNewRequest 
                // would be called twice for the same request. At this 
                // point, I don't think that is causing any problems to us
                if (!m_Requests.ContainsKey(request.ContextId))
                {
                    m_Requests.Add(request.ContextId, req);
                }

                startcount++;


            };

            iis.IISGeneralGeneralRequestEnd += delegate (W3GeneralEndNewRequest req)
            {
                IisRequest request;
                if (m_Requests.TryGetValue(req.ContextId, out request))
                {
                    request.EndTimeRelativeMSec = req.TimeStampRelativeMSec;
                    request.BytesReceived = req.BytesReceived;
                    request.BytesSent = req.BytesSent;
                    request.StatusCode = req.HttpStatus;
                    request.SubStatusCode = req.HttpSubStatus;

                }

                endcount++;
            };


            iis.IISRequestNotificationPreBeginRequestStart += delegate (IISRequestNotificationPreBeginStart preBeginEvent)
            {
                IisRequest request;
                if (!m_Requests.TryGetValue(preBeginEvent.ContextId, out request))
                {
                    // so this is the case where we dont have a GENERAL_REQUEST_START 
                    // event but we got a MODULE\START Event fired for this request 
                    // so we do our best to create a FAKE start request event
                    // populating as much information as we can as this is one of 
                    // those requests which could have started before the trace was started
                    request = GenerateFakeIISRequest(preBeginEvent.ContextId, preBeginEvent);
                    m_Requests.Add(preBeginEvent.ContextId, request);
                }
                int childRequestRecurseLevel = GetChildEventRecurseLevel(preBeginEvent.ContextId, childRequests);

                var iisPrebeginModuleEvent = new IisPrebeginModuleEvent();
                iisPrebeginModuleEvent.Name = preBeginEvent.ModuleName;
                iisPrebeginModuleEvent.StartTimeRelativeMSec = preBeginEvent.TimeStampRelativeMSec;
                iisPrebeginModuleEvent.ProcessId = preBeginEvent.ProcessID;
                iisPrebeginModuleEvent.StartThreadId = preBeginEvent.ThreadID;
                iisPrebeginModuleEvent.ChildRequestRecurseLevel = childRequestRecurseLevel;
                request.PipelineEvents.Add(iisPrebeginModuleEvent);

            };

            iis.IISRequestNotificationPreBeginRequestEnd += delegate (IISRequestNotificationPreBeginEnd preBeginEvent)
            {
                IisRequest request;
                int childRequestRecurseLevel = GetChildEventRecurseLevel(preBeginEvent.ContextId, childRequests);
                if (m_Requests.TryGetValue(preBeginEvent.ContextId, out request))
                {
                    var module = request.PipelineEvents.FirstOrDefault(m => m.Name == preBeginEvent.ModuleName && m.ChildRequestRecurseLevel == childRequestRecurseLevel);

                    if (module != null)
                    {
                        module.EndTimeRelativeMSec = preBeginEvent.TimeStampRelativeMSec;
                        module.EndThreadId = preBeginEvent.ThreadID;
                    }
                }
                // so this is the case where we dont have a GENERAL_REQUEST_START 
                // event as well as Module Start event for the request but we got 
                // a Module End Event fired for this request. Assuming this happens, 
                // the worst we will miss is delay between this module end event
                // to the next module start event and that should ideally be very
                // less. Hence we don't need the else part for this condition
                //else { }  
            };

            iis.IISRequestNotificationNotifyModuleStart += delegate (IISRequestNotificationEventsStart moduleEvent)
            {
                IisRequest request;
                if (!m_Requests.TryGetValue(moduleEvent.ContextId, out request))
                {
                    // so this is the case where we dont have a GENERAL_REQUEST_START 
                    // event but we got a MODULE\START Event fired for this request 
                    // so we do our best to create a FAKE start request event
                    // populating as much information as we can as this is one of 
                    // those requests which could have started before the trace was started
                    request = GenerateFakeIISRequest(moduleEvent.ContextId, moduleEvent);
                    m_Requests.Add(moduleEvent.ContextId, request);
                }

                int childRequestRecurseLevel = GetChildEventRecurseLevel(moduleEvent.ContextId, childRequests);
                var iisModuleEvent = new IisModuleEvent();
                iisModuleEvent.Name = moduleEvent.ModuleName;
                iisModuleEvent.StartTimeRelativeMSec = moduleEvent.TimeStampRelativeMSec;
                iisModuleEvent.ProcessId = moduleEvent.ProcessID;
                iisModuleEvent.StartThreadId = moduleEvent.ThreadID;
                iisModuleEvent.fIsPostNotification = moduleEvent.fIsPostNotification;
                iisModuleEvent.Notification = (RequestNotification)moduleEvent.Notification;
                iisModuleEvent.ChildRequestRecurseLevel = childRequestRecurseLevel;
                iisModuleEvent.foundEndEvent = false;
                request.PipelineEvents.Add(iisModuleEvent);
            };

            iis.IISRequestNotificationNotifyModuleEnd += delegate (IISRequestNotificationEventsEnd moduleEvent)
            {
                IisRequest request;
                int childRequestRecurseLevel = GetChildEventRecurseLevel(moduleEvent.ContextId, childRequests);
                if (m_Requests.TryGetValue(moduleEvent.ContextId, out request))
                {
                    IEnumerable<IisModuleEvent> iisModuleEvents = request.PipelineEvents.OfType<IisModuleEvent>();
                    var module = iisModuleEvents.FirstOrDefault(m => m.Name == moduleEvent.ModuleName && m.Notification == (RequestNotification)moduleEvent.Notification && m.fIsPostNotification == moduleEvent.fIsPostNotificationEvent && m.ChildRequestRecurseLevel == childRequestRecurseLevel && m.foundEndEvent == false);
                    if (module != null)
                    {
                        module.EndTimeRelativeMSec = moduleEvent.TimeStampRelativeMSec;
                        module.EndThreadId = moduleEvent.ThreadID;
                        module.foundEndEvent = true;
                    }
                }

                // so this is the case where we dont have a GENERAL_REQUEST_START event as well 
                // as Module Start event for the request but we got a Module End Event fired for 
                // this request. Assuming this happens, the worst we will miss is delay between 
                // this module end event to the next module start event and that should ideally be 
                // less. Hence we don't need the else part for this condition

            };

            iis.IISRequestNotificationModuleSetResponseErrorStatus += delegate (IISRequestNotificationEventsResponseErrorStatus responseErrorStatusNotification)
            {
                IisRequest request;
                if (m_Requests.TryGetValue(responseErrorStatusNotification.ContextId, out request))
                {
                    request.FailureDetails = new RequestFailureDetails();
                    request.FailureDetails.HttpReason = responseErrorStatusNotification.HttpReason;
                    request.FailureDetails.HttpStatus = responseErrorStatusNotification.HttpStatus;
                    request.FailureDetails.HttpSubStatus = responseErrorStatusNotification.HttpSubStatus;
                    request.FailureDetails.ModuleName = responseErrorStatusNotification.ModuleName;
                    request.FailureDetails.ErrorCode = responseErrorStatusNotification.ErrorCode;
                    request.FailureDetails.ConfigExceptionInfo = responseErrorStatusNotification.ConfigExceptionInfo;
                    request.FailureDetails.Notification = (RequestNotification)responseErrorStatusNotification.Notification;
                    request.FailureDetails.TimeStampRelativeMSec = responseErrorStatusNotification.TimeStampRelativeMSec;
                }
            };

            iis.IISGeneralGeneralFlushResponseStart += delegate (W3GeneralFlushResponseStart traceEvent)
            {
                AddGenericStartEventToRequest(traceEvent.ContextId, traceEvent, childRequests);
            };

            iis.IISGeneralGeneralFlushResponseEnd += delegate (W3GeneralFlushResponseEnd traceEvent)
            {
                AddGenericStopEventToRequest(traceEvent.ContextId, traceEvent, childRequests);
            };

            iis.IISGeneralGeneralReadEntityStart += delegate (W3GeneralReadEntityStart traceEvent)
            {
                AddGenericStartEventToRequest(traceEvent.ContextId, traceEvent, childRequests);
            };

            iis.IISGeneralGeneralReadEntityEnd += delegate (W3GeneralReadEntityEnd traceEvent)
            {
                AddGenericStopEventToRequest(traceEvent.ContextId, traceEvent, childRequests);
            };

            iis.IISCacheFileCacheAccessStart += delegate (W3CacheFileCacheAccessStart traceEvent)
            {
                AddGenericStartEventToRequest(traceEvent.ContextId, traceEvent, childRequests);
            };

            iis.IISCacheFileCacheAccessEnd += delegate (W3CacheFileCacheAccessEnd traceEvent)
            {
                AddGenericStopEventToRequest(traceEvent.ContextId, traceEvent, childRequests);
            };
            iis.IISCacheUrlCacheAccessStart += delegate (W3CacheURLCacheAccessStart traceEvent)
            {
                AddGenericStartEventToRequest(traceEvent.ContextId, traceEvent, childRequests);
            };

            iis.IISCacheUrlCacheAccessEnd += delegate (W3CacheURLCacheAccessEnd traceEvent)
            {
                AddGenericStopEventToRequest(traceEvent.ContextId, traceEvent, childRequests);
            };

            iis.IISFilterFilterStart += delegate (W3FilterStart traceEvent)
            {
                AddGenericStartEventToRequest(traceEvent.ContextId, traceEvent, childRequests);
            };
            iis.IISFilterFilterEnd += delegate (W3FilterEnd traceEvent)
            {
                AddGenericStopEventToRequest(traceEvent.ContextId, traceEvent, childRequests);
            };
            iis.IISAuthenticationAuthStart += delegate (W3AuthStart traceEvent)
            {
                AddGenericStartEventToRequest(traceEvent.ContextId, traceEvent, childRequests);
            };
            iis.IISAuthenticationAuthEnd += delegate (W3AuthEnd traceEvent)
            {
                AddGenericStopEventToRequest(traceEvent.ContextId, traceEvent, childRequests);
            };
            iis.IISCacheOutputCacheLookupStart += delegate (W3OutputCacheLookupStart traceEvent)
            {
                AddGenericStartEventToRequest(traceEvent.ContextId, traceEvent, childRequests);
            };
            iis.IISCacheOutputCacheLookupEnd += delegate (W3OutputCacheLookupEnd traceEvent)
            {
                AddGenericStopEventToRequest(traceEvent.ContextId, traceEvent, childRequests);
            };
            iis.IISCompressionDynamicCompressionStart += delegate (W3DynamicCompressionStart traceEvent)
            {
                AddGenericStartEventToRequest(traceEvent.ContextId, traceEvent, childRequests);
            };
            iis.IISCompressionDynamicCompressionEnd += delegate (W3DynamicCompressionEnd traceEvent)
            {
                AddGenericStopEventToRequest(traceEvent.ContextId, traceEvent, childRequests);
            };
            iis.IISCompressionStaticCompressionStart += delegate (W3StaticCompressionStart traceEvent)
            {
                AddGenericStartEventToRequest(traceEvent.ContextId, traceEvent, childRequests);
            };
            iis.IISCompressionStaticCompressionEnd += delegate (W3StaticCompressionEnd traceEvent)
            {
                AddGenericStopEventToRequest(traceEvent.ContextId, traceEvent, childRequests);
            };
            iis.IISFilterFilterPreprocHeadersStart += delegate (W3FilterPreprocStart traceEvent)
            {
                AddGenericStartEventToRequest(traceEvent.ContextId, traceEvent, childRequests);
            };
            iis.IISFilterFilterPreprocHeadersEnd += delegate (W3FilterPreprocEnd traceEvent)
            {
                AddGenericStopEventToRequest(traceEvent.ContextId, traceEvent, childRequests);
            };

            var aspNet = new AspNetTraceEventParser(dispatcher);

            // The logic used here is that delays between "AspNetTrace/AspNetReq/Start" and "AspNetTrace/AspNetReq/AppDomainEnter"
            // will be due to the delay introduced due to the CLR threadpool code based on how
            // ASP.NET code emits these events.
            aspNet.AspNetReqStart += delegate (AspNetStartTraceData traceEvent)
            {
                IisRequest iisRequest;
                if (m_Requests.TryGetValue(traceEvent.ContextId, out iisRequest))
                {
                    AddGenericStartEventToRequest(traceEvent.ContextId, traceEvent, childRequests, "CLRThreadPoolQueue");
                }
            };
            aspNet.AspNetReqAppDomainEnter += delegate (AspNetAppDomainEnterTraceData traceEvent)
            {
                IisRequest iisRequest;
                if (m_Requests.TryGetValue(traceEvent.ContextId, out iisRequest))
                {
                    AddGenericStopEventToRequest(traceEvent.ContextId, traceEvent, childRequests, "CLRThreadPoolQueue");
                }
            };

            aspNet.AspNetReqSessionDataBegin += delegate (AspNetAcquireSessionBeginTraceData traceEvent)
            {
                IisRequest iisRequest;
                if (m_Requests.TryGetValue(traceEvent.ContextId, out iisRequest))
                {
                    AddGenericStartEventToRequest(traceEvent.ContextId, traceEvent, childRequests, "AspNetReqSessionData");
                }
            };
            aspNet.AspNetReqSessionDataEnd += delegate (AspNetAcquireSessionEndTraceData traceEvent)
            {
                IisRequest iisRequest;
                if (m_Requests.TryGetValue(traceEvent.ContextId, out iisRequest))
                {
                    AddGenericStopEventToRequest(traceEvent.ContextId, traceEvent, childRequests, "AspNetReqSessionData");
                }
            };

            aspNet.AspNetReqPipelineModuleEnter += delegate (AspNetPipelineModuleEnterTraceData traceEvent)
            {
                IisRequest request;
                if (m_Requests.TryGetValue(traceEvent.ContextId, out request))
                {

                    var aspnetPipelineModuleEvent = new AspNetPipelineModuleEvent()
                    {
                        Name = traceEvent.ModuleName,
                        ModuleName = traceEvent.ModuleName,
                        StartTimeRelativeMSec = traceEvent.TimeStampRelativeMSec,
                        ProcessId = traceEvent.ProcessID,
                        StartThreadId = traceEvent.ThreadID,
                    };
                    request.PipelineEvents.Add(aspnetPipelineModuleEvent);
                }

            };

            aspNet.AspNetReqPipelineModuleLeave += delegate (AspNetPipelineModuleLeaveTraceData traceEvent)
            {
                IisRequest request;
                if (m_Requests.TryGetValue(traceEvent.ContextId, out request))
                {
                    IEnumerable<AspNetPipelineModuleEvent> aspnetPipelineModuleEvents = request.PipelineEvents.OfType<AspNetPipelineModuleEvent>();
                    var module = aspnetPipelineModuleEvents.FirstOrDefault(m => m.ModuleName == traceEvent.ModuleName && m.foundEndEvent == false);
                    if (module != null)
                    {
                        module.EndTimeRelativeMSec = traceEvent.TimeStampRelativeMSec;
                        module.EndThreadId = traceEvent.ThreadID;
                        module.foundEndEvent = true;
                    }
                }
            };
            // Lets look at the rest of Enter/Leave events in AspNetReq now.

            aspNet.AddCallbackForEvents(name => name.EndsWith("Enter"), null, (TraceEvent traceEvent) =>
            {

                // We are using AspNetReqAppDomainEnter to compute for ClrThreadPool so exclude that for now
                if (!traceEvent.OpcodeName.EndsWith("AppDomainEnter") && !traceEvent.OpcodeName.EndsWith("PipelineModuleEnter"))
                {
                    object contextObj = traceEvent.PayloadByName("ContextId");
                    if (contextObj != null && contextObj.GetType() == typeof(Guid))
                    {
                        Guid contextGuid = (Guid)contextObj;

                        IisRequest iisRequest;
                        if (m_Requests.TryGetValue(contextGuid, out iisRequest))
                        {
                            AddGenericStartEventToRequest(contextGuid, traceEvent, childRequests);
                        }

                    }
                }
            });

            aspNet.AddCallbackForEvents(name => name.EndsWith("Leave"), null, (TraceEvent traceEvent) =>
            {
                if (!traceEvent.OpcodeName.EndsWith("PipelineModuleLeave"))
                {
                    object contextObj = traceEvent.PayloadByName("ContextId");
                    if (contextObj != null && contextObj.GetType() == typeof(Guid))
                    {
                        Guid contextGuid = (Guid)contextObj;

                        IisRequest iisRequest;
                        if (m_Requests.TryGetValue(contextGuid, out iisRequest))
                        {
                            AddGenericStopEventToRequest(contextGuid, traceEvent, childRequests);
                        }
                    }
                }
            });

            var clr = new ClrTraceEventParser(dispatcher);

            clr.ExceptionStart += delegate (ExceptionTraceData data)
            {
                ExceptionDetails ex = new ExceptionDetails();
                ex.ExceptionMessage = data.ExceptionMessage;
                ex.ExceptionType = data.ExceptionType;
                ex.ThreadId = data.ThreadID;
                ex.ProcessId = data.ProcessID;
                ex.TimeStampRelativeMSec = data.TimeStampRelativeMSec;
                allExceptions.Add(ex);
            };

            dispatcher.Process();

            // manual fixup for incomplete requests
            foreach (var request in m_Requests.Values.Where(x => x.EndTimeRelativeMSec == 0))
            {
                // so these are all the requests for which we see a GENERAL_REQUEST_START and no GENERAL_REQUEST_END
                // for these it is safe to set the request.EndTimeRelativeMSec to the last timestamp in the trace
                // because that is pretty much the duration that the request is active for.

                request.EndTimeRelativeMSec = dataFile.SessionEndTimeRelativeMSec;

                // Also, for this request, lets first try to find a pipeline start event which does not have a pipeline                
                // stop event next to it. If we find, we just set the EndTimeRelativeMSec to the end of the trace
                var incompletePipeLineEvents = request.PipelineEvents.Where(m => m.EndTimeRelativeMSec == 0);

                if (incompletePipeLineEvents.Count() >= 1)
                {
                    foreach (var incompleteEvent in incompletePipeLineEvents)
                    {
                        incompleteEvent.EndTimeRelativeMSec = dataFile.SessionEndTimeRelativeMSec;
                    }
                    // not setting incompleteEvent.EndThreadId as this is incorrectly adding a hyperlink for requests
                    // requests that are stuck in the session state module
                }

            }

            writer.WriteLine("<UL>");
            var fileInfo = new System.IO.FileInfo(dataFile.FilePath);
            writer.WriteLine("<LI> Total Requests: {0:n} </LI>", m_Requests.Count);
            writer.WriteLine("<LI> Trace Duration (Sec): {0:n1} </LI>", dataFile.SessionDuration.TotalSeconds);
            writer.WriteLine("<LI> RPS (Requests/Sec): {0:n2} </LI>", m_Requests.Count / dataFile.SessionDuration.TotalSeconds);
            writer.WriteLine("<LI> Number of CPUs: {0}</LI>", dataFile.NumberOfProcessors);
            writer.WriteLine("<LI> Successful Requests: {0}</LI>", m_Requests.Values.Count(x => x.StatusCode < 400));
            writer.WriteLine("<LI> Failed Requests: {0}</LI>", m_Requests.Values.Count(x => x.StatusCode >= 400));
            writer.WriteLine("</UL>");

            try
            {
                writer.WriteLine("<H3>HTTP Statistics Per Request URL</H3>");

                writer.WriteLine("<Table Border=\"1\">");
                writer.Write("<TR>");
                writer.Write("<TH Align='Center' Title='This is the Request URL. '>Path</TH>");
                writer.Write("<TH Align='Center' Title='All requests for this URL'>Total</TH>");
                writer.Write("<TH Align='Center' Title='The number of requests that finished with a Success HTTP Status Code'>HTTP Status (200-206)</TH>");
                writer.Write("<TH Align='Center' Title='The number of requests that finished with a Redirect HTTP Status Code'>HTTP Status (301-307)</TH>");
                writer.Write("<TH Align='Center' Title='The number of requests that failed with a HTTP Client error'>HTTP Status (400-412)</TH>");
                writer.Write("<TH Align='Center' Title='The number of requests that failed with a HTTP server error'>HTTP Status (>=500)</TH>");
                writer.WriteLine("</TR>");

                var httpStatisticsPerUrl = m_Requests.Values.GroupBy(n => n.Path.Split('?')[0]).Select(c => new { Path = c.Key, Total = c.Count(), Successful = c.Count(s => s.StatusCode <= 206), Redirect = c.Count(s => s.StatusCode >= 301 && s.StatusCode <= 307), ClientError = c.Count(s => s.StatusCode >= 400 && s.StatusCode <= 412), ServerError = c.Count(s => s.StatusCode >= 500) });

                // sort this list by the the maximum number of requests
                foreach (var item in httpStatisticsPerUrl.OrderByDescending(x => x.Total))
                {
                    writer.WriteLine("<TR>");
                    writer.Write($"<TD>{item.Path}</TD><TD Align='Center'>{item.Total}</TD><TD Align='Center'>{item.Successful}</TD><TD Align='Center'>{item.Redirect}</TD><TD Align='Center'>{item.ClientError}</TD><TD Align='Center'>{item.ServerError}</TD>");
                    writer.Write("</TR>");
                }
                writer.WriteLine("</Table>");
            }
            catch (Exception e)
            {
                log.WriteLine(@"Error while displaying 'HTTP Statistics Per Request URL' " + "\r\n" + e.ToString());
            }


            try
            {
                writer.WriteLine("<H3>HTTP Request Execution Statistics Per Request URL</H3>");

                writer.WriteLine("<Table Border=\"1\">");
                writer.Write("<TR>");
                writer.Write("<TH Align='Center' Title='This is the Request URL.'>Path</TH>");
                writer.Write("<TH Align='Center' Title='All requests for this URL'>Total</TH>");
                writer.Write("<TH Align='Center' Title='The number of requests that finished in less than 1 second'> &lt; 1s </TH>");
                writer.Write("<TH Align='Center' Title='The number of requests that finished in less than 5 seconds'>&lt; 5s</TH>");
                writer.Write("<TH Align='Center' Title='The number of requests that finished in less than 15 seconds'>&lt; 15s</TH>");
                writer.Write("<TH Align='Center' Title='The number of requests that finished in less than 30 seconds'>&lt; 30s</TH>");
                writer.Write("<TH Align='Center' Title='The number of requests that finished in less than 60 seconds'>&lt; 60s</TH>");
                writer.Write("<TH Align='Center' Title='The number of requests that finished in more than 60 seconds'>&gt; 60s</TH>");
                writer.WriteLine("</TR>");

                var httpRequestExecutionPerUrl = m_Requests.Values.GroupBy(n => n.Path.Split('?')[0]).Select(c => new
                {
                    Path = c.Key,
                    Total = c.Count(),
                    OneSec = c.Count(s => (s.EndTimeRelativeMSec - s.StartTimeRelativeMSec) < 1000),
                    FiveSec = c.Count(s => (s.EndTimeRelativeMSec - s.StartTimeRelativeMSec) >= 1000 && (s.EndTimeRelativeMSec - s.StartTimeRelativeMSec) < 5000),
                    FifteenSec = c.Count(s => (s.EndTimeRelativeMSec - s.StartTimeRelativeMSec) >= 5000 && (s.EndTimeRelativeMSec - s.StartTimeRelativeMSec) < 15000),
                    ThirtySec = c.Count(s => (s.EndTimeRelativeMSec - s.StartTimeRelativeMSec) >= 15000 && (s.EndTimeRelativeMSec - s.StartTimeRelativeMSec) < 30000),
                    SixtySec = c.Count(s => (s.EndTimeRelativeMSec - s.StartTimeRelativeMSec) >= 30000 && (s.EndTimeRelativeMSec - s.StartTimeRelativeMSec) < 60000),
                    MoreThanSixtySec = c.Count(s => (s.EndTimeRelativeMSec - s.StartTimeRelativeMSec) > 60000)
                });

                // sort this list by the the maximum number of requests
                foreach (var item in httpRequestExecutionPerUrl.OrderByDescending(x => x.Total))
                {
                    writer.WriteLine("<TR>");
                    writer.Write($"<TD>{item.Path}</TD><TD Align='Center'>{item.Total}</TD><TD Align='Center'>{item.OneSec}</TD><TD Align='Center'>{item.FiveSec}</TD><TD Align='Center'>{item.FifteenSec}</TD><TD Align='Center'>{item.ThirtySec}</TD><TD Align='Center'>{item.SixtySec}</TD><TD Align='Center'>{item.MoreThanSixtySec}</TD>");
                    writer.Write("</TR>");
                }
                writer.WriteLine("</Table>");
            }
            catch (Exception e)
            {
                log.WriteLine(@"Error while displaying 'HTTP Request Execution Statistics Per Request URL' " + "\r\n" + e.ToString());
            }



            writer.WriteLine("<H3>Top 100 Slowest Request Statistics</H3>");
            writer.WriteLine("The below table shows the top 100 slowest requests in this trace. Requests completing within 100 milliseconds are ignored. Hover over column headings for explanation of columns. <BR/><BR/>");

            writer.WriteLine("<Table Border=\"1\">");
            writer.Write("<TR>");
            writer.Write("<TH Align='Center' Title='This column represents the HTTP METHOD used to make the request'>Method</TH>");
            writer.Write("<TH Align='Center' Title='This is the Request URL. Click on the individual requests to see all ETW events for that request.' >Path</TH>");
            writer.Write("<TH Align='Center' Title='cs-bytes represents the total bytes sent by the client for this HTTP Request'>cs-bytes</TH>");
            writer.Write("<TH Align='Center' Title='sc-bytes represents the total bytes that the server sent for the HTTP Response'>sc-bytes</TH>");
            writer.Write("<TH Align='Center' Title='The HTTP Status Code and Substatus code that server sent for this HTTP request'>HttpStatus</TH>");
            writer.Write("<TH Align='Center' Title='The total time it took to execute the request on the server'>Duration(ms)</TH>");
            writer.Write("<TH Align='Center' Title='This is the slowest module in the IIS request processing pipeline. Click on the the slowest module to see user mode stack trace for the thread. Hyperlinks to open thread stack traces are added only if the starting thread and ending thread for the module are the same.'>Slowest Module</TH>");
            writer.Write("<TH Align='Center' Title='This represents the time spent in the slowest module (in milliseconds)'>Time Spent In Slowest Module(ms)</TH>");
            writer.Write("<TH Align='Center' Title='This column gives you a percentage of time spent in the slowest module to the total time spent in request execution'>%Time Spent In Slowest Module</TH>");
            writer.Write("<TH Align='Center' Title='Click on the relevant Views to see the stack traces captured for the request'>Stack Traces</TH>");
            writer.WriteLine("</TR>");



            foreach (var request in m_Requests.Values.Where(x => x.EndTimeRelativeMSec != 0).OrderByDescending(m => m.EndTimeRelativeMSec - m.StartTimeRelativeMSec).Take(100).Where((m => (m.EndTimeRelativeMSec - m.StartTimeRelativeMSec) > 100)))
            {
                writer.WriteLine("<TR>");
                double slowestTime = 0;
                IisPipelineEvent slowestPipelineEvent = GetSlowestEvent(request);
                slowestTime = slowestPipelineEvent.EndTimeRelativeMSec - slowestPipelineEvent.StartTimeRelativeMSec;

                int processId = slowestPipelineEvent.ProcessId;
                int ThreadId = slowestPipelineEvent.StartThreadId;

                double startTimePipelineEvent = slowestPipelineEvent.StartTimeRelativeMSec;
                double endTimePipelineEvent = slowestPipelineEvent.EndTimeRelativeMSec;

                string threadTimeStacksString = $"{processId};{ThreadId};{startTimePipelineEvent};{endTimePipelineEvent}";
                string activityStacksString = $"{processId};{request.RelatedActivityId.ToString()};{startTimePipelineEvent};{endTimePipelineEvent}";

                double totalTimeSpent = request.EndTimeRelativeMSec - request.StartTimeRelativeMSec;

                string requestPath = request.Path;

                // limit display of URL to specific character length only otherwise the table is expanding crazily
                if (requestPath.Length > 85)
                {
                    requestPath = requestPath.Substring(0, 80) + "...";
                }

                string threadTimeStacks = "";
                string activityStacks = "";

                // limit display of even the module names to specific character length only otherwise the table is expanding crazily
                string slowestPipelineEventDisplay = slowestPipelineEvent.ToString();
                if (slowestPipelineEventDisplay != null && slowestPipelineEventDisplay.Length > 55)
                {
                    slowestPipelineEventDisplay = slowestPipelineEventDisplay.Substring(0, 50) + "...";
                }

                if (slowestPipelineEvent.StartThreadId == slowestPipelineEvent.EndThreadId)
                {
                    threadTimeStacks = $"<A HREF =\"command:threadtimestacks:{threadTimeStacksString}\">Thread Time stacks</A>";
                }
                else
                {
                    threadTimeStacks = "";
                }

                activityStacks = $"<A HREF =\"command:activitystacks:{activityStacksString}\">Activity Stacks</A>";

                string detailedRequestCommandString = $"detailedrequestevents:{request.ContextId};{request.StartTimeRelativeMSec};{request.EndTimeRelativeMSec}";

                string csBytes = (request.BytesReceived == 0) ? "-" : request.BytesReceived.ToString();
                string scBytes = (request.BytesSent == 0) ? "-" : request.BytesSent.ToString();
                string statusCode = (request.StatusCode == 0) ? "-" : $"{ request.StatusCode}.{ request.SubStatusCode}";

                writer.WriteLine($"<TD>{request.Method}</TD><TD><A HREF=\"command:{detailedRequestCommandString}\">{requestPath}</A></TD><TD>{csBytes}</TD><TD>{scBytes}</TD><TD>{statusCode}</TD><TD>{totalTimeSpent:0.00}</TD><TD>{slowestPipelineEventDisplay}</TD><TD>{slowestTime:0.00}</TD><TD>{((slowestTime / totalTimeSpent * 100)):0.00}%</TD><TD>{activityStacks} {threadTimeStacks}</TD>");
                writer.Write("</TR>");
            }
            writer.WriteLine("</TABLE>");

            if (m_Requests.Values.Count(x => x.FailureDetails != null) > 0)
            {

                writer.WriteLine("<H2>Failed Requests</H2>");

                writer.WriteLine("<BR/>The below table provides details of all the failed requests (requests with StatusCode >399) in the trace. <BR/>");

                writer.WriteLine("<Table Border=\"1\">");
                writer.Write("<TR>");
                writer.Write("<TH Align='Center' Title='This column represents the HTTP METHOD used to make the request'>Method</TH>");
                writer.Write("<TH Align='Center' Title='This is the Request URL' >Path</TH>");
                writer.Write("<TH Align='Center' Title='cs-bytes represents the total bytes sent by the client for this HTTP Request'>cs-bytes</TH>");
                writer.Write("<TH Align='Center' Title='sc-bytes represents the total bytes that the server sent for the HTTP Response'>sc-bytes</TH>");
                writer.Write("<TH Align='Center' Title='The HTTP Status Code and Substatus code that server sent for this HTTP request'>HttpStatus</TH>");
                writer.Write("<TH Align='Center' Title='A user-friendly description of the error code sent by the server'>Reason</TH>");
                writer.Write("<TH Align='Center' Title='This is the actual HTTP Status which the server sent for this request irrespective of the failure'>Final Status</TH>");
                writer.Write("<TH Align='Center' Title='Additional error code that IIS generated for the failed request'>ErrorCode</TH>");
                writer.Write("<TH Align='Center' Title='The module responsible for setting the failed HTTP Status' >FailingModuleName</TH>");
                writer.Write("<TH Align='Center' Title='The total time it took to execute the request on the server'>Duration(ms)</TH>");
                writer.Write("<TH Align='Center' Title='Any CLR Exceptions that happened on this thread'>Exceptions</TH>");
                writer.WriteLine("</TR>");

                foreach (var request in m_Requests.Values.Where(x => x.FailureDetails != null))
                {
                    writer.WriteLine("<TR>");


                    double totalTimeSpent = request.EndTimeRelativeMSec - request.StartTimeRelativeMSec;

                    string requestPath = request.Path;

                    // limit display of URL to 100 characters only
                    // otherwise the table is expanding crazily
                    if (requestPath.Length > 100)
                    {
                        requestPath = requestPath.Substring(0, 100) + "...";
                    }

                    string detailedRequestCommandString = $"detailedrequestevents:{request.ContextId};{request.StartTimeRelativeMSec};{request.EndTimeRelativeMSec}";

                    string csBytes = (request.BytesReceived == 0) ? "-" : request.BytesReceived.ToString();
                    string scBytes = (request.BytesSent == 0) ? "-" : request.BytesSent.ToString();

                    string exceptionDetails = FindExceptionForThisRequest(request);

                    writer.WriteLine($"<TD>{request.Method}</TD><TD><A HREF=\"command:{detailedRequestCommandString}\">{requestPath}</A></TD><TD>{csBytes}</TD><TD>{scBytes}</TD><TD>{request.FailureDetails.HttpStatus}.{request.FailureDetails.HttpSubStatus}</TD><TD>{request.FailureDetails.HttpReason}</TD><TD>{request.StatusCode}.{request.SubStatusCode}</TD><TD>{request.FailureDetails.ErrorCode}</TD><TD>{request.FailureDetails.ModuleName} ({request.FailureDetails.Notification}) </TD><TD>{totalTimeSpent:0.00}</TD><TD>{exceptionDetails}</TD>");

                    writer.Write("</TR>");
                }

                writer.WriteLine("</TABLE>");
            }
            else
            {
                writer.WriteLine("<BR/><BR/>There are no failed requests (HTTP Requests with StatusCode >=400) in this trace file");
            }

            writer.Flush();
        }

        private int GetChildEventRecurseLevel(Guid contextId, Dictionary<Guid, int> childRequests)
        {
            int childRequestRecurseLevel = 0;
            if (childRequests.ContainsKey(contextId))
            {
                childRequests.TryGetValue(contextId, out childRequestRecurseLevel);
            }
            return childRequestRecurseLevel;
        }

        private string FindExceptionForThisRequest(IisRequest request)
        {
            double startTimeForPipeLineEvent = 0;
            string exceptionMessage = "";
            int processId = 0;
            int threadId = 0;
            foreach (var item in request.PipelineEvents.OfType<IisModuleEvent>().Where(x => x.Name == request.FailureDetails.ModuleName))
            {
                var moduleEvent = item as IisModuleEvent;

                if (moduleEvent.Notification == request.FailureDetails.Notification)
                {
                    startTimeForPipeLineEvent = moduleEvent.StartTimeRelativeMSec;
                    processId = moduleEvent.ProcessId;
                    if (moduleEvent.StartThreadId == moduleEvent.EndThreadId)
                    {
                        threadId = moduleEvent.StartThreadId;
                    }
                }
            }

            Dictionary<string, int> exceptionsList = new Dictionary<string, int>();

            if (startTimeForPipeLineEvent > 0 && processId != 0 && threadId != 0)
            {

                foreach (var ex in allExceptions.Where(x => x.TimeStampRelativeMSec > startTimeForPipeLineEvent && x.TimeStampRelativeMSec <= request.FailureDetails.TimeStampRelativeMSec
                                                        && processId == x.ProcessId
                                                        && threadId == x.ThreadId))
                {
                    exceptionMessage = ex.ExceptionType + ":" + ex.ExceptionMessage;

                    if (exceptionsList.ContainsKey(exceptionMessage))
                    {
                        exceptionsList[exceptionMessage] = exceptionsList[exceptionMessage] + 1;
                    }
                    else
                    {
                        exceptionsList.Add(exceptionMessage, 1);
                    }
                }
            }

            string returnString = "";
            foreach (var item in exceptionsList.OrderByDescending(x => x.Value))
            {
                returnString = $"{item.Value}  exceptions [{item.Key.ToString()}] <br/>";
            }

            return returnString;
        }

        protected override string DoCommand(string command, StatusBar worker)
        {
            if (command.StartsWith("detailedrequestevents:"))
            {
                string detailedrequesteventsString = command.Substring(22);

                var detailedrequesteventsParams = detailedrequesteventsString.Split(';');

                if (detailedrequesteventsParams.Length > 2)
                {
                    string requestId = detailedrequesteventsParams[0];
                    string startTime = detailedrequesteventsParams[1];
                    string endTime = detailedrequesteventsParams[2];

                    var etlFile = new ETLDataFile(DataFile.FilePath);
                    var events = etlFile.Events;

                    // Pick out the desired events. 
                    var desiredEvents = new List<string>();
                    foreach (var eventName in events.EventNames)
                    {
                        if (eventName.Contains("IIS_Trace") || eventName.Contains("AspNet"))
                        {
                            desiredEvents.Add(eventName);
                        }
                    }
                    events.SetEventFilter(desiredEvents);

                    GuiApp.MainWindow.Dispatcher.BeginInvoke((Action)delegate ()
                    {
                        // TODO FIX NOW this is probably a hack?
                        var file = PerfViewFile.Get(events.m_EtlFile.FilePath);
                        var eventSource = new PerfViewEventSource(file);
                        eventSource.m_eventSource = events;

                        eventSource.Viewer = new EventWindow(GuiApp.MainWindow, eventSource);
                        eventSource.Viewer.TextFilterTextBox.Text = requestId;
                        eventSource.Viewer.StartTextBox.Text = startTime;
                        eventSource.Viewer.EndTextBox.Text = endTime;
                        eventSource.Viewer.Loaded += delegate
                        {
                            eventSource.Viewer.EventTypes.SelectAll();
                            eventSource.Viewer.Update();
                        };

                        eventSource.Viewer.Show();
                    });
                }
            }

            else if (command.StartsWith("threadtimestacks:"))
            {
                string threadTimeStacksString = command.Substring(17);

                var threadTimeStacksParams = threadTimeStacksString.Split(';');

                int processID = Convert.ToInt32(threadTimeStacksParams[0]);
                int threadId = Convert.ToInt32(threadTimeStacksParams[1]);
                string startTime = threadTimeStacksParams[2];
                string endTime = threadTimeStacksParams[3];

                using (var etlFile = CommandEnvironment.OpenETLFile(DataFile.FilePath))
                {
                    etlFile.SetFilterProcess(processID);
                    var stacks = etlFile.ThreadTimeStacks();
                    stacks.Filter.StartTimeRelativeMSec = startTime;
                    stacks.Filter.EndTimeRelativeMSec = endTime;

                    //Thread(38008); (11276)
                    stacks.Filter.IncludeRegExs = $"Process% w3wp ({processID.ToString()});Thread ({threadId.ToString()})";

                    CommandEnvironment.OpenStackViewer(stacks);

                }
            }
            else if (command.StartsWith("activitystacks:"))
            {
                string activityStacksString = command.Substring(16);

                var activityStacksParams = activityStacksString.Split(';');

                int processID = Convert.ToInt32(activityStacksParams[0]);
                string relatedActivityId = activityStacksParams[1];
                string startTime = activityStacksParams[2];
                string endTime = activityStacksParams[3];

                using (var etlFile = CommandEnvironment.OpenETLFile(DataFile.FilePath))
                {
                    var startStopSource = new MutableTraceEventStackSource(etlFile.TraceLog);

                    var computer = new ThreadTimeStackComputer(etlFile.TraceLog, App.GetSymbolReader(etlFile.TraceLog.FilePath))
                    {
                        UseTasks = true,
                        GroupByStartStopActivity = true,
                        ExcludeReadyThread = true
                    };
                    computer.GenerateThreadTimeStacks(startStopSource);

                    etlFile.SetFilterProcess(processID);
                    var stacks = new Stacks(startStopSource, "Thread Time (with StartStop Activities)", etlFile, false);

                    stacks.Filter.StartTimeRelativeMSec = startTime;
                    stacks.Filter.EndTimeRelativeMSec = endTime;
                    stacks.Filter.IncludeRegExs = relatedActivityId;
                    stacks.Filter.FoldRegExs = "ntoskrnl!%ServiceCopyEnd;System.Runtime.CompilerServices.Async%MethodBuilder;^STARTING TASK";

                    CommandEnvironment.OpenStackViewer(stacks);
                }
            }
            return base.DoCommand(command, worker);
        }

        #region private
        private IisRequest GenerateFakeIISRequest(Guid contextId, TraceEvent traceEvent, double timeStamp = 0)
        {
            IisRequest request = new IisRequest();
            request.ContextId = contextId;

            if (traceEvent != null)
            {
                request.StartTimeRelativeMSec = traceEvent.TimeStampRelativeMSec;
            }
            else
            {
                request.StartTimeRelativeMSec = timeStamp;
            }
            request.Method = "UNKNOWN";
            request.Path = "Unkwown (GENERAL_REQUEST_START event not captured in trace)";

            return request;
        }

        private void AddGenericStartEventToRequest(Guid contextId, TraceEvent traceEvent, Dictionary<Guid, int> childRequests, string pipelineEventName = "")
        {
            IisRequest request;

            if (!m_Requests.TryGetValue(contextId, out request))
            {
                // so this is the case where we dont have a GENERAL_REQUEST_START 
                // event but we got a Module Event fired for this request 
                // so we do our best to create a FAKE start request event
                // populating as much information as we can.
                request = GenerateFakeIISRequest(contextId, null, traceEvent.TimeStampRelativeMSec);
                m_Requests.Add(contextId, request);
            }


            var iisPipelineEvent = new IisPipelineEvent();
            if (string.IsNullOrEmpty(pipelineEventName))
            {
                if (traceEvent.OpcodeName.ToLower().EndsWith("_start"))
                {
                    iisPipelineEvent.Name = traceEvent.OpcodeName.Substring(0, traceEvent.OpcodeName.Length - 6);
                }
                // For All the AspnetReq events, they start with Enter or Begin
                // Also, we want to append the AspnetReq/ in front of them so we can easily distinguish them
                // as coming from ASP.NET pipeline
                else if (traceEvent.OpcodeName.ToLower().EndsWith("enter") || traceEvent.OpcodeName.ToLower().EndsWith("begin"))
                {
                    iisPipelineEvent.Name = traceEvent.EventName.Substring(0, traceEvent.EventName.Length - 5);
                }
            }
            else
            {
                iisPipelineEvent.Name = pipelineEventName;
            }

            int childRequestRecurseLevel = GetChildEventRecurseLevel(contextId, childRequests);
            iisPipelineEvent.StartTimeRelativeMSec = traceEvent.TimeStampRelativeMSec;
            iisPipelineEvent.StartThreadId = traceEvent.ThreadID;
            iisPipelineEvent.ProcessId = traceEvent.ProcessID;
            iisPipelineEvent.ChildRequestRecurseLevel = childRequestRecurseLevel;
            request.PipelineEvents.Add(iisPipelineEvent);

        }

        private void AddGenericStopEventToRequest(Guid contextId, TraceEvent traceEvent, Dictionary<Guid, int> childRequests, string pipelineEventName = "")
        {
            IisRequest request;
            if (m_Requests.TryGetValue(contextId, out request))
            {
                string eventName = "";

                if (string.IsNullOrEmpty(pipelineEventName))
                {
                    if (traceEvent.OpcodeName.ToLower().EndsWith("_end"))
                    {
                        eventName = traceEvent.OpcodeName.Substring(0, traceEvent.OpcodeName.Length - 4);
                    }

                    // For All the AspnetReq events, they finish with Leave. Also, we want to append the AspnetReq/ 
                    // in front of them so we can easily distinguish them as coming from ASP.NET pipeline
                    else if (traceEvent.OpcodeName.ToLower().EndsWith("leave"))
                    {
                        eventName = traceEvent.EventName.Substring(0, traceEvent.EventName.Length - 5);
                    }
                }
                else
                {
                    eventName = pipelineEventName;
                }

                int childRequestRecurseLevel = GetChildEventRecurseLevel(contextId, childRequests);
                var iisPipelineEvent = request.PipelineEvents.FirstOrDefault(m => (m.Name == eventName) && m.EndTimeRelativeMSec == 0 && m.ChildRequestRecurseLevel == childRequestRecurseLevel);
                if (iisPipelineEvent != null)
                {
                    iisPipelineEvent.EndTimeRelativeMSec = traceEvent.TimeStampRelativeMSec;
                    iisPipelineEvent.EndThreadId = traceEvent.ThreadID;
                }
            }
        }
        private IisPipelineEvent GetSlowestEvent(IisRequest request)
        {
            IisPipelineEvent slowestPipelineEvent = null;
            double slowestTime = 0;

            foreach (var pipeLineEvent in request.PipelineEvents)
            {
                if (pipeLineEvent.StartTimeRelativeMSec != 0 && pipeLineEvent.EndTimeRelativeMSec != 0)
                {
                    var timeinThisEvent = pipeLineEvent.EndTimeRelativeMSec - pipeLineEvent.StartTimeRelativeMSec;
                    if (timeinThisEvent > slowestTime)
                    {
                        slowestTime = timeinThisEvent;
                        slowestPipelineEvent = pipeLineEvent;
                    }
                }
            }

            // Lets check for containment to see if a child event is taking more than 50% 
            // of the time of this pipeline event, then we want to call that out
            foreach (var pipeLineEvent in request.PipelineEvents.Where(x => (x.StartTimeRelativeMSec > slowestPipelineEvent.StartTimeRelativeMSec) && (x.EndTimeRelativeMSec <= slowestPipelineEvent.EndTimeRelativeMSec)))
            {
                var timeinThisEvent = pipeLineEvent.EndTimeRelativeMSec - pipeLineEvent.StartTimeRelativeMSec;

                if (((timeinThisEvent / slowestTime) * 100) > 50)
                {
                    slowestTime = timeinThisEvent;
                    slowestPipelineEvent = pipeLineEvent;
                }

            }

            var timeInSlowestEvent = slowestPipelineEvent == null ? 0D : slowestPipelineEvent.EndTimeRelativeMSec - slowestPipelineEvent.StartTimeRelativeMSec;
            var requestExecutionTime = request.EndTimeRelativeMSec - request.StartTimeRelativeMSec;

            if (timeInSlowestEvent > 0 && requestExecutionTime > 500)
            {
                if (((timeInSlowestEvent / requestExecutionTime) * 100) < 50)
                {
                    // So this is the scenario where the default set of events that we are tracking
                    // do not have any delay. Lets do our best and see if we can at least
                    // populate the StartTime, EndTime                    

                    IisPipelineEvent unKnownPipeLineEvent = CheckForDelayInUnknownEvents(request, timeInSlowestEvent);

                    if (unKnownPipeLineEvent != null)
                    {
                        slowestPipelineEvent = unKnownPipeLineEvent;
                    }
                }
            }

            return slowestPipelineEvent ?? new IisPipelineEvent();
        }

        private IisPipelineEvent CheckForDelayInUnknownEvents(IisRequest request, double timeInSlowestEvent)
        {
            double slowestTimeInThisEvent = 0;
            int position = 0;
            var pipelineEventsArray = request.PipelineEvents.ToArray();
            for (int i = 0; i < pipelineEventsArray.Length - 1; i++)
            {
                if (pipelineEventsArray[i].EndTimeRelativeMSec != 0)
                {
                    var timeDiff = pipelineEventsArray[i + 1].StartTimeRelativeMSec - pipelineEventsArray[i].EndTimeRelativeMSec;
                    if (slowestTimeInThisEvent < timeDiff)
                    {
                        slowestTimeInThisEvent = timeDiff;
                        position = i;
                    }
                }
            }

            IisPipelineEvent unknownEvent = null;

            if ((slowestTimeInThisEvent / timeInSlowestEvent) > 1.5)
            {
                if (position > 0)
                {
                    unknownEvent = new IisPipelineEvent();
                    unknownEvent.Name = "UNKNOWN";
                    unknownEvent.StartThreadId = pipelineEventsArray[position].EndThreadId;
                    unknownEvent.EndThreadId = pipelineEventsArray[position + 1].StartThreadId;
                    unknownEvent.StartTimeRelativeMSec = pipelineEventsArray[position].EndTimeRelativeMSec;
                    unknownEvent.EndTimeRelativeMSec = pipelineEventsArray[position + 1].StartTimeRelativeMSec;
                    unknownEvent.ProcessId = pipelineEventsArray[position + 1].ProcessId;
                }
            }

            return unknownEvent;
        }

        private class ExceptionDetails
        {
            public string ExceptionType;
            public string ExceptionMessage;
            public int ThreadId;
            public int ProcessId;
            public double TimeStampRelativeMSec;
        }

        private class IisRequest
        {
            public string Method;
            public string Path;
            public Guid ContextId;
            public int BytesSent;
            public int BytesReceived;
            public int StatusCode;
            public int SubStatusCode;
            public RequestFailureDetails FailureDetails;
            public double EndTimeRelativeMSec;
            public double StartTimeRelativeMSec;
            public List<IisPipelineEvent> PipelineEvents = new List<IisPipelineEvent>();
            public Guid RelatedActivityId;
        }

        private class IisPipelineEvent
        {
            public string Name;
            public int ProcessId;
            public int StartThreadId;
            public int EndThreadId;
            public double StartTimeRelativeMSec = 0;
            public double EndTimeRelativeMSec = 0;
            public int ChildRequestRecurseLevel = 0;
            public override string ToString()
            {
                return Name;
            }
        }

        private class AspNetPipelineModuleEvent : IisPipelineEvent
        {
            public string ModuleName;
            public bool foundEndEvent = false;

            public override string ToString()
            {
                return ModuleName;
            }
        }

        private class IisModuleEvent : IisPipelineEvent
        {
            public RequestNotification Notification;
            public bool fIsPostNotification;
            public bool foundEndEvent = false;

            public override string ToString()
            {
                return $"{Name} ({Notification.ToString()})";
            }
        }

        private class IisPrebeginModuleEvent : IisPipelineEvent
        {
            public override string ToString()
            {
                return $"{Name} (PreBegin)";
            }
        }

        private class RequestFailureDetails
        {
            public string ModuleName;
            public RequestNotification Notification;
            public string HttpReason;
            public int HttpStatus;
            public int HttpSubStatus;
            public int ErrorCode;
            public string ConfigExceptionInfo;
            public double TimeStampRelativeMSec;
        }

        #endregion 
    }

    public class PerfViewAspNetStats : PerfViewHtmlReport
    {
        public PerfViewAspNetStats(PerfViewFile dataFile) : base(dataFile, "Asp.Net Stats") { }
        protected override void WriteHtmlBody(TraceLog dataFile, TextWriter writer, string fileName, TextWriter log)
        {
            var dispatcher = dataFile.Events.GetSource();
            var aspNet = new AspNetTraceEventParser(dispatcher);

            m_requests = new List<AspNetRequest>();
            var requestByID = new Dictionary<Guid, AspNetRequest>();

            var startIntervalMSec = 0;
            var totalIntervalMSec = dataFile.SessionDuration.TotalMilliseconds;

            var bucketIntervalMSec = 1000;
            var numBuckets = Math.Max(1, (int)(totalIntervalMSec / bucketIntervalMSec));

            var GCType = "Unknown";
            var requestsRecieved = 0;

            var byTimeStats = new ByTimeRequestStats[numBuckets];
            for (int i = 0; i < byTimeStats.Length; i++)
            {
                byTimeStats[i] = new ByTimeRequestStats();
            }

            var requestsProcessing = 0;

            dispatcher.Kernel.PerfInfoSample += delegate (SampledProfileTraceData data)
            {
                if (data.ProcessID == 0)    // Non-idle time.  
                {
                    return;
                }

                int idx = GetBucket(data.TimeStampRelativeMSec, startIntervalMSec, bucketIntervalMSec, byTimeStats.Length);
                if (idx >= 0)
                {
                    byTimeStats[idx].CpuMSec++;
                }
            };

            dispatcher.Clr.RuntimeStart += delegate (RuntimeInformationTraceData data)
            {
                if ((data.StartupFlags & StartupFlags.SERVER_GC) != 0)
                {
                    GCType = "Server";
                }
                else
                {
                    GCType = "Client";
                }
            };

            dispatcher.Clr.ContentionStart += delegate (ContentionStartTraceData data)
            {
                int idx = GetBucket(data.TimeStampRelativeMSec, startIntervalMSec, bucketIntervalMSec, byTimeStats.Length);
                if (idx >= 0)
                {
                    byTimeStats[idx].Contentions++;
                }
            };

            dispatcher.Clr.GCStop += delegate (GCEndTraceData data)
            {
                int idx = GetBucket(data.TimeStampRelativeMSec, startIntervalMSec, bucketIntervalMSec, byTimeStats.Length);
                if (idx >= 0)
                {
                    byTimeStats[idx].NumGcs++;
                    if (data.Depth >= 2)
                    {
                        byTimeStats[idx].NumGen2Gcs++;
                    }
                }
            };

            bool seenBadAllocTick = false;
            dispatcher.Clr.GCAllocationTick += delegate (GCAllocationTickTraceData data)
            {
                int idx = GetBucket(data.TimeStampRelativeMSec, startIntervalMSec, bucketIntervalMSec, byTimeStats.Length);
                if (idx >= 0)
                {
                    var valueMB = data.GetAllocAmount(ref seenBadAllocTick) / 1000000.0f;

                    byTimeStats[idx].GCHeapAllocMB += valueMB;
                }
            };

            dispatcher.Clr.GCHeapStats += delegate (GCHeapStatsTraceData data)
            {
                // TODO should it be summed over processes? 
                int idx = GetBucket(data.TimeStampRelativeMSec, startIntervalMSec, bucketIntervalMSec, byTimeStats.Length);
                if (idx >= 0)
                {
                    var totalSize = data.GenerationSize0 + data.GenerationSize1 + data.GenerationSize2 + data.GenerationSize3 + data.GenerationSize4;
                    byTimeStats[idx].GCHeapSizeMB = Math.Max(byTimeStats[idx].GCHeapSizeMB, totalSize / 1000000.0F);
                }
            };

            dispatcher.Clr.ThreadPoolWorkerThreadAdjustmentAdjustment += delegate (ThreadPoolWorkerThreadAdjustmentTraceData data)
            {
                int idx = GetBucket(data.TimeStampRelativeMSec, startIntervalMSec, bucketIntervalMSec, byTimeStats.Length);
                if (idx >= 0)
                {
                    // TODO compute the average weighted by time.  
                    byTimeStats[idx].ThreadPoolThreadCountSum += data.NewWorkerThreadCount;
                    byTimeStats[idx].ThreadPoolAdjustmentCount++;
                }
            };

            var lastDiskEndMSec = new GrowableArray<double>(4);
            dispatcher.Kernel.AddCallbackForEvents<DiskIOTraceData>(delegate (DiskIOTraceData data)
            {
                // Compute the disk service time.  
                if (data.DiskNumber >= lastDiskEndMSec.Count)
                {
                    lastDiskEndMSec.Count = data.DiskNumber + 1;
                }

                var elapsedMSec = data.ElapsedTimeMSec;
                double serviceTimeMSec = elapsedMSec;
                double durationSinceLastIOMSec = data.TimeStampRelativeMSec - lastDiskEndMSec[data.DiskNumber];
                if (durationSinceLastIOMSec < serviceTimeMSec)
                {
                    serviceTimeMSec = durationSinceLastIOMSec;
                }

                // Add it to the stats.  
                int idx = GetBucket(data.TimeStampRelativeMSec, startIntervalMSec, bucketIntervalMSec, byTimeStats.Length);
                if (idx >= 0)
                {
                    byTimeStats[idx].DiskIOMsec += serviceTimeMSec;
                }
            });

            dispatcher.Kernel.ThreadCSwitch += delegate (CSwitchTraceData data)
            {
                int idx = GetBucket(data.TimeStampRelativeMSec, startIntervalMSec, bucketIntervalMSec, byTimeStats.Length);
                if (idx >= 0)
                {
                    byTimeStats[idx].ContextSwitch++;
                }
            };

            aspNet.AspNetReqStart += delegate (AspNetStartTraceData data)
            {
                var request = new AspNetRequest();
                request.ID = data.ContextId;
                request.Path = data.Path;
                request.Method = data.Method;
                request.QueryString = data.QueryString;
                request.StartTimeRelativeMSec = data.TimeStampRelativeMSec;
                request.StartThreadID = data.ThreadID;
                request.Process = data.Process();

                requestByID[request.ID] = request;
                m_requests.Add(request);

                requestsRecieved++;
                request.RequestsReceived = requestsRecieved;
                request.RequestsProcessing = requestsProcessing;
            };

            aspNet.AspNetReqStop += delegate (AspNetStopTraceData data)
            {
                AspNetRequest request;
                if (requestByID.TryGetValue(data.ContextId, out request))
                {
                    // If we missed the hander end, then complete it.  
                    if (request.HandlerStartTimeRelativeMSec > 0 && request.HandlerStopTimeRelativeMSec == 0)
                    {
                        --requestsProcessing;
                        request.HandlerStopTimeRelativeMSec = data.TimeStampRelativeMSec;
                        Debug.Assert(requestsProcessing >= 0);
                    }

                    Debug.Assert(request.StopTimeRelativeMSec == 0);
                    request.StopTimeRelativeMSec = data.TimeStampRelativeMSec;
                    request.StopThreadID = data.ThreadID;
                    Debug.Assert(request.StopTimeRelativeMSec > request.StartTimeRelativeMSec);

                    --requestsRecieved;
                    Debug.Assert(requestsRecieved >= 0);

                    int idx = GetBucket(data.TimeStampRelativeMSec, startIntervalMSec, bucketIntervalMSec, byTimeStats.Length);
                    if (idx >= 0)
                    {
                        var byTimeState = byTimeStats[idx];
                        byTimeState.NumRequests++;
                        byTimeState.DurationMSecTotal += request.DurationMSec;
                        byTimeState.QueuedDurationMSecTotal += request.QueueDurationMSec;
                        if (request.DurationMSec > byTimeState.RequestsMSecMax)
                        {
                            byTimeState.RequestsThreadOfMax = request.HandlerThreadID;
                            byTimeState.RequestsTimeOfMax = request.StartTimeRelativeMSec;
                            byTimeState.RequestsMSecMax = request.DurationMSec;
                        }
                    }
                }
                else
                {
                    log.WriteLine("WARNING: stop event without a start at {0:n3} Msec.", data.TimeStampRelativeMSec);
                }
            };


            Action<int, double, Guid> handlerStartAction = delegate (int threadID, double timeStampRelativeMSec, Guid contextId)
            {
                AspNetRequest request;
                if (requestByID.TryGetValue(contextId, out request))
                {
                    // allow this routine to be called twice for the same event.  
                    if (request.HandlerStartTimeRelativeMSec != 0)
                    {
                        return;
                    }

                    Debug.Assert(request.StopTimeRelativeMSec == 0);

                    request.HandlerStartTimeRelativeMSec = timeStampRelativeMSec;
                    request.HandlerThreadID = threadID;

                    requestsProcessing++;
                    Debug.Assert(requestsProcessing <= requestsRecieved);
                }
            };

            aspNet.AspNetReqStartHandler += delegate (AspNetStartHandlerTraceData data)
            {
                handlerStartAction(data.ThreadID, data.TimeStampRelativeMSec, data.ContextId);
            };

            // When you don't turn on the most verbose ASP.NET events, you only get a SessionDataBegin event.  Use
            // this as the start of the processing (because it is pretty early) if we have nothing better to use.  
            aspNet.AspNetReqSessionDataBegin += delegate (AspNetAcquireSessionBeginTraceData data)
            {
                handlerStartAction(data.ThreadID, data.TimeStampRelativeMSec, data.ContextId);
            };

            aspNet.AspNetReqEndHandler += delegate (AspNetEndHandlerTraceData data)
            {
                AspNetRequest request;
                if (requestByID.TryGetValue(data.ContextId, out request))
                {
                    if (request.HandlerStartTimeRelativeMSec > 0 && request.HandlerStopTimeRelativeMSec == 0)            // If we saw the start 
                    {
                        --requestsProcessing;
                        request.HandlerStopTimeRelativeMSec = data.TimeStampRelativeMSec;
                    }
                    Debug.Assert(requestsProcessing >= 0);
                }
            };

            dispatcher.Process();
            requestByID = null;         // We are done with the table

            var globalMaxRequestsReceived = 0;
            var globalMaxRequestsQueued = 0;
            var globalMaxRequestsProcessing = 0;

            // It is not uncommon for there to be missing end events, etc, which mess up the running counts of 
            // what is being processed.   Thus look for these messed up events and fix them.  Once the counts
            // are fixed use them to compute the number queued and number being processed over the interval.  
            int recAdjust = 0;
            int procAdjust = 0;
            foreach (var req in m_requests)
            {
                // Compute the fixup for the all subsequent request.  
                Debug.Assert(0 < req.StartTimeRelativeMSec);         // we always set the start time. 

                // Throw out receive counts that don't have a end event
                if (req.StopTimeRelativeMSec == 0)
                {
                    recAdjust++;
                }

                // Throw out process counts that don't have a stop handler or a stop.   
                if (0 < req.HandlerStartTimeRelativeMSec && (req.HandlerStopTimeRelativeMSec == 0 || req.StopTimeRelativeMSec == 0))
                {
                    procAdjust++;
                }

                // Fix up the requests 
                req.RequestsReceived -= recAdjust;
                req.RequestsProcessing -= procAdjust;

                Debug.Assert(0 <= req.RequestsReceived);
                Debug.Assert(0 <= req.RequestsProcessing);
                Debug.Assert(0 <= req.RequestsQueued);
                Debug.Assert(req.RequestsQueued <= req.RequestsReceived);

                // A this point req is accurate.   Calcuate global and byTime stats from that.  
                if (globalMaxRequestsReceived < req.RequestsReceived)
                {
                    globalMaxRequestsReceived = req.RequestsReceived;
                }

                if (globalMaxRequestsProcessing < req.RequestsProcessing)
                {
                    globalMaxRequestsProcessing = req.RequestsProcessing;
                }

                var requestsQueued = req.RequestsQueued;
                if (globalMaxRequestsQueued < requestsQueued)
                {
                    globalMaxRequestsQueued = requestsQueued;
                }

                if (req.StopTimeRelativeMSec > 0)
                {
                    int idx = GetBucket(req.StopTimeRelativeMSec, startIntervalMSec, bucketIntervalMSec, byTimeStats.Length);
                    if (idx >= 0)
                    {
                        byTimeStats[idx].MinRequestsQueued = Math.Min(byTimeStats[idx].MinRequestsQueued, requestsQueued);
                        byTimeStats[idx].MeanRequestsProcessingSum += req.RequestsProcessing;
                        byTimeStats[idx].MeanRequestsProcessingCount++;
                    }
                }
            }
            if (recAdjust != 0)
            {
                log.WriteLine("There were {0} event starts without a matching event end in the trace", recAdjust);
            }

            if (procAdjust != 0)
            {
                log.WriteLine("There were {0} handler starts without a matching handler end in the trace", procAdjust);
            }

            writer.WriteLine("<H2>ASP.Net Statistics</H2>");
            writer.WriteLine("<UL>");
            var fileInfo = new System.IO.FileInfo(dataFile.FilePath);
            writer.WriteLine("<LI> Total Requests: {0:n} </LI>", m_requests.Count);
            writer.WriteLine("<LI> Trace Duration (Sec): {0:n1} </LI>", dataFile.SessionDuration.TotalSeconds);
            writer.WriteLine("<LI> Average Request/Sec: {0:n2} </LI>", m_requests.Count / dataFile.SessionDuration.TotalSeconds);
            writer.WriteLine("<LI> Number of CPUs: {0}</LI>", dataFile.NumberOfProcessors);
            writer.WriteLine("<LI> Maximum Number of requests received but not replied to: {0}</LI>", globalMaxRequestsReceived);
            writer.WriteLine("<LI> Maximum Number of requests queued waiting for processing: {0}</LI>", globalMaxRequestsQueued);
            writer.WriteLine("<LI> Maximum Number of requests concurrently being worked on: {0}</LI>", globalMaxRequestsProcessing);
            writer.WriteLine("<LI> Total Memory (Meg): {0:n0}</LI>", dataFile.MemorySizeMeg);
            writer.WriteLine("<LI> GC Kind: {0} </LI>", GCType);
            writer.WriteLine("<LI> <A HREF=\"#rollupPerTime\">Rollup over time</A></LI>");
            writer.WriteLine("<LI> <A HREF=\"#rollupPerRequestType\">Rollup per request type</A></LI>");
            writer.WriteLine("<LI> <A HREF=\"command:excel/requests\">View ALL individual requests in Excel</A></LI>");
            writer.WriteLine("</UL>");

            writer.Write("<P><A ID=\"rollupPerTime\">Statistics over time.  Hover over column headings for explanation of columns.</A></P>");
            writer.WriteLine("<Table Border=\"1\">");
            writer.Write("<TR>");
            writer.Write("<TH Align=\"Center\">Time Interval MSec</TH>");
            writer.Write("<TH Align=\"Center\">Req/Sec</TH>");
            writer.Write("<TH Align=\"Center\">Max Resp<BR/>MSec</TH>");
            writer.Write("<TH Align=\"Center\" Title=\"The start time of the maximum response (may precede bucket start)\">Start of<BR/>Max</TH>");
            writer.Write("<TH Align=\"Center\">Thread of<BR/>Max</TH>");
            writer.Write("<TH Align=\"Center\" Title=\"The time from when the response is read from the OS until we have written a reply.\">Mean Resp<BR/>MSec</TH>");
            writer.Write("<TH Align=\"Center\" Title=\"The time a request waits before processing begins.\">Mean Queue<BR/>MSec</TH>");
            writer.Write("<TH Align=\"Center\" Title=\"The minium number of requests that have been received but not yet processed.\">Min<BR>Queued</TH>");
            writer.Write("<TH Align=\"Center\" Title=\"The average number of requests that are actively being processed simultaneously.\">Mean<BR>Proc</TH>");
            writer.Write("<TH Align=\"Center\">CPU %</TH>");
            writer.Write("<TH Align=\"Center\" Title=\"The number of context switches per second.\">CSwitch / Sec</TH>");
            writer.Write("<TH Align=\"Center\" Title=\"The total amount of time (MSec) the disk was active (all disks), machine wide.\">Disk<BR>MSec</TH>");
            writer.Write("<TH Align=\"Center\" Title=\"The average number of thread-pool worker over this time period\">Thread<BR>Workers</TH>");
            writer.Write("<TH Align=\"Center\">GC Alloc<BR/>MB/Sec</TH>");
            writer.Write("<TH Align=\"Center\" Title=\"The maximum of the GC heap size (in any process) after any GC\">GC Heap<BR/>MB</TH>");
            writer.Write("<TH Align=\"Center\">GCs</TH>");
            writer.Write("<TH Align=\"Center\">Gen2<BR/>GCs</TH>");
            writer.Write("<TH Align=\"Center\" Title=\"The number of times one thread had to wait for another thread because of a .NET lock\">.NET<BR/>Contention</TH>");
            writer.WriteLine("</TR>");

            // Rollup by time 

            // Only print until CPU goes to 0.  This is because the kernel events stop sooner, and it is confusing 
            // to have one without the other 
            var limit = numBuckets;
            while (0 < limit && byTimeStats[limit - 1].CpuMSec == 0)
            {
                --limit;
            }

            if (limit == 0)             // Something went wrong (e.g no CPU sampling turned on), give up on trimming.
            {
                limit = numBuckets;
            }

            bool wroteARow = false;
            for (int i = 0; i < limit; i++)
            {
                var byTimeStat = byTimeStats[i];
                if (byTimeStat.NumRequests == 0 && !wroteARow)       // Skip initial cases if any. 
                {
                    continue;
                }

                wroteARow = true;
                var startBucketMSec = startIntervalMSec + i * bucketIntervalMSec;
                writer.Write("<TR>");
                writer.Write("<TD Align=\"Center\">{0:n0} - {1:n0}</TD>", startBucketMSec, startBucketMSec + bucketIntervalMSec);
                writer.Write("<TD Align=\"Center\">{0:n1}</TD>", byTimeStat.NumRequests / (bucketIntervalMSec / 1000.0));
                writer.Write("<TD Align=\"Center\">{0:n1}</TD>", byTimeStat.RequestsMSecMax);
                writer.Write("<TD Align=\"Center\">{0:n3}</TD>", byTimeStat.RequestsTimeOfMax);
                writer.Write("<TD Align=\"Center\">{0}</TD>", byTimeStat.RequestsThreadOfMax);
                writer.Write("<TD Align=\"Center\">{0:n1}</TD>", byTimeStat.DurationMSecTotal / byTimeStat.NumRequests);
                writer.Write("<TD Align=\"Center\">{0:n1}</TD>", byTimeStat.QueuedDurationMSecTotal / byTimeStat.NumRequests);
                writer.Write("<TD Align=\"Center\">{0}</TD>", (byTimeStat.MinRequestsQueued == int.MaxValue) ? 0 : byTimeStat.MinRequestsQueued - 1);
                writer.Write("<TD Align=\"Center\">{0:n1}</TD>", byTimeStat.MeanRequestsProcessing);
                writer.Write("<TD Align=\"Center\">{0:n0}</TD>", byTimeStat.CpuMSec * 100.0 / (dataFile.NumberOfProcessors * bucketIntervalMSec));
                writer.Write("<TD Align=\"Center\">{0:n0}</TD>", byTimeStat.ContextSwitch / (bucketIntervalMSec / 1000.0));
                writer.Write("<TD Align=\"Center\">{0:n1}</TD>", byTimeStat.DiskIOMsec);
                writer.Write("<TD Align=\"Center\">{0:n1}</TD>", byTimeStat.MeanThreadPoolThreads);
                writer.Write("<TD Align=\"Center\">{0:n1}</TD>", byTimeStat.GCHeapAllocMB / (bucketIntervalMSec / 1000.0));
                writer.Write("<TD Align=\"Center\">{0}</TD>", byTimeStat.GCHeapSizeMB == 0 ? "No GCs" : byTimeStat.GCHeapSizeMB.ToString("f3"));
                writer.Write("<TD Align=\"Center\">{0}</TD>", byTimeStat.NumGcs);
                writer.Write("<TD Align=\"Center\">{0}</TD>", byTimeStat.NumGen2Gcs);
                writer.Write("<TD Align=\"Center\">{0}</TD>", byTimeStat.Contentions);
                writer.WriteLine("</TR>");
            }
            writer.WriteLine("</Table>");

            var byRequestType = new Dictionary<string, ByRequestStats>();
            foreach (var request in m_requests)
            {
                // Skip requests that did not finish.  
                if (request.StopTimeRelativeMSec == 0)
                {
                    continue;
                }

                var key = request.Method + request.Path + request.QueryString;
                ByRequestStats stats;
                if (!byRequestType.TryGetValue(key, out stats))
                {
                    byRequestType.Add(key, new ByRequestStats(request));
                }
                else
                {
                    stats.AddRequest(request);
                }
            }

            var requestStats = new List<ByRequestStats>(byRequestType.Values);
            requestStats.Sort(delegate (ByRequestStats x, ByRequestStats y)
            {
                return -x.TotalDurationMSec.CompareTo(y.TotalDurationMSec);
            });

            // Rollup by kind of kind of page request
            writer.Write("<P><A ID=\"rollupPerRequestType\">Statistics Per Request URL</A></P>");
            writer.WriteLine("<Table Border=\"1\">");
            writer.Write("<TR>");
            writer.Write("<TH Align=\"Center\">Method</TH>");
            writer.Write("<TH Align=\"Center\">Path</TH>");
            writer.Write("<TH Align=\"Center\">Query String</TH>");
            writer.Write("<TH Align=\"Center\">Num</TH>");
            writer.Write("<TH Align=\"Center\">Num<BR/>&gt; 1s</TH>");
            writer.Write("<TH Align=\"Center\">Num<BR/>&gt; 5s</TH>");
            writer.Write("<TH Align=\"Center\">Num<BR/>&gt; 10s</TH>");
            writer.Write("<TH Align=\"Center\">Total<BR/>MSec</TH>");
            writer.Write("<TH Align=\"Center\">Mean Resp<BR/>MSec</TH>");
            writer.Write("<TH Align=\"Center\">Max Resp<BR/>MSec</TH>");
            writer.Write("<TH Align=\"Center\">Start of<BR/>Max</TH>");
            writer.Write("<TH Align=\"Center\">End of<BR/>Max</TH>");
            writer.Write("<TH Align=\"Center\">Thread of<BR/>Max</TH>");
            writer.WriteLine("</TR>");

            foreach (var requestStat in requestStats)
            {
                writer.Write("<TR>");
                writer.Write("<TD Align=\"Center\">{0}</TD>", requestStat.MaxRequest.Method);
                writer.Write("<TD Align=\"Center\">{0}</TD>", requestStat.MaxRequest.Path);
                var queryString = requestStat.MaxRequest.QueryString;
                if (string.IsNullOrWhiteSpace(queryString))
                {
                    queryString = "&nbsp;";
                }

                writer.Write("<TD Align=\"Center\">{0}</TD>", queryString);
                writer.Write("<TD Align=\"Center\">{0:n0}</TD>", requestStat.NumRequests);
                writer.Write("<TD Align=\"Center\">{0:n0}</TD>", requestStat.NumRequest1Sec);
                writer.Write("<TD Align=\"Center\">{0:n0}</TD>", requestStat.NumRequest5Sec);
                writer.Write("<TD Align=\"Center\">{0:n0}</TD>", requestStat.NumRequest10Sec);
                writer.Write("<TD Align=\"Center\">{0:n0}</TD>", requestStat.TotalDurationMSec);
                writer.Write("<TD Align=\"Center\">{0:n1}</TD>", requestStat.MeanRequestMSec);
                writer.Write("<TD Align=\"Center\">{0:n1}</TD>", requestStat.MaxRequest.DurationMSec);
                writer.Write("<TD Align=\"Center\">{0:n3}</TD>", requestStat.MaxRequest.StartTimeRelativeMSec);
                writer.Write("<TD Align=\"Center\">{0:n3}</TD>", requestStat.MaxRequest.StopTimeRelativeMSec);
                writer.Write("<TD Align=\"Center\">{0}</TD>", requestStat.MaxRequest.HandlerThreadID);
                writer.WriteLine("</TR>");
            }
            writer.WriteLine("</Table>");
            // create some whitespace at the end 
            writer.WriteLine("<p>&nbsp;</p>");
            writer.WriteLine("<p>&nbsp;</p>");
            writer.WriteLine("<p>&nbsp;</p>");
            writer.WriteLine("<p>&nbsp;</p>");
            writer.WriteLine("<p>&nbsp;</p>");
            writer.WriteLine("<p>&nbsp;</p>");
            writer.WriteLine("<p>&nbsp;</p>");
            writer.WriteLine("<p>&nbsp;</p>");
            writer.WriteLine("<p>&nbsp;</p>");
            writer.WriteLine("<p>&nbsp;</p>");
        }

        protected override string DoCommand(string command, StatusBar worker)
        {
            if (command.StartsWith("excel/"))
            {
                var rest = command.Substring(6);
                if (rest == "requests")
                {
                    var csvFile = CacheFiles.FindFile(FilePath, ".aspnet.requests.csv");
                    if (!File.Exists(csvFile) || File.GetLastWriteTimeUtc(csvFile) < File.GetLastWriteTimeUtc(FilePath) ||
                        File.GetLastWriteTimeUtc(csvFile) < File.GetLastWriteTimeUtc(SupportFiles.MainAssemblyPath))
                    {
                        CreateCSVFile(m_requests, csvFile);
                    }
                    Command.Run(Command.Quote(csvFile), new CommandOptions().AddStart().AddTimeout(CommandOptions.Infinite));
                    System.Threading.Thread.Sleep(500);     // Give it time to start a bit.  
                    return "Opening CSV file on " + csvFile;
                }
            }
            return "Unknown command " + command;
        }

        #region private
        private class AspNetRequest
        {
            public TraceProcess Process;
            public double DurationMSec { get { return Math.Max(StopTimeRelativeMSec - StartTimeRelativeMSec, 0); } }

            public double QueueDurationMSec
            {
                get
                {
                    // Missing Handler events can cause this.  Typically they are the first events in the system.
                    // TODO is this too misleading?  
                    if (!(HandlerStartTimeRelativeMSec >= StartTimeRelativeMSec))
                    {
                        return 0;
                    }

                    return HandlerStartTimeRelativeMSec - StartTimeRelativeMSec;
                }
            }
            public int StartThreadID;       // TODO remove?  not clear it is interesting. 
            public double StartTimeRelativeMSec;

            public int StopThreadID;        // TODO remove?  not clear it is interesting. 
            public double StopTimeRelativeMSec;

            public int HandlerThreadID;
            public double HandlerStartTimeRelativeMSec;
            public double HandlerStopTimeRelativeMSec;
            public double HandlerDurationMSec { get { return HandlerStopTimeRelativeMSec - HandlerStartTimeRelativeMSec; } }

            public int RequestsReceived;            // just after this request was received, how many have we received but not replied to?
            public int RequestsProcessing;          // just after this request was received, how many total requests are being processed.  
            public int RequestsQueued { get { return RequestsReceived - RequestsProcessing; } }

            public string Method;       // GET or POST
            public string Path;         // url path
            public string QueryString;  // Query 
            public Guid ID;
        }

        private class ByTimeRequestStats
        {
            public ByTimeRequestStats()
            {
                MinRequestsQueued = int.MaxValue;
            }
            public int NumRequests;
            public int CpuMSec;
            public int ContextSwitch;
            public double DiskIOMsec;         // The amount of Disk service time (all disks, machine wide).  

            public double RequestsMSecMax;
            public double RequestsTimeOfMax;
            public int RequestsThreadOfMax;

            public double DurationMSecTotal;
            public double QueuedDurationMSecTotal;

            public int ThreadPoolThreadCountSum;
            public int ThreadPoolAdjustmentCount;
            public double MeanThreadPoolThreads { get { return (double)ThreadPoolThreadCountSum / ThreadPoolAdjustmentCount; } }

            public double GCHeapAllocMB;
            public double GCHeapSizeMB;
            public double NumGcs;
            public double NumGen2Gcs;
            public int Contentions;
            public int MinRequestsQueued;
            public double MeanRequestsProcessing { get { return MeanRequestsProcessingSum / MeanRequestsProcessingCount; } }

            internal double MeanRequestsProcessingSum;
            internal int MeanRequestsProcessingCount;
        };

        private class ByRequestStats
        {
            public ByRequestStats(AspNetRequest request)
            {
                MaxRequest = request;
                AddRequest(request);
            }
            public void AddRequest(AspNetRequest request)
            {
                if (request.DurationMSec > MaxRequest.DurationMSec)
                {
                    MaxRequest = request;
                }

                TotalDurationMSec += request.DurationMSec;
                Debug.Assert(request.DurationMSec >= 0);
                Debug.Assert(TotalDurationMSec >= 0);
                NumRequests++;
                if (request.DurationMSec > 1000)
                {
                    NumRequest1Sec++;
                }

                if (request.DurationMSec > 5000)
                {
                    NumRequest5Sec++;
                }

                if (request.DurationMSec > 10000)
                {
                    NumRequest10Sec++;
                }
            }
            public double MeanRequestMSec { get { return TotalDurationMSec / NumRequests; } }

            public int NumRequest1Sec;
            public int NumRequest5Sec;
            public int NumRequest10Sec;

            public AspNetRequest MaxRequest;
            public double TotalDurationMSec;
            public int NumRequests;
        }

        private static int GetBucket(double timeStampMSec, int startIntervalMSec, int bucketIntervalMSec, int maxBucket)
        {
            if (timeStampMSec < startIntervalMSec)
            {
                return -1;
            }

            int idx = (int)(timeStampMSec / bucketIntervalMSec);
            if (idx >= maxBucket)
            {
                return -1;
            }

            return idx;
        }


        private void CreateCSVFile(List<AspNetRequest> requests, string csvFileName)
        {
            using (var csvFile = File.CreateText(csvFileName))
            {
                string listSeparator = Thread.CurrentThread.CurrentCulture.TextInfo.ListSeparator;
                csvFile.WriteLine("Method{0}Path{0}QueryString{0}StartMSec{0}DurationMSec{0}ProcStartMSec{0}ProcessingMSec{0}ProcessID{0}ProcThread{0}Received{0}Processing{0}Queued", listSeparator);
                foreach (var request in requests)
                {
                    if (request.StopTimeRelativeMSec == 0)       // Skip incomplete entries
                    {
                        continue;
                    }

                    csvFile.WriteLine("{1}{0}{2}{0}{3}{0}{4:f3}{0}{5:f2}{0}{6:f3}{0}{7:f2}{0}{8}{0}{9}{0}{10}{0}{11}{0}{12}", listSeparator,
                        request.Method, EventWindow.EscapeForCsv(request.Path, ","), EventWindow.EscapeForCsv(request.QueryString, ","),
                        request.StartTimeRelativeMSec, request.DurationMSec, request.HandlerStartTimeRelativeMSec, request.HandlerDurationMSec,
                        (request.Process != null) ? request.Process.ProcessID : 0, request.HandlerThreadID, request.RequestsReceived,
                        request.RequestsProcessing, request.RequestsQueued);
                }
            }
        }

        private List<AspNetRequest> m_requests;
        #endregion
    }

    public class PerfViewEventStats : PerfViewHtmlReport
    {
        public PerfViewEventStats(PerfViewFile dataFile) : base(dataFile, "EventStats") { }
        protected override void WriteHtmlBody(TraceLog dataFile, TextWriter writer, string fileName, TextWriter log)
        {
            m_counts = new List<TraceEventCounts>(dataFile.Stats);
            // Sort by count
            m_counts.Sort((x, y) => y.Count - x.Count);
            writer.WriteLine("<H2>Event Statistics</H2>");
            writer.WriteLine("<UL>");
            writer.WriteLine("<LI> <A HREF=\"command:excel\">View Event Statistics in Excel</A></LI>");
            writer.WriteLine("<LI>Total Event Count = {0:n0}</LI>", dataFile.EventCount);
            writer.WriteLine("<LI>Total Lost Events = {0:n0}</LI>", dataFile.EventsLost);
            writer.WriteLine("</UL>");

            writer.WriteLine("<Table Border=\"1\">");
            writer.Write("<TR>");
            writer.Write("<TH Align=\"Center\">Name</TH>");
            writer.Write("<TH Align=\"Center\" Title=\"The number of times this event occurs in the log.\">Count</TH>");
            writer.Write("<TH Align=\"Center\" Title=\"The average size of just the payload of this event.\">Average<BR/>Data Size</TH>");
            writer.Write("<TH Align=\"Center\" Title=\"The number of times this event has a stack trace associated with it.\">Stack<BR/>Count</TH>");
            writer.WriteLine("</TR>");
            foreach (TraceEventCounts count in m_counts)
            {
                writer.Write("<TR>");
                writer.Write("<TD Align=\"Left\">{0}/{1}</TD>", count.ProviderName, count.EventName);
                writer.Write("<TD Align=\"Right\">{0:n0}</TD>", count.Count);
                writer.Write("<TD Align=\"Right\">{0:n0}</TD>", count.AveragePayloadSize);
                writer.Write("<TD Align=\"Right\">{0:n0}</TD>", count.StackCount);
                writer.WriteLine("</TR>");
            }
            writer.WriteLine("</Table>");
        }
        protected override string DoCommand(string command, StatusBar worker)
        {
            if (command == "excel")
            {
                var csvFile = CacheFiles.FindFile(FilePath, ".eventstats.csv");
                if (!File.Exists(csvFile) || File.GetLastWriteTimeUtc(csvFile) < File.GetLastWriteTimeUtc(FilePath) ||
                    File.GetLastWriteTimeUtc(csvFile) < File.GetLastWriteTimeUtc(SupportFiles.MainAssemblyPath))
                {
                    //make the csv
                    MakeEventStatCsv(m_counts, csvFile);
                }
                Command.Run(Command.Quote(csvFile), new CommandOptions().AddStart().AddTimeout(CommandOptions.Infinite));
                System.Threading.Thread.Sleep(500);     // Give it time to start a bit.  
                return "Opening CSV " + csvFile;
            }
            return null;
        }
        #region private
        private List<TraceEventCounts> m_counts;
        private void MakeEventStatCsv(List<TraceEventCounts> trace, string filepath)
        {
            string listSeparator = Thread.CurrentThread.CurrentCulture.TextInfo.ListSeparator;
            using (var writer = File.CreateText(filepath))
            {
                writer.WriteLine("Name{0}Count{0}AverageSize{0}StackCount", listSeparator);
                foreach (TraceEventCounts count in trace)
                {
                    writer.Write("{0}/{1}{2}", count.ProviderName, count.EventName, listSeparator);
                    writer.Write("{0}{1}", count.Count, listSeparator);
                    writer.Write("{0:f0}{1}", count.AveragePayloadSize, listSeparator);
                    writer.WriteLine("{0}", count.StackCount);
                }
            }
        }
        #endregion
    }

    public class PerfViewGCStats : PerfViewHtmlReport
    {
        public PerfViewGCStats(PerfViewFile dataFile) : base(dataFile, "GCStats") { }
        protected override string DoCommand(string command, StatusBar worker)
        {
            if (command.StartsWith("excel/"))
            {
                string raw = "";
                var rest = command.Substring(6);
                if (rest.StartsWith("perGeneration/"))
                {
                    raw = ".perGen";
                    rest = rest.Substring(14);
                }
                var processId = int.Parse(rest);
                if (m_gcStats.ContainsKey(processId))
                {
                    var gcProc = m_gcStats[processId];
                    var mang = Microsoft.Diagnostics.Tracing.Analysis.TraceLoadedDotNetRuntimeExtensions.LoadedDotNetRuntime(gcProc);
                    var csvFile = CacheFiles.FindFile(FilePath, ".gcStats." + processId.ToString() + raw + ".csv");
                    if (!File.Exists(csvFile) || File.GetLastWriteTimeUtc(csvFile) < File.GetLastWriteTimeUtc(FilePath) ||
                        File.GetLastWriteTimeUtc(csvFile) < File.GetLastWriteTimeUtc(SupportFiles.MainAssemblyPath))
                    {
                        if (raw.Length != 0)
                        {
                            Stats.GcStats.PerGenerationCsv(csvFile, mang);
                        }
                        else
                        {
                            Stats.GcStats.ToCsv(csvFile, mang);
                        }
                    }
                    Command.Run(Command.Quote(csvFile), new CommandOptions().AddStart().AddTimeout(CommandOptions.Infinite));
                    System.Threading.Thread.Sleep(500);     // Give it time to start a bit.  
                    return "Opening CSV " + csvFile;
                }
            }
            else if (command.StartsWith("excelFinalization/"))
            {
                var processId = int.Parse(command.Substring(18));
                if (m_gcStats.ContainsKey(processId))
                {
                    var gcProc = m_gcStats[processId];
                    var mang = Microsoft.Diagnostics.Tracing.Analysis.TraceLoadedDotNetRuntimeExtensions.LoadedDotNetRuntime(gcProc);
                    var csvFile = CacheFiles.FindFile(FilePath, ".gcStats.Finalization." + processId.ToString() + ".csv");
                    if (!File.Exists(csvFile) || File.GetLastWriteTimeUtc(csvFile) < File.GetLastWriteTimeUtc(FilePath) ||
                        File.GetLastWriteTimeUtc(csvFile) < File.GetLastWriteTimeUtc(SupportFiles.MainAssemblyPath))
                    {
                        Stats.GcStats.ToCsvFinalization(csvFile, mang);
                    }
                    Command.Run(Command.Quote(csvFile), new CommandOptions().AddStart().AddTimeout(CommandOptions.Infinite));
                    System.Threading.Thread.Sleep(500);     // Give it time to start a bit.  
                    return "Opening CSV " + csvFile;
                }
            }
            else if (command.StartsWith("xml/"))
            {
                var processId = int.Parse(command.Substring(4));
                if (m_gcStats.ContainsKey(processId) && Microsoft.Diagnostics.Tracing.Analysis.TraceLoadedDotNetRuntimeExtensions.LoadedDotNetRuntime(m_gcStats[processId]).GC.Stats().HasDetailedGCInfo)
                {
                    var gcProc = m_gcStats[processId];
                    var mang = Microsoft.Diagnostics.Tracing.Analysis.TraceLoadedDotNetRuntimeExtensions.LoadedDotNetRuntime(gcProc);
                    var xmlOutputName = CacheFiles.FindFile(FilePath, ".gcStats." + processId.ToString() + ".xml");
                    var csvFile = CacheFiles.FindFile(FilePath, ".gcStats." + processId.ToString() + ".csv");
                    if (!File.Exists(xmlOutputName) || File.GetLastWriteTimeUtc(xmlOutputName) < File.GetLastWriteTimeUtc(FilePath) ||
                        File.GetLastWriteTimeUtc(xmlOutputName) < File.GetLastWriteTimeUtc(SupportFiles.MainAssemblyPath))
                    {
                        using (var writer = File.CreateText(xmlOutputName))
                        {
                            Stats.GcStats.ToXml(writer, gcProc, mang, "");
                        }
                    }

                    // TODO FIX NOW Need a way of viewing it.  
                    var viewer = Command.FindOnPath("xmlView");
                    if (viewer == null)
                    {
                        viewer = "notepad";
                    }

                    Command.Run(viewer + " " + Command.Quote(xmlOutputName),
                        new CommandOptions().AddStart().AddTimeout(CommandOptions.Infinite).AddNoThrow());
                    return viewer + " launched on " + xmlOutputName;
                }
            }
            return "Unknown command " + command;
        }

        protected override void WriteHtmlBody(TraceLog dataFile, TextWriter writer, string fileName, TextWriter log)
        {
            using (var source = dataFile.Events.GetSource())
            {
                m_gcStats = new Dictionary<int, Microsoft.Diagnostics.Tracing.Analysis.TraceProcess>();
                Microsoft.Diagnostics.Tracing.Analysis.TraceLoadedDotNetRuntimeExtensions.NeedLoadedDotNetRuntimes(source);
                Microsoft.Diagnostics.Tracing.Analysis.TraceProcessesExtensions.AddCallbackOnProcessStart(source, proc =>
                {
                    Microsoft.Diagnostics.Tracing.Analysis.TraceProcessesExtensions.SetSampleIntervalMSec(proc, dataFile.SampleProfileInterval.TotalMilliseconds);
                    proc.Log = dataFile;
                });
                source.Process();
                foreach (var proc in Microsoft.Diagnostics.Tracing.Analysis.TraceProcessesExtensions.Processes(source))
                {
                    if (!m_gcStats.ContainsKey(proc.ProcessID) && Microsoft.Diagnostics.Tracing.Analysis.TraceLoadedDotNetRuntimeExtensions.LoadedDotNetRuntime(proc) != null)
                    {
                        m_gcStats.Add(proc.ProcessID, proc);
                    }
                }

                Stats.ClrStats.ToHtml(writer, m_gcStats.Values.ToList(), fileName, "GCStats", Stats.ClrStats.ReportType.GC, true);
            }
        }

        private Dictionary<int/*pid*/, Microsoft.Diagnostics.Tracing.Analysis.TraceProcess> m_gcStats;
    }

    public class PerfViewRuntimeLoaderStats : PerfViewHtmlReport
    {
        public PerfViewRuntimeLoaderStats(PerfViewFile dataFile) : base(dataFile, "Runtime Loader") { }
        protected override string DoCommand(Uri commandUri, StatusBar worker, out Action continuation)
        {
            continuation = null;

            string command = commandUri.LocalPath;
            string textStr = "txt/";
            string csvStr = "csv/";
            bool text = command.StartsWith(textStr);
            bool csv = command.StartsWith(csvStr);

            if (text || csv)
            {
                var rest = command.Substring(textStr.Length);


                bool tree = true;
                List<string> filters = null;
                if (!String.IsNullOrEmpty(commandUri.Query))
                {
                    filters = new List<string>();
                    tree = commandUri.Query.Contains("TreeView");
                    if (commandUri.Query.Contains("JIT"))
                        filters.Add("JIT");
                    if (commandUri.Query.Contains("R2R_Found"))
                        filters.Add("R2R_Found");
                    if (commandUri.Query.Contains("R2R_Failed"))
                        filters.Add("R2R_Failed");
                    if (commandUri.Query.Contains("TypeLoad"))
                        filters.Add("TypeLoad");
                    if (commandUri.Query.Contains("AssemblyLoad"))
                        filters.Add("AssemblyLoad");
                }
                string identifier = $"{(tree?"Tree":"Flat")}_";
                if (filters != null)
                {
                    foreach (var filter in filters)
                    {
                        identifier = identifier + "_" + filter;
                    }
                }

                var startMSec = double.Parse(rest.Substring(rest.IndexOf(',') + 1));
                var processId = int.Parse(rest.Substring(0, rest.IndexOf(',')));
                var processData = m_runtimeData.GetProcessDataFromProcessIDAndTimestamp(processId, startMSec);

                var txtFile = CacheFiles.FindFile(FilePath, ".runtimeLoaderstats." + processId.ToString() + "_" + ((long)startMSec).ToString() + "_" + identifier + (csv ? ".csv" : ".txt"));
                if (!File.Exists(txtFile) || File.GetLastWriteTimeUtc(txtFile) < File.GetLastWriteTimeUtc(FilePath) ||
                    File.GetLastWriteTimeUtc(txtFile) < File.GetLastWriteTimeUtc(SupportFiles.MainAssemblyPath))
                {
                    Stats.RuntimeLoaderStats.ToTxt(txtFile, processData, filters.ToArray(), tree);
                }
                Command.Run(Command.Quote(txtFile), new CommandOptions().AddStart().AddTimeout(CommandOptions.Infinite));
                System.Threading.Thread.Sleep(500);     // Give it time to start a bit.  
                return "Opening Txt " + txtFile;
            }
            return "Unknown command " + command;
        }

        protected override void WriteHtmlBody(TraceLog dataFile, TextWriter writer, string fileName, TextWriter log)
        {
            using (var source = dataFile.Events.GetSource())
            {
                Microsoft.Diagnostics.Tracing.Analysis.TraceLoadedDotNetRuntimeExtensions.NeedLoadedDotNetRuntimes(source);
                CLRRuntimeActivityComputer runtimeLoaderComputer = new CLRRuntimeActivityComputer(source);
                source.Process();
                m_runtimeData = runtimeLoaderComputer.RuntimeLoaderData;
                Stats.ClrStats.ToHtml(writer, Microsoft.Diagnostics.Tracing.Analysis.TraceProcessesExtensions.Processes(source).ToList(), fileName, "Runtime Loader", Stats.ClrStats.ReportType.RuntimeLoader, true, runtimeOpsStats : m_runtimeData);
            }
        }

        private RuntimeLoaderStatsData m_runtimeData;
    }

    public class PerfViewJitStats : PerfViewHtmlReport
    {
        public PerfViewJitStats(PerfViewFile dataFile) : base(dataFile, "JITStats") { }
        protected override string DoCommand(string command, StatusBar worker)
        {
            if (command.StartsWith("excel/"))
            {
                var rest = command.Substring(6);
                var processId = int.Parse(rest);
                if (m_jitStats.ContainsKey(processId))
                {
                    var jitProc = m_jitStats[processId];
                    var mang = Microsoft.Diagnostics.Tracing.Analysis.TraceLoadedDotNetRuntimeExtensions.LoadedDotNetRuntime(jitProc);
                    var csvFile = CacheFiles.FindFile(FilePath, ".jitStats." + processId.ToString() + ".csv");
                    if (!File.Exists(csvFile) || File.GetLastWriteTimeUtc(csvFile) < File.GetLastWriteTimeUtc(FilePath) ||
                        File.GetLastWriteTimeUtc(csvFile) < File.GetLastWriteTimeUtc(SupportFiles.MainAssemblyPath))
                    {
                        Stats.JitStats.ToCsv(csvFile, mang);
                    }

                    Command.Run(Command.Quote(csvFile), new CommandOptions().AddStart().AddTimeout(CommandOptions.Infinite));
                    System.Threading.Thread.Sleep(500);     // Give it time to start a bit.  
                    return "Opening CSV " + csvFile;
                }
            }
            else if (command.StartsWith("excelInlining/"))
            {
                var rest = command.Substring(14);
                var processId = int.Parse(rest);
                if (m_jitStats.ContainsKey(processId))
                {
                    var jitProc = m_jitStats[processId];
                    var mang = Microsoft.Diagnostics.Tracing.Analysis.TraceLoadedDotNetRuntimeExtensions.LoadedDotNetRuntime(jitProc);
                    var csvFile = CacheFiles.FindFile(FilePath, ".jitInliningStats." + processId.ToString() + ".csv");
                    if (!File.Exists(csvFile) || File.GetLastWriteTimeUtc(csvFile) < File.GetLastWriteTimeUtc(FilePath) ||
                        File.GetLastWriteTimeUtc(csvFile) < File.GetLastWriteTimeUtc(SupportFiles.MainAssemblyPath))
                    {
                        Stats.JitStats.ToInliningCsv(csvFile, mang);
                    }

                    Command.Run(Command.Quote(csvFile), new CommandOptions().AddStart().AddTimeout(CommandOptions.Infinite));
                    System.Threading.Thread.Sleep(500);     // Give it time to start a bit.  
                    return "Opening CSV " + csvFile;
                }
            }
            else if (command.StartsWith("excelBackgroundDiag/"))
            {
                var rest = command.Substring(20);
                var processId = int.Parse(rest);
                if (m_jitStats.ContainsKey(processId))
                {
                    var jitProc = m_jitStats[processId];
                    var mang = Microsoft.Diagnostics.Tracing.Analysis.TraceLoadedDotNetRuntimeExtensions.LoadedDotNetRuntime(jitProc);
                    List<object> events = m_bgJitEvents[processId];
                    var csvFile = CacheFiles.FindFile(FilePath, ".BGjitStats." + processId.ToString() + ".csv");
                    if (!File.Exists(csvFile) || File.GetLastWriteTimeUtc(csvFile) < File.GetLastWriteTimeUtc(FilePath) ||
                        File.GetLastWriteTimeUtc(csvFile) < File.GetLastWriteTimeUtc(SupportFiles.MainAssemblyPath))
                    {
                        Stats.JitStats.BackgroundDiagCsv(csvFile, mang, events);
                    }

                    Command.Run(Command.Quote(csvFile), new CommandOptions().AddStart().AddTimeout(CommandOptions.Infinite));
                    System.Threading.Thread.Sleep(500);     // Give it time to start a bit.  
                    return "Opening CSV " + csvFile;
                }
            }

            return "Unknown command " + command;
        }

        protected override void WriteHtmlBody(TraceLog dataFile, TextWriter output, string fileName, TextWriter log)
        {
            var source = dataFile.Events.GetSource();

            m_jitStats = new Dictionary<int, Microsoft.Diagnostics.Tracing.Analysis.TraceProcess>();
            m_bgJitEvents = new Dictionary<int, List<object>>();

            // attach callbacks to grab background JIT events
            var clrPrivate = new ClrPrivateTraceEventParser(source);
            clrPrivate.ClrMulticoreJitCommon += delegate (MulticoreJitPrivateTraceData data)
            {
                if (!m_bgJitEvents.ContainsKey(data.ProcessID))
                {
                    m_bgJitEvents.Add(data.ProcessID, new List<object>());
                }

                m_bgJitEvents[data.ProcessID].Add(data.Clone());
            };
            source.Clr.LoaderModuleLoad += delegate (ModuleLoadUnloadTraceData data)
            {
                if (!m_bgJitEvents.ContainsKey(data.ProcessID))
                {
                    m_bgJitEvents.Add(data.ProcessID, new List<object>());
                }

                m_bgJitEvents[data.ProcessID].Add(data.Clone());
            };

            // process the model
            Microsoft.Diagnostics.Tracing.Analysis.TraceLoadedDotNetRuntimeExtensions.NeedLoadedDotNetRuntimes(source);
            source.Process();
            foreach (var proc in Microsoft.Diagnostics.Tracing.Analysis.TraceProcessesExtensions.Processes(source))
            {
                if (Microsoft.Diagnostics.Tracing.Analysis.TraceLoadedDotNetRuntimeExtensions.LoadedDotNetRuntime(proc) != null && !m_jitStats.ContainsKey(proc.ProcessID))
                {
                    m_jitStats.Add(proc.ProcessID, proc);
                }
            }

            Stats.ClrStats.ToHtml(output, m_jitStats.Values.ToList(), fileName, "JITStats", Stats.ClrStats.ReportType.JIT, true);
        }

        private Dictionary<int /*pid*/, Microsoft.Diagnostics.Tracing.Analysis.TraceProcess> m_jitStats;
        private Dictionary<int /*pid*/, List<object>> m_bgJitEvents;
    }

    public class PerfViewFileVersionStats : PerfViewHtmlReport
    {
        public PerfViewFileVersionStats(PerfViewFile dataFile) : base(dataFile, "Module Version Information") { }

        protected override void WriteHtmlBody(TraceLog dataFile, TextWriter output, string fileName, TextWriter log)
        {
            Dictionary<int, Microsoft.Diagnostics.Tracing.Analysis.TraceProcess> processes = new Dictionary<int, Microsoft.Diagnostics.Tracing.Analysis.TraceProcess>();
            var source = dataFile.Events.GetSource();

            Microsoft.Diagnostics.Tracing.Analysis.TraceLoadedDotNetRuntimeExtensions.NeedLoadedDotNetRuntimes(source);
            source.Process();
            foreach (var proc in Microsoft.Diagnostics.Tracing.Analysis.TraceProcessesExtensions.Processes(source))
            {
                if (Microsoft.Diagnostics.Tracing.Analysis.TraceLoadedDotNetRuntimeExtensions.LoadedDotNetRuntime(proc) != null && !processes.ContainsKey(proc.ProcessID))
                {
                    processes.Add(proc.ProcessID, proc);
                }
            }

            Stats.ClrStats.ToHtml(output, processes.Values.ToList(), fileName, "Module Version Information", Stats.ClrStats.ReportType.FileVersion, true, traceLog: dataFile);
        }
    }

    /// <summary>
    /// Represents all the heap snapshots in the trace
    /// </summary>
    public class PerfViewHeapSnapshots : PerfViewTreeItem
    {
        public PerfViewHeapSnapshots(PerfViewFile file)
        {
            Name = "GC Heap Snapshots";
            DataFile = file;
        }

        public virtual string Title { get { return Name + " for " + DataFile.Title; } }
        public PerfViewFile DataFile { get; private set; }
        public override string FilePath { get { return DataFile.FilePath; } }

        /// <summary>
        /// Open the file (This might be expensive (but maybe not).  This should populate the Children property 
        /// too.  
        /// </summary>
        public override void Open(Window parentWindow, StatusBar worker, Action doAfter)
        {
            if (m_Children == null)
            {
                var newChildren = new List<PerfViewTreeItem>();
                worker.StartWork("Searching for heap dumps in " + Name, delegate ()
                {
                    TraceLog traceLog = null;
                    if (DataFile is ETLPerfViewData)
                    {
                        traceLog = ((ETLPerfViewData)DataFile).GetTraceLog(worker.LogWriter);
                    }
                    else if (DataFile is EventPipePerfViewData)
                    {
                        traceLog = ((EventPipePerfViewData)DataFile).GetTraceLog(worker.LogWriter);
                    }
                    var source = traceLog.Events.GetSource();
                    var jsHeapParser = new JSDumpHeapTraceEventParser(source);


                    // For .NET, we are looking for a Gen 2 GC Start that is induced that has GCBulkNodes after it.   
                    var lastGCStartsRelMSec = new Dictionary<int, double>();

                    source.Clr.GCGenAwareBegin += delegate (Microsoft.Diagnostics.Tracing.Parsers.Clr.GenAwareTemplateTraceData data)
                    {
                        lastGCStartsRelMSec[data.ProcessID] = data.TimeStampRelativeMSec;
                    };

                    source.Clr.GCStart += delegate (Microsoft.Diagnostics.Tracing.Parsers.Clr.GCStartTraceData data)
                    {
                        // Look for induced GCs.  and remember their when it happened.    
                        if (data.Depth == 2 && data.Reason == GCReason.Induced)
                        {
                            lastGCStartsRelMSec[data.ProcessID] = data.TimeStampRelativeMSec;
                        }
                    };
                    source.Clr.GCBulkNode += delegate (GCBulkNodeTraceData data)
                    {
                        double lastGCStartRelMSec;
                        if (lastGCStartsRelMSec.TryGetValue(data.ProcessID, out lastGCStartRelMSec))
                        {
                            var processName = "";
                            var process = data.Process();
                            if (process != null)
                            {
                                processName = process.Name;
                            }

                            newChildren.Add(new PerfViewHeapSnapshot(DataFile, data.ProcessID, processName, lastGCStartRelMSec, ".NET"));

                            lastGCStartsRelMSec.Remove(data.ProcessID);     // Remove it since so we ignore the rest of the node events.  
                        }
                    };

                    jsHeapParser.JSDumpHeapEnvelopeStart += delegate (SettingsTraceData data)
                    {
                        var processName = "";
                        var process = data.Process();
                        if (process != null)
                        {
                            processName = process.Name;
                        }

                        newChildren.Add(new PerfViewHeapSnapshot(DataFile, data.ProcessID, processName, data.TimeStampRelativeMSec, "JS"));
                    };
                    source.Process();

                    worker.EndWork(delegate ()
                    {
                        m_Children = newChildren;
                        FirePropertyChanged("Children");
                        doAfter?.Invoke();
                    });
                });
            }

            doAfter?.Invoke();
        }
        /// <summary>
        /// Close the file
        /// </summary>
        public override void Close() { }

        public override ImageSource Icon { get { return GuiApp.MainWindow.Resources["FolderOpenBitmapImage"] as ImageSource; } }
    }

    /// <summary>
    /// Represents a single heap snapshot in a ETL file (currently only JScript).  
    /// </summary>
    internal class PerfViewHeapSnapshot : HeapDumpPerfViewFile
    {
        /// <summary>
        /// snapshotKinds should be .NET or JS
        /// </summary>
        public PerfViewHeapSnapshot(PerfViewFile file, int processId, string processName, double timeRelativeMSec, string snapshotKind)
        {
            m_snapshotKind = snapshotKind;
            m_timeRelativeMSec = timeRelativeMSec;
            m_filePath = file.FilePath;
            Kind = snapshotKind;
            m_processId = processId;
            Name = snapshotKind + " Heap Snapshot " + processName + "(" + processId + ") at " + timeRelativeMSec.ToString("n3") + " MSec";
        }
        public override string HelpAnchor { get { return "JSHeapSnapshot"; } }
        public string Kind { get; private set; }

        internal string m_snapshotKind;
        internal double m_timeRelativeMSec;
        internal int m_processId;
    };

    public class PerfViewEventSource : PerfViewTreeItem
    {
        public PerfViewEventSource(PerfViewFile dataFile)
        {
            DataFile = dataFile;
            Name = "Events";
        }

        public PerfViewEventSource(ETWEventSource source)
        {
        }
        public virtual string Title { get { return "Events " + DataFile.Title; } }
        public PerfViewFile DataFile { get; private set; }
        public EventWindow Viewer { get; internal set; }
        public virtual EventSource GetEventSource()
        {
            Debug.Assert(m_eventSource != null, "Open must be called first");
            if (m_needClone)
            {
                return m_eventSource.Clone();
            }

            m_needClone = true;
            return m_eventSource;
        }
        public override string FilePath { get { return DataFile.FilePath; } }
        public override void Open(Window parentWindow, StatusBar worker, Action doAfter)
        {
            if (Viewer == null || !DataFile.IsUpToDate)
            {
                worker.StartWork("Opening " + Name, delegate ()
                {
                    if (m_eventSource == null || !DataFile.IsUpToDate)
                    {
                        m_eventSource = DataFile.OpenEventSourceImpl(worker.LogWriter);
                    }

                    worker.EndWork(delegate ()
                    {
                        if (m_eventSource == null)
                        {
                            throw new ApplicationException("Not a file type that supports the EventView.");
                        }

                        Viewer = new EventWindow(parentWindow, this);
                        Viewer.Show();
                        doAfter?.Invoke();
                    });
                });
            }
            else
            {
                Viewer.Focus();
                doAfter?.Invoke();
            }
        }
        public override void Close() { }
        public override ImageSource Icon { get { return GuiApp.MainWindow.Resources["EventSourceBitmapImage"] as ImageSource; } }

        #region private
        internal EventSource m_eventSource;     // TODO internal is a hack
        private bool m_needClone;           // After giving this out the first time, we need to clone it 
        #endregion
    }

    public class PerfViewStackSource : PerfViewTreeItem
    {
        public PerfViewStackSource(PerfViewFile dataFile, string sourceName)
        {
            DataFile = dataFile;
            SourceName = sourceName;
            if (sourceName.EndsWith(" TaskTree"))   // Special case, call it 'TaskTree' to make it clearer that it is not a call stack
            {
                Name = SourceName;
            }
            else
            {
                Name = SourceName + " Stacks";
            }
        }
        public PerfViewFile DataFile { get; private set; }
        public string SourceName { get; private set; }
        public StackWindow Viewer { get; internal set; }
        public override string HelpAnchor { get { return SourceName.Replace(" ", "") + "Stacks"; } }
        public virtual string Title { get { return SourceName + " Stacks " + DataFile.Title; } }
        public virtual StackSource GetStackSource(TextWriter log, double startRelativeMSec = 0, double endRelativeMSec = double.PositiveInfinity)
        {
            if (m_StackSource != null && DataFile.IsUpToDate && startRelativeMSec == 0 && endRelativeMSec == double.PositiveInfinity)
            {
                return m_StackSource;
            }

            StackSource ret = DataFile.OpenStackSourceImpl(SourceName, log, startRelativeMSec, endRelativeMSec);
            if (ret == null)
            {
                ret = DataFile.OpenStackSourceImpl(log);
            }

            if (ret == null)
            {
                throw new ApplicationException("Not a file type that supports the StackView.");
            }

            if (startRelativeMSec == 0 && endRelativeMSec == double.PositiveInfinity)
            {
                m_StackSource = ret;
            }

            return ret;
        }

        // TODO not clear I want this method 
        protected virtual StackSource OpenStackSource(
            string streamName, TextWriter log, double startRelativeMSec = 0, double endRelativeMSec = double.PositiveInfinity, Predicate<TraceEvent> predicate = null)
        {
            return DataFile.OpenStackSourceImpl(streamName, log, startRelativeMSec, endRelativeMSec, predicate);
        }
        // TODO not clear I want this method (client could do it).  
        protected virtual void SetProcessFilter(string incPat)
        {
            Viewer.IncludeRegExTextBox.Text = incPat;
        }
        protected internal virtual StackSource OpenStackSourceImpl(TextWriter log) { return DataFile.OpenStackSourceImpl(log); }
        public override string FilePath { get { return DataFile.FilePath; } }
        public override void Open(Window parentWindow, StatusBar worker, Action doAfter = null)
        {
            // The OS Heap Alloc stack source has logic to look up type names from PDBs, we only do this
            // lookup when we initially create the stack source.  To allow the user to fetch more PDBs and 
            // try again, we remove the caching of the StackSource so re-opening recomputes the stack source.   
            if (Name.StartsWith("Net OS Heap Alloc"))
                m_StackSource = null;

            if (Viewer == null || !DataFile.IsUpToDate)
            {
                worker.StartWork("Opening " + Name, delegate ()
                {
                    if (m_StackSource == null || !DataFile.IsUpToDate)
                    {
                        // Compute the stack events
                        m_StackSource = OpenStackSource(SourceName, worker.LogWriter);
                        if (m_StackSource == null)
                        {
                            m_StackSource = OpenStackSourceImpl(worker.LogWriter);
                        }

                        if (m_StackSource == null)
                        {
                            throw new ApplicationException("Not a file type that supports the StackView.");
                        }
                    }

                    // Get the process summary if needed. 
                    List<IProcess> processes = null;
                    // TODO Using the source name here is a bit of hack.  Heap Allocations, however are already filtered to a process. 
                    if (DataFile.SupportsProcesses && SourceName != "Net OS Heap Alloc")
                    {
                        worker.Log("[Computing the processes involved in the trace.]");
                        processes = DataFile.GetProcesses(worker.LogWriter);
                    }

                    worker.EndWork(delegate ()
                    {
                        // This is the action that happens either after select process or after the stacks are computed.  
                        Action<List<IProcess>> launchViewer = delegate (List<IProcess> selectedProcesses)
                        {
                            Viewer = new StackWindow(parentWindow, this);
                            ConfigureStackWindow(Viewer);
                            Viewer.Show();

                            List<int> processIDs = null;
                            if (selectedProcesses != null && selectedProcesses.Count != 0)
                            {
                                processIDs = new List<int>();
                                string incPat = "";
                                foreach (var process in selectedProcesses)
                                {
                                    if (incPat.Length != 0)
                                    {
                                        incPat += "|";
                                    }

                                    incPat += DataFile.GetProcessIncPat(process);

                                    if (process.ProcessID != default) // process ID is not always available
                                    {
                                        processIDs.Add(process.ProcessID);
                                    }
                                }
                                SetProcessFilter(incPat);
                            }

                            Viewer.StatusBar.StartWork("Looking up high importance PDBs that are locally cached", delegate
                            {
                                // TODO This is probably a hack that it is here.  
                                var etlDataFile = DataFile as ETLPerfViewData;
                                TraceLog traceLog = null;
                                if (etlDataFile != null)
                                {
                                    var moduleFiles = ETLPerfViewData.GetInterestingModuleFiles(etlDataFile, 5.0, Viewer.StatusBar.LogWriter, processIDs);
                                    traceLog = etlDataFile.GetTraceLog(Viewer.StatusBar.LogWriter);
                                    using (var reader = etlDataFile.GetSymbolReader(Viewer.StatusBar.LogWriter,
                                        SymbolReaderOptions.CacheOnly | SymbolReaderOptions.NoNGenSymbolCreation))
                                    {
                                        foreach (var moduleFile in moduleFiles)
                                        {
                                            // TODO FIX NOW don't throw exceptions, 
                                            Viewer.StatusBar.Log("[Quick lookup of " + moduleFile.Name + "]");
                                            traceLog.CodeAddresses.LookupSymbolsForModule(reader, moduleFile);
                                        }
                                    }
                                }
                                Viewer.StatusBar.EndWork(delegate
                                {
                                    // Catch the error if you don't merge and move to a new machine.  
                                    if (traceLog != null && !traceLog.CurrentMachineIsCollectionMachine() && !traceLog.HasPdbInfo)
                                    {
                                        MessageBox.Show(parentWindow,
                                            "Warning!   This file was not merged and was moved from the collection\r\n" +
                                            "machine.  This means the data is incomplete and symbolic name resolution\r\n" +
                                            "will NOT work.  The recommended fix is use the perfview (not windows OS)\r\n" +
                                            "zip command.  Right click on the file in the main view and select ZIP.\r\n" +
                                            "\r\n" +
                                            "See merging and zipping in the users guide for more information.",
                                            "Data not merged before leaving the machine!");
                                    }

                                    Viewer.SetStackSource(m_StackSource, delegate ()
                                    {
                                        worker.Log("Opening Viewer.");
                                        if (WarnAboutBrokenStacks(Viewer, Viewer.StatusBar.LogWriter))
                                        {
                                            // TODO, WPF leaves blank regions after the dialog box is dismissed.  
                                            // Force a redraw by changing the size.  This should not be needed.   
                                            var width = Viewer.Width;
                                            Viewer.Width = width - 1;
                                            Viewer.Width = width;
                                        }
                                        FirstAction(Viewer);
                                        doAfter?.Invoke();
                                    });
                                });
                            });
                        };

                        if (processes != null && !SkipSelectProcess)
                        {
                            if (DataFile.InitiallyIncludedProcesses == null)
                            {
                                m_SelectProcess = new SelectProcess(parentWindow, processes, new TimeSpan(1, 0, 0), delegate (List<IProcess> selectedProcesses)
                                {
                                    launchViewer(selectedProcesses);
                                }, hasAllProc: true);
                                m_SelectProcess.Show();
                            }
                            else
                            {
                                launchViewer(processes.Where(p => DataFile.InitiallyIncludedProcesses
                                    .Any(iip => string.Equals(p.Name, iip, StringComparison.OrdinalIgnoreCase)))
                                    .ToList());
                            }
                        }
                        else
                        {
                            launchViewer(null);
                        }
                    });
                });
            }
            else
            {
                Viewer.Focus();
                doAfter?.Invoke();
            }
        }

        public override void Close() { }
        protected internal virtual void ConfigureStackWindow(StackWindow stackWindow)
        {
            DataFile.ConfigureStackWindow(SourceName, stackWindow);
        }
        protected internal virtual void FirstAction(StackWindow stackWindow)
        {
            DataFile.FirstAction(stackWindow);
        }
        public override ImageSource Icon { get { return GuiApp.MainWindow.Resources["StackSourceBitmapImage"] as ImageSource; } }

        // If set, we don't show the process selection dialog.  
        public bool SkipSelectProcess;
        #region private
        internal void ViewClosing(StackWindow viewer)
        {
            Viewer = null;
            DataFile.StackSourceClosing(this);
        }

        private bool WarnAboutBrokenStacks(Window parentWindow, TextWriter log)
        {
            if (!m_WarnedAboutBrokenStacks)
            {
                m_WarnedAboutBrokenStacks = true;
                double brokenPercent = Viewer.CallTree.Root.GetBrokenStackCount() * 100 / Viewer.CallTree.Root.InclusiveCount;
                if (brokenPercent > 0)
                {
                    bool is64bit = false;
                    foreach (var child in Viewer.CallTree.Root.Callees)
                    {
                        // if there is any process we can't determine is 64 bit, then we assume it might be.  
                        if (!child.Name.StartsWith("Process32 "))
                        {
                            is64bit = true;
                        }
                    }
                    return WarnAboutBrokenStacks(parentWindow, brokenPercent, is64bit, log);
                }
            }
            return false;
        }
        private static bool WarnAboutBrokenStacks(Window parentWindow, double brokenPercent, bool is64Bit, TextWriter log)
        {
            if (brokenPercent > 1)
            {
                log.WriteLine("Finished aggregating stacks.  (" + brokenPercent.ToString("f1") + "% Broken Stacks)");
            }

            if (brokenPercent > 10)
            {
                MessageBox.Show(parentWindow, "Warning: There are " + brokenPercent.ToString("f1") + "% stacks that are broken\r\n" +
                    "Top down analysis is suspect, however bottom up approaches are still valid.\r\n\r\n" +
                    "Use the troubleshooting link at the top of the view for more information.\r\n",
                    "Broken Stacks");

                return true;
            }
            return false;
        }

        internal StackSource m_StackSource;
        internal SelectProcess m_SelectProcess;
        private bool m_WarnedAboutBrokenStacks;
        #endregion
    }

    internal class DiffPerfViewData : PerfViewStackSource
    {
        public DiffPerfViewData(PerfViewStackSource data, PerfViewStackSource baseline)
            : base(data.DataFile, data.SourceName)
        {
            m_baseline = baseline;
            m_data = data;
            Name = string.Format("Diff {0} baseline {1}", data.Name, baseline.Name);
        }

        public override string Title
        {
            get
            {
                // TODO do better. 
                return Name;
            }
        }
        public override StackSource GetStackSource(TextWriter log, double startRelativeMSec = 0, double endRelativeMSec = double.PositiveInfinity)
        {
            return InternStackSource.Diff(m_data.GetStackSource(log, startRelativeMSec, endRelativeMSec), m_baseline.GetStackSource(log, startRelativeMSec, endRelativeMSec));
        }

        #region private
        private PerfViewStackSource m_data;
        private PerfViewStackSource m_baseline;
        #endregion
    }

    /// <summary>
    /// These are the data Templates that PerfView understands.  
    /// </summary>
    internal class CSVPerfViewData : PerfViewFile
    {
        public override string FormatName { get { return "XPERF CSV"; } }
        public override string[] FileExtensions { get { return new string[] { ".csvz", ".etl.csv" }; } }

        protected override Action<Action> OpenImpl(Window parentWindow, StatusBar worker)
        {
            m_csvReader = new CSVReader.CSVReader(FilePath);
            m_Children = new List<PerfViewTreeItem>();

            m_Children.Add(new PerfViewEventSource(this));
            foreach (var stackEventName in m_csvReader.StackEventNames)
            {
                m_Children.Add(new PerfViewStackSource(this, stackEventName));
            }

            return null;
        }
        public override void Close()
        {
            if (m_csvReader != null)
            {
                m_csvReader.Dispose();
                m_csvReader = null;
            }
            base.Close();
        }
        protected internal override void ConfigureStackWindow(string stackSourceName, StackWindow stackWindow)
        {
            stackWindow.FoldPercentTextBox.Text = stackWindow.GetDefaultFoldPercentage();
            ConfigureAsEtwStackWindow(stackWindow, stackSourceName == "SampledProfile");
        }
        public override bool SupportsProcesses { get { return true; } }
        protected internal override StackSource OpenStackSourceImpl(
            string streamName, TextWriter log, double startRelativeMSec = 0, double endRelativeMSec = double.PositiveInfinity, Predicate<TraceEvent> predicate = null)
        {
            // TODO: predicate not used
            return m_csvReader.StackSamples(streamName, startRelativeMSec, endRelativeMSec);
        }
        protected internal override EventSource OpenEventSourceImpl(TextWriter log)
        {
            return m_csvReader.GetEventSource();
        }
        public override ImageSource Icon { get { return GuiApp.MainWindow.Resources["FileBitmapImage"] as ImageSource; } }

        #region private
        private CSVReader.CSVReader m_csvReader;
        #endregion
    }

    public partial class ETLPerfViewData : PerfViewFile
    {
        public override string FormatName { get { return "ETW"; } }
        public override string[] FileExtensions { get { return new string[] { ".btl", ".etl", ".etlx", ".etl.zip", ".vspx" }; } }

        protected internal override EventSource OpenEventSourceImpl(TextWriter log)
        {
            var traceLog = GetTraceLog(log);
            return new ETWEventSource(traceLog);
        }
        protected internal override StackSource OpenStackSourceImpl(string streamName, TextWriter log, double startRelativeMSec = 0, double endRelativeMSec = double.PositiveInfinity, Predicate<TraceEvent> predicate = null)
        {
            var eventLog = GetTraceLog(log);
            bool showOptimizationTiers =
                App.CommandLineArgs.ShowOptimizationTiers || streamName.Contains("(with Optimization Tiers)");
            if (streamName.StartsWith("CPU"))
            {
                return eventLog.CPUStacks(null, App.CommandLineArgs, showOptimizationTiers, predicate);
            }

            // var stackSource = new InternTraceEventStackSource(eventLog);
            var stackSource = new MutableTraceEventStackSource(eventLog);

            stackSource.ShowUnknownAddresses = App.CommandLineArgs.ShowUnknownAddresses;
            stackSource.ShowOptimizationTiers = showOptimizationTiers;

            TraceEvents events = eventLog.Events;
            if (!streamName.Contains("TaskTree") && !streamName.Contains("Tasks)"))
            {
                if (predicate != null)
                {
                    events = events.Filter(predicate);
                }
            }
            else
            {
                startRelativeMSec = 0;    // These require activity computers and thus need earlier events.   
            }

            if (startRelativeMSec != 0 || endRelativeMSec != double.PositiveInfinity)
            {
                events = events.FilterByTime(startRelativeMSec, endRelativeMSec);
            }

            var eventSource = events.GetSource();
            var sample = new StackSourceSample(stackSource);

            if (streamName == "Thread Time (with Tasks)")
            {
                return eventLog.ThreadTimeWithTasksStacks();
            }
            else if (streamName == "Thread Time (with ReadyThread)")
            {
                return eventLog.ThreadTimeWithReadyThreadStacks();
            }
            else if (streamName.StartsWith("ASP.NET Thread Time"))
            {
                if (streamName == "ASP.NET Thread Time (with Tasks)")
                {
                    return eventLog.ThreadTimeWithTasksAspNetStacks();
                }
                else
                {
                    return eventLog.ThreadTimeAspNetStacks();
                }
            }
            else if (streamName.StartsWith("Thread Time (with StartStop Activities)"))
            {
                // Handles the normal and (CPU ONLY) case
                var startStopSource = new MutableTraceEventStackSource(eventLog);

                var computer = new ThreadTimeStackComputer(eventLog, App.GetSymbolReader(eventLog.FilePath));
                computer.UseTasks = true;
                computer.GroupByStartStopActivity = true;
                computer.ExcludeReadyThread = true;
                computer.NoAwaitTime = streamName.Contains("(CPU ONLY)");
                computer.GenerateThreadTimeStacks(startStopSource);

                return startStopSource;
            }
            else if (streamName == "Thread Time")
            {
                return eventLog.ThreadTimeStacks();
            }
            else if (streamName == "Processes / Files / Registry")
            {
                return GetProcessFileRegistryStackSource(eventSource, log);
            }
            else if (streamName == "GC Heap Alloc Ignore Free")
            {
                var gcHeapSimulators = new GCHeapSimulators(eventLog, eventSource, stackSource, log);
                gcHeapSimulators.OnNewGCHeapSimulator = delegate (GCHeapSimulator newHeap)
                {
                    newHeap.OnObjectCreate += delegate (Address objAddress, GCHeapSimulatorObject objInfo)
                    {
                        sample.Metric = objInfo.RepresentativeSize;
                        sample.Count = objInfo.GuessCountBasedOnSize();                                                          // We guess a count from the size.
                        sample.TimeRelativeMSec = objInfo.AllocationTimeRelativeMSec;
                        sample.StackIndex = stackSource.Interner.CallStackIntern(objInfo.ClassFrame, objInfo.AllocStack);        // Add the type as a pseudo frame.  
                        stackSource.AddSample(sample);
                        return true;
                    };
                };
                eventSource.Process();
                stackSource.DoneAddingSamples();
            }
            else if (streamName.StartsWith("GC Heap Net Mem"))
            {
                var gcHeapSimulators = new GCHeapSimulators(eventLog, eventSource, stackSource, log);
                if (streamName == "GC Heap Net Mem (Coarse Sampling)")
                {
                    gcHeapSimulators.UseOnlyAllocTicks = true;
                    m_extraTopStats = "Sampled only 100K bytes";
                }

                gcHeapSimulators.OnNewGCHeapSimulator = delegate (GCHeapSimulator newHeap)
                {
                    newHeap.OnObjectCreate += delegate (Address objAddress, GCHeapSimulatorObject objInfo)
                    {
                        sample.Metric = objInfo.RepresentativeSize;
                        sample.Count = objInfo.GuessCountBasedOnSize();                                                          // We guess a count from the size.
                        sample.TimeRelativeMSec = objInfo.AllocationTimeRelativeMSec;
                        sample.StackIndex = stackSource.Interner.CallStackIntern(objInfo.ClassFrame, objInfo.AllocStack);        // Add the type as a pseudo frame.  
                        stackSource.AddSample(sample);
                        return true;
                    };
                    newHeap.OnObjectDestroy += delegate (double time, int gen, Address objAddress, GCHeapSimulatorObject objInfo)
                    {
                        sample.Metric = -objInfo.RepresentativeSize;
                        sample.Count = -(objInfo.GuessCountBasedOnSize());                                            // We guess a count from the size.
                        sample.TimeRelativeMSec = time;
                        sample.StackIndex = stackSource.Interner.CallStackIntern(objInfo.ClassFrame, objInfo.AllocStack);       // We remove the same stack we added at alloc.  
                        stackSource.AddSample(sample);
                    };

                    newHeap.OnGC += delegate (double time, int gen)
                    {
                        sample.Metric = double.Epsilon;
                        sample.Count = 1;
                        sample.TimeRelativeMSec = time;
                        StackSourceCallStackIndex processStack = stackSource.GetCallStackForProcess(newHeap.Process);
                        StackSourceFrameIndex gcFrame = stackSource.Interner.FrameIntern("GC Occurred Gen(" + gen + ")");
                        sample.StackIndex = stackSource.Interner.CallStackIntern(gcFrame, processStack);
                        stackSource.AddSample(sample);
                    };
                };
                eventSource.Process();
                stackSource.DoneAddingSamples();
            }
            else if (streamName.StartsWith("Gen 2 Object Deaths"))
            {
                var gcHeapSimulators = new GCHeapSimulators(eventLog, eventSource, stackSource, log);

                if (streamName == "Gen 2 Object Deaths (Coarse Sampling)")
                {
                    gcHeapSimulators.UseOnlyAllocTicks = true;
                    m_extraTopStats = "Sampled only 100K bytes";
                }

                gcHeapSimulators.OnNewGCHeapSimulator = delegate (GCHeapSimulator newHeap)
                {
                    newHeap.OnObjectDestroy += delegate (double time, int gen, Address objAddress, GCHeapSimulatorObject objInfo)
                    {
                        if (2 <= gen)
                        {
                            sample.Metric = objInfo.RepresentativeSize;
                            sample.Count = objInfo.GuessCountBasedOnSize();                                         // We guess a count from the size.
                            sample.TimeRelativeMSec = objInfo.AllocationTimeRelativeMSec;
                            sample.StackIndex = stackSource.Interner.CallStackIntern(objInfo.ClassFrame, objInfo.AllocStack);
                            stackSource.AddSample(sample);
                        }
                    };

                    newHeap.OnGC += delegate (double time, int gen)
                    {
                        sample.Metric = double.Epsilon;
                        sample.Count = 1;
                        sample.TimeRelativeMSec = time;
                        StackSourceCallStackIndex processStack = stackSource.GetCallStackForProcess(newHeap.Process);
                        StackSourceFrameIndex gcFrame = stackSource.Interner.FrameIntern("GC Occurred Gen(" + gen + ")");
                        sample.StackIndex = stackSource.Interner.CallStackIntern(gcFrame, processStack);
                        stackSource.AddSample(sample);
                    };
                };

                eventSource.Process();
                stackSource.DoneAddingSamples();
            }
            else if (streamName == "GC Heap Alloc Ignore Free (Coarse Sampling)")
            {
                TypeNameSymbolResolver typeNameSymbolResolver = new TypeNameSymbolResolver(FilePath, log);

                bool seenBadAllocTick = false;

                eventSource.Clr.GCAllocationTick += delegate (GCAllocationTickTraceData data)
                {
                    sample.TimeRelativeMSec = data.TimeStampRelativeMSec;

                    var stackIndex = stackSource.GetCallStack(data.CallStackIndex(), data);

                    var typeName = data.TypeName;
                    if (string.IsNullOrEmpty(typeName))
                    {
                        // Attempt to resolve the type name.
                        TraceLoadedModule module = data.Process().LoadedModules.GetModuleContainingAddress(data.TypeID, data.TimeStampRelativeMSec);
                        if (module != null)
                        {
                            // Resolve the type name.
                            typeName = typeNameSymbolResolver.ResolveTypeName((int)(data.TypeID - module.ModuleFile.ImageBase), module.ModuleFile, TypeNameSymbolResolver.TypeNameOptions.StripModuleName);
                        }
                    }

                    if (typeName != null && typeName.Length > 0)
                    {
                        var nodeIndex = stackSource.Interner.FrameIntern("Type " + typeName);
                        stackIndex = stackSource.Interner.CallStackIntern(nodeIndex, stackIndex);
                    }

                    sample.Metric = data.GetAllocAmount(ref seenBadAllocTick);

                    if (data.AllocationKind == GCAllocationKind.Large)
                    {

                        var nodeIndex = stackSource.Interner.FrameIntern("LargeObject");
                        stackIndex = stackSource.Interner.CallStackIntern(nodeIndex, stackIndex);
                    }

                    sample.StackIndex = stackIndex;
                    stackSource.AddSample(sample);
                };
                eventSource.Process();
                m_extraTopStats = "Sampled only 100K bytes";
            }
            else if (streamName == "Exceptions")
            {
                eventSource.Clr.ExceptionStart += delegate (ExceptionTraceData data)
                {
                    sample.Metric = 1;
                    sample.TimeRelativeMSec = data.TimeStampRelativeMSec;

                    // Create a call stack that ends with the 'throw'
                    var nodeName = "Throw(" + data.ExceptionType + ") " + data.ExceptionMessage;
                    var nodeIndex = stackSource.Interner.FrameIntern(nodeName);
                    sample.StackIndex = stackSource.Interner.CallStackIntern(nodeIndex, stackSource.GetCallStack(data.CallStackIndex(), data));
                    stackSource.AddSample(sample);
                };

                eventSource.Kernel.MemoryAccessViolation += delegate (MemoryPageFaultTraceData data)
                {
                    sample.Metric = 1;
                    sample.TimeRelativeMSec = data.TimeStampRelativeMSec;

                    // Create a call stack that ends with the 'throw'
                    var nodeName = "AccessViolation(ADDR=" + data.VirtualAddress.ToString("x") + ")";
                    var nodeIndex = stackSource.Interner.FrameIntern(nodeName);
                    sample.StackIndex = stackSource.Interner.CallStackIntern(nodeIndex, stackSource.GetCallStack(data.CallStackIndex(), data));
                    stackSource.AddSample(sample);
                };

                eventSource.Process();
            }

            else if (streamName == "Pinning At GC Time")
            {
                // Wire up the GC heap simulations.  
                GCHeapSimulators gcHeapSimulators = new GCHeapSimulators(eventLog, eventSource, stackSource, log);

                // Keep track of the current GC per process 
                var curGCGen = new int[eventLog.Processes.Count];
                var curGCIndex = new int[eventLog.Processes.Count];
                eventSource.Clr.GCStart += delegate (Microsoft.Diagnostics.Tracing.Parsers.Clr.GCStartTraceData data)
                {
                    var process = data.Process();
                    if (process == null)
                    {
                        return;
                    }

                    curGCGen[(int)process.ProcessIndex] = data.Depth;
                    curGCIndex[(int)process.ProcessIndex] = data.Count;
                };

                // Keep track of the live Pinning handles per process.  
                var allLiveHandles = new Dictionary<Address, GCHandleInfo>[eventLog.Processes.Count];
                Action<SetGCHandleTraceData> onSetHandle = delegate (SetGCHandleTraceData data)
                {
                    if (!(data.Kind == GCHandleKind.AsyncPinned || data.Kind == GCHandleKind.Pinned))
                    {
                        return;
                    }

                    var process = data.Process();
                    if (process == null)
                    {
                        return;
                    }

                    var liveHandles = allLiveHandles[(int)process.ProcessIndex];
                    if (liveHandles == null)
                    {
                        allLiveHandles[(int)process.ProcessIndex] = liveHandles = new Dictionary<Address, GCHandleInfo>();
                    }

                    GCHandleInfo info;
                    var handle = data.HandleID;
                    if (!liveHandles.TryGetValue(handle, out info))
                    {
                        liveHandles[handle] = info = new GCHandleInfo();
                        info.PinStartTimeRelativeMSec = data.TimeStampRelativeMSec;
                        info.ObjectAddress = data.ObjectID;
                        info.IsAsync = (data.Kind == GCHandleKind.AsyncPinned || data.Kind == GCHandleKind.DependendAsyncPinned);
                        info.GCGen = (byte)data.Generation;
                        info.PinStack = stackSource.GetCallStack(data.CallStackIndex(), data);

                        // watch this object as it GCs happen  (but frankly it should not move).  
                        gcHeapSimulators[process].TrackObject(info.ObjectAddress);
                    }
                };
                var clrPrivate = new ClrPrivateTraceEventParser(eventSource);
                clrPrivate.GCSetGCHandle += onSetHandle;
                eventSource.Clr.GCSetGCHandle += onSetHandle;

                Action<DestroyGCHandleTraceData> onDestroyHandle = delegate (DestroyGCHandleTraceData data)
                {
                    var process = data.Process();
                    if (process == null)
                    {
                        return;
                    }

                    var liveHandles = allLiveHandles[(int)process.ProcessIndex];
                    if (liveHandles == null)
                    {
                        allLiveHandles[(int)process.ProcessIndex] = liveHandles = new Dictionary<Address, GCHandleInfo>();
                    }

                    GCHandleInfo info;
                    var handle = data.HandleID;
                    if (liveHandles.TryGetValue(handle, out info))
                    {
                        liveHandles.Remove(handle);
                    }
                };
                clrPrivate.GCDestroyGCHandle += onDestroyHandle;
                eventSource.Clr.GCDestoryGCHandle += onDestroyHandle;

#if false 
                var cacheAllocated = new Dictionary<Address, bool>();
                Action<TraceEvent> onPinnableCacheAllocate = delegate(TraceEvent data) 
                {
                    var objectId = (Address) data.PayloadByName("objectId");
                    cacheAllocated[objectId] = true;
                };
                eventSource.Dynamic.AddCallbackForProviderEvent("AllocateBuffer", "Microsoft-DotNETRuntime-PinnableBufferCache", onPinnableCacheAllocate);
                eventSource.Dynamic.AddCallbackForProviderEvent("AllocateBuffer", "Microsoft-DotNETRuntime-PinnableBufferCache-Mscorlib", onPinnableCacheAllocate); 

                Action<PinPlugAtGCTimeTraceData> plugAtGCTime = delegate(PinPlugAtGCTimeTraceData data)
                {
                };
                clrPrivate.GCPinPlugAtGCTime += plugAtGCTime;
                eventSource.Clr.GCPinObjectAtGCTime += plugAtGCTime;
#endif
                // ThreadStacks maps locations in memory of the thread stack to and maps it to a thread.  
                var threadStacks = new Dictionary<Address, TraceThread>[eventLog.Processes.Count];

                // This per-thread information is used solely as a heuristic backstop to try to guess what
                // the Pinned handles are when we don't have other information.   We can remove it. 
                var lastHandleInfoForThreads = new PerThreadGCHandleInfo[eventLog.Threads.Count];

                // The main event, we have pinning that is happening at GC time.  
                Action<PinObjectAtGCTimeTraceData> objectAtGCTime = delegate (PinObjectAtGCTimeTraceData data)
                {
                    var thread = data.Thread();
                    if (thread == null)
                    {
                        return;
                    }

                    var process = thread.Process;
                    var liveHandles = allLiveHandles[(int)process.ProcessIndex];
                    if (liveHandles == null)
                    {
                        allLiveHandles[(int)process.ProcessIndex] = liveHandles = new Dictionary<Address, GCHandleInfo>();
                    }

                    string pinKind = "UnknownPinned";
                    double pinStartTimeRelativeMSec = 0;
                    StackSourceCallStackIndex pinStack = StackSourceCallStackIndex.Invalid;
                    StackSourceCallStackIndex allocStack = StackSourceCallStackIndex.Invalid;
                    int gcGen = curGCGen[(int)process.ProcessIndex];
                    int gcIndex = curGCIndex[(int)process.ProcessIndex];

                    GCHandleInfo info;
                    if (liveHandles.TryGetValue(data.HandleID, out info))
                    {
                        pinStack = info.PinStack;
                        if (pinStack != StackSourceCallStackIndex.Invalid)
                        {
                            pinStartTimeRelativeMSec = info.PinStartTimeRelativeMSec;
                            pinKind = "HandlePinned";
                            gcGen = info.GCGen;
                        }
                        else if (data.ObjectID == info.ObjectAddress)
                        {
                            pinStartTimeRelativeMSec = info.PinStartTimeRelativeMSec;
                        }
                        else
                        {
                            info.PinStartTimeRelativeMSec = data.TimeStampRelativeMSec;     // Restart trying to guess how long this lives
                            info.ObjectAddress = data.ObjectID;
                        }
                    }
                    else
                    {
                        liveHandles[data.HandleID] = info = new GCHandleInfo();
                        info.ObjectAddress = data.ObjectID;
                        info.PinStartTimeRelativeMSec = data.TimeStampRelativeMSec;         // We guess the pinning started at this GC.  
                    }

                    // This is heuristic logic to determine if the pin handles are async or not. 
                    // Basically async handles are themselves pinned and then point at pinned things.  Thus
                    // if you see handles that point near other handles that is likely an async handle. 
                    // TODO I think we can remove this, because we no longer pin the async handle.  
                    if (pinStack == StackSourceCallStackIndex.Invalid)
                    {
                        var lastHandleInfo = lastHandleInfoForThreads[(int)thread.ThreadIndex];
                        if (lastHandleInfo == null)
                        {
                            lastHandleInfoForThreads[(int)thread.ThreadIndex] = lastHandleInfo = new PerThreadGCHandleInfo();
                        }

                        // If we see a handle that 
                        if (data.HandleID - lastHandleInfo.LikelyAsyncHandleTable1 < 128)
                        {
                            pinKind = "LikelyAsyncPinned";
                            lastHandleInfo.LikelyAsyncHandleTable1 = data.HandleID;
                        }
                        else if (data.HandleID - lastHandleInfo.LikelyAsyncHandleTable2 < 128)
                        {
                            // This is here for the async array of buffers case.   
                            pinKind = "LikelyAsyncPinned";
                            lastHandleInfo.LikelyAsyncHandleTable2 = lastHandleInfo.LikelyAsyncHandleTable1;
                            lastHandleInfo.LikelyAsyncHandleTable1 = data.HandleID;
                        }
                        if (data.HandleID - lastHandleInfo.LastObject < 128)
                        {
                            pinKind = "LikelyAsyncDependentPinned";
                            lastHandleInfo.LikelyAsyncHandleTable2 = lastHandleInfo.LikelyAsyncHandleTable1;
                            lastHandleInfo.LikelyAsyncHandleTable1 = lastHandleInfo.LastHandle;
                        }

                        // Remember our values for heuristics we use to determine if it is an async 
                        lastHandleInfo.LastHandle = data.HandleID;
                        lastHandleInfo.LastObject = data.ObjectID;
                    }

                    var objectInfo = gcHeapSimulators[process].GetObjectInfo(data.ObjectID);
                    if (objectInfo != null)
                    {
                        allocStack = objectInfo.AllocStack;
                        if ((allocStack != StackSourceCallStackIndex.Invalid) && (objectInfo.ClassFrame != StackSourceFrameIndex.Invalid))
                        {
                            if (512 <= objectInfo.Size)
                            {
                                var frameName = stackSource.GetFrameName(objectInfo.ClassFrame, false);

                                var size = 1024;
                                while (size < objectInfo.Size)
                                {
                                    size = size * 2;
                                }

                                frameName += " <= " + (size / 1024).ToString() + "K";
                                allocStack = stackSource.Interner.CallStackIntern(stackSource.Interner.FrameIntern(frameName), allocStack);
                            }
                            else
                            {
                                allocStack = stackSource.Interner.CallStackIntern(objectInfo.ClassFrame, allocStack);
                            }
                        }
                    }

                    // If we did not get pinning information, see if it is a stack pin
                    if (pinStack == StackSourceCallStackIndex.Invalid)
                    {
                        const Address allocQuantum = 0x10000 - 1;   // 64K, must be a power of 2.  

                        var threadStack = threadStacks[(int)process.ProcessIndex];
                        if (threadStack == null)
                        {
                            threadStacks[(int)process.ProcessIndex] = threadStack = new Dictionary<Address, TraceThread>();

                            foreach (var procThread in process.Threads)
                            {
                                // Round up to the next 64K boundary
                                var loc = (procThread.UserStackBase + allocQuantum) & ~allocQuantum;
                                // We assume thread stacks are .5 meg (8 * 64K)   Growing down.  
                                for (int i = 0; i < 8; i++)
                                {
                                    threadStack[loc] = procThread;
                                    loc -= (allocQuantum + 1);
                                }
                            }
                        }
                        Address roundUp = (data.HandleID + allocQuantum) & ~allocQuantum;
                        TraceThread stackThread;
                        if (threadStack.TryGetValue(roundUp, out stackThread) && stackThread.StartTimeRelativeMSec <= data.TimeStampRelativeMSec && data.TimeStampRelativeMSec < stackThread.EndTimeRelativeMSec)
                        {
                            pinKind = "StackPinned";
                            pinStack = stackSource.GetCallStackForThread(stackThread);
                        }
                    }

                    /*****  OK we now have all the information we collected, create the sample.  *****/
                    sample.StackIndex = StackSourceCallStackIndex.Invalid;

                    // Choose the stack to use 
                    if (allocStack != StackSourceCallStackIndex.Invalid)
                    {
                        sample.StackIndex = allocStack;
                        sample.StackIndex = stackSource.Interner.CallStackIntern(stackSource.Interner.FrameIntern("Allocation Location"), sample.StackIndex);
                    }
                    else if (pinStack != StackSourceCallStackIndex.Invalid)
                    {
                        sample.StackIndex = pinStack;
                        sample.StackIndex = stackSource.Interner.CallStackIntern(stackSource.Interner.FrameIntern("Pinning Location"), sample.StackIndex);
                    }
                    else
                    {
                        var gcThread = data.Thread();
                        if (gcThread == null)
                        {
                            return;             // TODO WARN
                        }

                        sample.StackIndex = stackSource.GetCallStackForThread(gcThread);
                        sample.StackIndex = stackSource.Interner.CallStackIntern(stackSource.Interner.FrameIntern("GC Location"), sample.StackIndex);
                    }

                    // Add GC Number
                    sample.StackIndex = stackSource.Interner.CallStackIntern(stackSource.Interner.FrameIntern("GC_NUM " + gcIndex), sample.StackIndex);

                    // Duration of the pin. 
                    var pinDuration = "UNKNOWN";
                    if (pinStartTimeRelativeMSec != 0)
                    {
                        var pinDurationMSec = data.TimeStampRelativeMSec - pinStartTimeRelativeMSec;
                        var roundedDuration = Math.Pow(10.0, Math.Ceiling(Math.Log10(pinDurationMSec)));
                        pinDuration = "<= " + roundedDuration.ToString("n");
                    }
                    var pinDurationInfo = "PINNED_FOR " + pinDuration + " msec";
                    sample.StackIndex = stackSource.Interner.CallStackIntern(stackSource.Interner.FrameIntern(pinDurationInfo), sample.StackIndex);

                    // Add the Pin Kind;
                    sample.StackIndex = stackSource.Interner.CallStackIntern(stackSource.Interner.FrameIntern(pinKind), sample.StackIndex);

                    // Add the type and size 
                    var typeName = data.TypeName;
                    if (data.ObjectSize > 0)
                    {
                        sample.StackIndex = stackSource.Interner.CallStackIntern(stackSource.Interner.FrameIntern("Type " + typeName + " Size: 0x" + data.ObjectSize.ToString("x")), sample.StackIndex);
                    }

                    // Add the generation.
                    sample.StackIndex = stackSource.Interner.CallStackIntern(stackSource.Interner.FrameIntern("Generation " + gcGen), sample.StackIndex);

                    // _sample.StackIndex = stackSource.Interner.CallStackIntern(stackSource.Interner.FrameIntern("Handle 0x" + data.HandleID.ToString("x") +  " Object 0x" + data.ObjectID.ToString("x")), _sample.StackIndex);

                    // We now have the stack, fill in the rest of the _sample and add it to the stack source.  
                    sample.TimeRelativeMSec = data.TimeStampRelativeMSec;
                    sample.Metric = 1;
                    stackSource.AddSample(sample);
                };
                eventSource.Clr.GCPinObjectAtGCTime += objectAtGCTime;
                clrPrivate.GCPinObjectAtGCTime += objectAtGCTime;         // TODO FIX NOW REMOVE AFTER PRIVATE IS GONE

                eventSource.Process();
                stackSource.DoneAddingSamples();
            }
            else if (streamName == "Pinning")
            {
                var clrPrivate = new ClrPrivateTraceEventParser(eventSource);
                var liveHandles = new Dictionary<long, GCHandleInfo>();
                int maxLiveHandles = 0;
                double maxLiveHandleRelativeMSec = 0;

                Action<SetGCHandleTraceData> onSetHandle = delegate (SetGCHandleTraceData data)
                {
                    if (!(data.Kind == GCHandleKind.AsyncPinned || data.Kind == GCHandleKind.Pinned))
                    {
                        return;
                    }

                    GCHandleInfo info;
                    var handle = (long)data.HandleID;
                    if (!liveHandles.TryGetValue(handle, out info))
                    {
                        liveHandles[handle] = info = new GCHandleInfo();
                        if (liveHandles.Count > maxLiveHandles)
                        {
                            maxLiveHandles = liveHandles.Count;
                            maxLiveHandleRelativeMSec = data.TimeStampRelativeMSec;
                        }
                        info.PinStartTimeRelativeMSec = data.TimeStampRelativeMSec;
                        info.ObjectAddress = data.ObjectID;

                        // TODO deal with nulling out. 
                        string nodeName = (data.Kind == GCHandleKind.Pinned) ? "SinglePinned" : "AsyncPinned";
                        StackSourceFrameIndex frameIndex = stackSource.Interner.FrameIntern(nodeName);
                        StackSourceCallStackIndex callStackIndex = stackSource.Interner.CallStackIntern(frameIndex, stackSource.GetCallStack(data.CallStackIndex(), data));

                        // Add the generation.
                        nodeName = "Generation " + data.Generation;
                        frameIndex = stackSource.Interner.FrameIntern(nodeName);
                        info.PinStack = stackSource.Interner.CallStackIntern(frameIndex, callStackIndex);
                    }
                };
                clrPrivate.GCSetGCHandle += onSetHandle;
                eventSource.Clr.GCSetGCHandle += onSetHandle;

                Action<DestroyGCHandleTraceData> onDestroyHandle = delegate (DestroyGCHandleTraceData data)
                {
                    GCHandleInfo info;
                    var handle = (long)data.HandleID;
                    if (liveHandles.TryGetValue(handle, out info))
                    {
                        LogGCHandleLifetime(stackSource, sample, info, data.TimeStampRelativeMSec, log);
                        liveHandles.Remove(handle);
                    }
                };
                clrPrivate.GCDestroyGCHandle += onDestroyHandle;
                eventSource.Clr.GCDestoryGCHandle += onDestroyHandle;

                eventSource.Process();
                // Pick up any handles that were never destroyed.  
                foreach (var info in liveHandles.Values)
                {
                    LogGCHandleLifetime(stackSource, sample, info, eventLog.SessionDuration.TotalMilliseconds, log);
                }

                stackSource.DoneAddingSamples();
                log.WriteLine("The maximum number of live pinning handles is {0} at {1:n3} Msec ", maxLiveHandles, maxLiveHandleRelativeMSec);
            }

            else if (streamName == "Heap Snapshot Pinning")
            {
                GCPinnedObjectAnalyzer pinnedObjectAnalyzer = new GCPinnedObjectAnalyzer(FilePath, eventLog, stackSource, sample, log);
                pinnedObjectAnalyzer.Execute(GCPinnedObjectViewType.PinnedHandles);
            }
            else if (streamName == "Heap Snapshot Pinned Object Allocation")
            {
                GCPinnedObjectAnalyzer pinnedObjectAnalyzer = new GCPinnedObjectAnalyzer(FilePath, eventLog, stackSource, sample, log);
                pinnedObjectAnalyzer.Execute(GCPinnedObjectViewType.PinnedObjectAllocations);
            }
            else if (streamName == "CCW Ref Count")
            {
                // TODO use the callback model.  We seem to have an issue getting the names however. 
                foreach (var data in events.ByEventType<CCWRefCountChangeTraceData>())
                {
                    sample.Metric = 1;
                    sample.TimeRelativeMSec = data.TimeStampRelativeMSec;
                    var stackIndex = stackSource.GetCallStack(data.CallStackIndex(), data);

                    var operation = data.Operation;
                    if (operation.StartsWith("Release", StringComparison.OrdinalIgnoreCase))
                    {
                        sample.Metric = -1;
                    }

                    var ccwRefKindName = "CCW " + operation;
                    var ccwRefKindIndex = stackSource.Interner.FrameIntern(ccwRefKindName);
                    stackIndex = stackSource.Interner.CallStackIntern(ccwRefKindIndex, stackIndex);

                    var ccwRefCountName = "CCW NewRefCnt " + data.NewRefCount.ToString();
                    var ccwRefCountIndex = stackSource.Interner.FrameIntern(ccwRefCountName);
                    stackIndex = stackSource.Interner.CallStackIntern(ccwRefCountIndex, stackIndex);

                    var ccwInstanceName = "CCW Instance 0x" + data.COMInterfacePointer.ToString("x");
                    var ccwInstanceIndex = stackSource.Interner.FrameIntern(ccwInstanceName);
                    stackIndex = stackSource.Interner.CallStackIntern(ccwInstanceIndex, stackIndex);

                    var ccwTypeName = "CCW Type " + data.NameSpace + "." + data.ClassName;
                    var ccwTypeIndex = stackSource.Interner.FrameIntern(ccwTypeName);
                    stackIndex = stackSource.Interner.CallStackIntern(ccwTypeIndex, stackIndex);

                    sample.StackIndex = stackIndex;
                    stackSource.AddSample(sample);
                }
                foreach (var data in events.ByEventType<CCWRefCountChangeAnsiTraceData>())
                {
                    sample.Metric = 1;
                    sample.TimeRelativeMSec = data.TimeStampRelativeMSec;
                    var stackIndex = stackSource.GetCallStack(data.CallStackIndex(), data);

                    var operation = data.Operation;
                    if (operation.StartsWith("Release", StringComparison.OrdinalIgnoreCase))
                    {
                        sample.Metric = -1;
                    }

                    var ccwRefKindName = "CCW " + operation;
                    var ccwRefKindIndex = stackSource.Interner.FrameIntern(ccwRefKindName);
                    stackIndex = stackSource.Interner.CallStackIntern(ccwRefKindIndex, stackIndex);

                    var ccwRefCountName = "CCW NewRefCnt " + data.NewRefCount.ToString();
                    var ccwRefCountIndex = stackSource.Interner.FrameIntern(ccwRefCountName);
                    stackIndex = stackSource.Interner.CallStackIntern(ccwRefCountIndex, stackIndex);

                    var ccwInstanceName = "CCW Instance 0x" + data.COMInterfacePointer.ToString("x");
                    var ccwInstanceIndex = stackSource.Interner.FrameIntern(ccwInstanceName);
                    stackIndex = stackSource.Interner.CallStackIntern(ccwInstanceIndex, stackIndex);

                    var ccwTypeName = "CCW Type " + data.NameSpace + "." + data.ClassName;
                    var ccwTypeIndex = stackSource.Interner.FrameIntern(ccwTypeName);
                    stackIndex = stackSource.Interner.CallStackIntern(ccwTypeIndex, stackIndex);

                    sample.StackIndex = stackIndex;
                    stackSource.AddSample(sample);
                }
            }
            else if (streamName == ".NET Native CCW Ref Count")
            {
                // TODO FIX NOW, investigate the missing events.  All we know is that incs and dec are not
                // consistent with the RefCount value that is in the events.
                GuiApp.MainWindow.Dispatcher.BeginInvoke((Action)delegate ()
                {
                    MessageBox.Show(GuiApp.MainWindow,
                        "Warning: the Interop CCW events on which this data is based seem to be incomplete.\r\n" +
                        "There seem to be missing instrumentation, which make the referenct counts unreliable\r\n"
                        , "Data May be Incorrect");
                });

                var objectToTypeMap = new Dictionary<long, Address>(1000);
                var typeToNameMap = new Dictionary<Address, string>(100);
                var interopTraceEventParser = new InteropTraceEventParser(eventSource);
                Action<double, long, int, int, StackSourceCallStackIndex> handleCWWInfoArgs = (double timestamp, long objectID, int refCount, int metric, StackSourceCallStackIndex stackIndex) =>
                {
                    sample.Metric = metric;
                    sample.TimeRelativeMSec = timestamp;

                    var ccwRefKindName = $"CCW {(metric >= 0 ? "AddRef" : "Release")}";
                    var ccwRefKindNameIndex = stackSource.Interner.FrameIntern(ccwRefKindName);
                    stackIndex = stackSource.Interner.CallStackIntern(ccwRefKindNameIndex, stackIndex);

                    var objectId = "Object ID 0x" + objectID.ToString("x");
                    var objectIdIndex = stackSource.Interner.FrameIntern(objectId);
                    stackIndex = stackSource.Interner.CallStackIntern(objectIdIndex, stackIndex);

                    Address typeId;
                    if (objectToTypeMap.TryGetValue(objectID, out typeId))
                    {
                        string objectType = "Object Type ";
                        string typeName;
                        if (typeToNameMap.TryGetValue(typeId, out typeName))
                        {
                            objectType += typeName;
                        }
                        else
                        {
                            objectType += "0x" + typeId;
                        }

                        var objectTypeIndex = stackSource.Interner.FrameIntern(objectType);
                        stackIndex = stackSource.Interner.CallStackIntern(objectTypeIndex, stackIndex);
                    }
                    var ccwRefCount = "CCW NewRefCnt " + refCount;
                    var ccwRefCountIndex = stackSource.Interner.FrameIntern(ccwRefCount.ToString());
                    stackIndex = stackSource.Interner.CallStackIntern(ccwRefCountIndex, stackIndex);

                    sample.StackIndex = stackIndex;
                    stackSource.AddSample(sample);
                };

                TypeNameSymbolResolver typeNameSymbolResolver = new TypeNameSymbolResolver(FilePath, log);

                interopTraceEventParser.AddCallbackForEvent<TaskCCWCreationArgs>(null, args =>
                {
                    if (!objectToTypeMap.ContainsKey(args.objectID))
                    {
                        objectToTypeMap.Add(args.objectID, args.targetObjectIDType);
                    }

                    // Attempt to resolve the type name.
                    if (!typeToNameMap.ContainsKey(args.targetObjectIDType))
                    {
                        TraceLoadedModule module = args.Process().LoadedModules.GetModuleContainingAddress(args.targetObjectIDType, args.TimeStampRelativeMSec);
                        if (module != null)
                        {
                            string typeName = typeNameSymbolResolver.ResolveTypeName((int)(args.targetObjectIDType - module.ModuleFile.ImageBase), module.ModuleFile, TypeNameSymbolResolver.TypeNameOptions.StripModuleName);
                            if (typeName != null)
                            {
                                typeToNameMap.Add(args.targetObjectIDType, typeName);
                            }
                        }
                    }
                });
                #region TaskCCWQueryRuntimeClassNameArgs commented for a while. TODO: get type info from pdb
                //interopTraceEventParser.AddCallbackForEvents<TaskCCWQueryRuntimeClassNameArgs>(args =>
                //{
                //    sample.Metric = 0;
                //    sample.TimeRelativeMSec = args.TimeStampRelativeMSec;
                //    var stackIndex = stackSource.GetCallStack(args.CallStackIndex(), args);

                //    var ccwRefKindName = "CCW QueryRuntimeClassName " + args.runtimeClassName;
                //    var ccwRefKindNameIndex = stackSource.Interner.FrameIntern(ccwRefKindName);
                //    stackIndex = stackSource.Interner.CallStackIntern(ccwRefKindNameIndex, stackIndex);

                //    sample.StackIndex = stackIndex;
                //    stackSource.AddSample(sample);
                //});
                #endregion
                interopTraceEventParser.AddCallbackForEvents<TaskCCWRefCountIncArgs>(args =>
                    handleCWWInfoArgs(args.TimeStampRelativeMSec, args.objectID, args.refCount, 1, stackSource.GetCallStack(args.CallStackIndex(), args)));
                interopTraceEventParser.AddCallbackForEvents<TaskCCWRefCountDecArgs>(args =>
                    handleCWWInfoArgs(args.TimeStampRelativeMSec, args.objectID, args.refCount, -1, stackSource.GetCallStack(args.CallStackIndex(), args)));
                eventSource.Process();
            }
            else if (streamName == "Windows Handle Ref Count")
            {
                var allocationsStacks = new Dictionary<long, StackSourceCallStackIndex>(200);

                Action<string, Address, int, int, TraceEvent> onHandleEvent = delegate (string handleTypeName, Address objectInstance, int handleInstance, int handleProcess, TraceEvent data)
                {
                    sample.TimeRelativeMSec = data.TimeStampRelativeMSec;
                    sample.StackIndex = StackSourceCallStackIndex.Invalid;

                    sample.Metric = 1;
                    // Closes use the call stack of the allocation site if possible (since that is more helpful)  
                    if (data.Opcode == (TraceEventOpcode)33)       // CloseHandle
                    {
                        sample.Metric = -1;

                        long key = (((long)handleProcess) << 32) + handleInstance;
                        StackSourceCallStackIndex stackIndex;
                        if (allocationsStacks.TryGetValue(key, out stackIndex))
                        {
                            sample.StackIndex = stackIndex;
                        }
                        // TODO should we keep track of the ref count and remove the entry when it drops past zero?  
                    }

                    // If this not a close() (Or if we could not find a stack for the close() make up a call stack from the event.  
                    if (sample.StackIndex == StackSourceCallStackIndex.Invalid)
                    {
                        StackSourceCallStackIndex stackIndex = stackSource.GetCallStack(data.CallStackIndex(), data);

                        // We want all stacks to be int he process where the handle exists.  But this not always the case
                        // If that happened abandon the stack and make up a pseudo stack that lets you know that happened. 
                        if (handleProcess != data.ProcessID)
                        {
                            stackIndex = StackSourceCallStackIndex.Invalid;
                            TraceProcess process = eventLog.Processes.GetProcess(handleProcess, data.TimeStampRelativeMSec);
                            if (process != null)
                            {
                                stackIndex = stackSource.GetCallStackForProcess(process);
                            }

                            var markerIndex = stackSource.Interner.FrameIntern("Handle Allocated Out of Process");
                            stackIndex = stackSource.Interner.CallStackIntern(markerIndex, stackIndex);
                        }

                        var nameIndex = stackSource.Interner.FrameIntern(data.EventName);
                        stackIndex = stackSource.Interner.CallStackIntern(nameIndex, stackIndex);

                        var instanceName = "Handle Instance " + handleInstance.ToString("n0") + " (0x" + handleInstance.ToString("x") + ")";
                        var instanceIndex = stackSource.Interner.FrameIntern(instanceName);
                        stackIndex = stackSource.Interner.CallStackIntern(instanceIndex, stackIndex);

                        var handleTypeIndex = stackSource.Interner.FrameIntern("Handle Type " + handleTypeName);
                        stackIndex = stackSource.Interner.CallStackIntern(handleTypeIndex, stackIndex);

                        //var objectName = "Object Instance 0x" + objectInstance.ToString("x");
                        //var objectIndex = stackSource.Interner.FrameIntern(objectName);
                        //stackIndex = stackSource.Interner.CallStackIntern(objectIndex, stackIndex);

                        sample.StackIndex = stackIndex;

                        long key = (((long)handleProcess) << 32) + handleInstance;
                        allocationsStacks[key] = stackIndex;
                    }

                    stackSource.AddSample(sample);
                };

                eventSource.Kernel.AddCallbackForEvents<ObjectHandleTraceData>(data => onHandleEvent(data.ObjectTypeName, data.Object, data.Handle, data.ProcessID, data));
                eventSource.Kernel.AddCallbackForEvents<ObjectDuplicateHandleTraceData>(data => onHandleEvent(data.ObjectTypeName, data.Object, data.TargetHandle, data.TargetProcessID, data));
                eventSource.Process();
            }
            else if (streamName.StartsWith("Processor"))
            {
                eventSource.Kernel.PerfInfoSample += delegate (SampledProfileTraceData data)
                {
                    StackSourceCallStackIndex stackIndex;
                    var callStackIdx = data.CallStackIndex();
                    if (callStackIdx == CallStackIndex.Invalid)
                    {
                        return;
                    }

                    stackIndex = stackSource.GetCallStack(callStackIdx, data);

                    var processorPriority = "Processor (" + data.ProcessorNumber + ") Priority (" + data.Priority + ")";
                    stackIndex = stackSource.Interner.CallStackIntern(stackSource.Interner.FrameIntern(processorPriority), stackIndex);

                    sample.StackIndex = stackIndex;
                    sample.TimeRelativeMSec = data.TimeStampRelativeMSec;
                    sample.Metric = 1;
                    stackSource.AddSample(sample);
                };
                eventSource.Process();
            }
            else if (streamName.StartsWith("Any"))
            {
                ActivityComputer activityComputer = null;
                StartStopActivityComputer startStopComputer = null;
                bool isAnyTaskTree = (streamName == "Any TaskTree");
                bool isAnyWithTasks = (streamName == "Any Stacks (with Tasks)");
                bool isAnyWithStartStop = (streamName == "Any Stacks (with StartStop Activities)");          // These have the call stacks 
                bool isAnyStartStopTreeNoCallStack = (streamName == "Any StartStopTree");               // These have just the start-stop activities.  
                if (isAnyTaskTree || isAnyWithTasks || isAnyWithStartStop || isAnyStartStopTreeNoCallStack)
                {
                    activityComputer = new ActivityComputer(eventSource, GetSymbolReader(log));

                    // Log a pseudo-event that indicates when the activity dies
                    activityComputer.Stop += delegate (TraceActivity activity, TraceEvent data)
                    {
                        // TODO This is a clone of the logic below, factor it.  
                        TraceThread thread = data.Thread();
                        if (thread != null)
                        {
                            return;
                        }

                        StackSourceCallStackIndex stackIndex;
                        if (isAnyTaskTree)
                        {
                            // Compute the stack where frames using an activity Name as a frame name.
                            stackIndex = activityComputer.GetActivityStack(stackSource, activityComputer.GetCurrentActivity(thread));
                        }
                        else if (isAnyStartStopTreeNoCallStack)
                        {
                            stackIndex = startStopComputer.GetStartStopActivityStack(stackSource, startStopComputer.GetCurrentStartStopActivity(thread, data), thread.Process);
                        }
                        else
                        {
                            Func<TraceThread, StackSourceCallStackIndex> topFrames = null;
                            if (isAnyWithStartStop)
                            {
                                topFrames = delegate (TraceThread topThread) { return startStopComputer.GetCurrentStartStopActivityStack(stackSource, thread, topThread); };
                            }

                            // Use the call stack 
                            stackIndex = activityComputer.GetCallStack(stackSource, data, topFrames);
                        }

                        stackIndex = stackSource.Interner.CallStackIntern(stackSource.Interner.FrameIntern("ActivityStop " + activity.ToString()), stackIndex);
                        sample.StackIndex = stackIndex;
                        sample.TimeRelativeMSec = data.TimeStampRelativeMSec;
                        sample.Metric = 1;
                        stackSource.AddSample(sample);
                    };

                    if (isAnyWithStartStop || isAnyStartStopTreeNoCallStack)
                    {
                        startStopComputer = new StartStopActivityComputer(eventSource, activityComputer);
                    }
                }

                StackSourceFrameIndex blockingFrame = stackSource.Interner.FrameIntern("Event Kernel/Thread/BLOCKING CSwitch");
                StackSourceFrameIndex cswitchEventFrame = stackSource.Interner.FrameIntern("Event Windows Kernel/Thread/CSwitch");
                StackSourceFrameIndex readyThreadEventFrame = stackSource.Interner.FrameIntern("Event Windows Kernel/Dispatcher/ReadyThread");
                StackSourceFrameIndex sampledProfileFrame = stackSource.Interner.FrameIntern("Event Windows Kernel/PerfInfo/Sample");

                eventSource.AllEvents += delegate (TraceEvent data)
                {
                    // Get most of the stack (we support getting the normal call stack as well as the task stack.  
                    StackSourceCallStackIndex stackIndex;
                    if (activityComputer != null)
                    {
                        TraceThread thread = data.Thread();
                        if (thread == null)
                        {
                            return;
                        }

                        if (isAnyTaskTree)
                        {
                            // Compute the stack where frames using an activity Name as a frame name.
                            stackIndex = activityComputer.GetActivityStack(stackSource, activityComputer.GetCurrentActivity(thread));
                        }
                        else if (isAnyStartStopTreeNoCallStack)
                        {
                            stackIndex = startStopComputer.GetStartStopActivityStack(stackSource, startStopComputer.GetCurrentStartStopActivity(thread, data), thread.Process);
                        }
                        else
                        {
                            Func<TraceThread, StackSourceCallStackIndex> topFrames = null;
                            if (isAnyWithStartStop)
                            {
                                topFrames = delegate (TraceThread topThread) { return startStopComputer.GetCurrentStartStopActivityStack(stackSource, thread, topThread); };
                            }

                            // Use the call stack 
                            stackIndex = activityComputer.GetCallStack(stackSource, data, topFrames);
                        }
                    }
                    else
                    {
                        // Normal case, get the calls stack of frame names.  
                        var callStackIdx = data.CallStackIndex();
                        if (callStackIdx != CallStackIndex.Invalid)
                        {
                            stackIndex = stackSource.GetCallStack(callStackIdx, data);
                        }
                        else
                        {
                            stackIndex = StackSourceCallStackIndex.Invalid;
                        }
                    }

                    var asCSwitch = data as CSwitchTraceData;
                    if (asCSwitch != null)
                    {
                        if (activityComputer == null)  // Just a plain old any-stacks
                        {
                            var callStackIdx = asCSwitch.BlockingStack();
                            if (callStackIdx != CallStackIndex.Invalid)
                            {
                                StackSourceCallStackIndex blockingStackIndex = stackSource.GetCallStack(callStackIdx, data);
                                // Make an entry for the blocking stacks as well.  
                                blockingStackIndex = stackSource.Interner.CallStackIntern(stackSource.Interner.FrameIntern("EventData OldThreadState " + asCSwitch.OldThreadState), blockingStackIndex);
                                sample.StackIndex = stackSource.Interner.CallStackIntern(blockingFrame, blockingStackIndex);
                                sample.TimeRelativeMSec = data.TimeStampRelativeMSec;
                                sample.Metric = 1;
                                stackSource.AddSample(sample);
                            }
                        }

                        if (stackIndex != StackSourceCallStackIndex.Invalid)
                        {
                            stackIndex = stackSource.Interner.CallStackIntern(stackSource.Interner.FrameIntern("EventData NewProcessName " + asCSwitch.NewProcessName), stackIndex);
                            stackIndex = stackSource.Interner.CallStackIntern(stackSource.Interner.FrameIntern("EventData OldProcessName " + asCSwitch.OldProcessName), stackIndex);

                            stackIndex = stackSource.Interner.CallStackIntern(cswitchEventFrame, stackIndex);
                        }

                        goto ADD_SAMPLE;
                    }

                    if (stackIndex == StackSourceCallStackIndex.Invalid)
                    {
                        return;
                    }

                    var asSampledProfile = data as SampledProfileTraceData;
                    if (asSampledProfile != null)
                    {
                        stackIndex = stackSource.Interner.CallStackIntern(stackSource.Interner.FrameIntern("EventData Priority " + asSampledProfile.Priority), stackIndex);
                        stackIndex = stackSource.Interner.CallStackIntern(stackSource.Interner.FrameIntern("EventData Processor " + asSampledProfile.ProcessorNumber), stackIndex);
                        stackIndex = stackSource.Interner.CallStackIntern(sampledProfileFrame, stackIndex);
                        goto ADD_SAMPLE;
                    }

                    var asReadyThread = data as DispatcherReadyThreadTraceData;
                    if (asReadyThread != null)
                    {
                        var awakenedName = "EventData Readied Thread " + asReadyThread.AwakenedThreadID +
                            " Proc " + asReadyThread.AwakenedProcessID;
                        var awakenedIndex = stackSource.Interner.FrameIntern(awakenedName);
                        stackIndex = stackSource.Interner.CallStackIntern(awakenedIndex, stackIndex);
                        stackIndex = stackSource.Interner.CallStackIntern(readyThreadEventFrame, stackIndex);
                        goto ADD_SAMPLE;
                    }

                    // TODO FIX NOW remove for debugging activity stuff.  
#if false
                    var activityId = data.ActivityID;
                    if (activityId != Guid.Empty && ActivityComputer.IsActivityPath(activityId))
                        stackIndex = stackSource.Interner.CallStackIntern(stackSource.Interner.FrameIntern("ActivityPath " + ActivityComputer.ActivityPathString(activityId)), stackIndex);
#endif
                    var asObjectAllocated = data as ObjectAllocatedArgs;
                    if (asObjectAllocated != null)
                    {
                        var size = "EventData Size 0x" + asObjectAllocated.Size.ToString("x");
                        var sizeIndex = stackSource.Interner.FrameIntern(size);
                        stackIndex = stackSource.Interner.CallStackIntern(sizeIndex, stackIndex);
                        goto ADD_EVENT_FRAME;
                    }

                    var asAllocTick = data as GCAllocationTickTraceData;
                    if (asAllocTick != null)
                    {
                        var frameIdx = stackSource.Interner.FrameIntern("EventData Kind " + asAllocTick.AllocationKind);
                        stackIndex = stackSource.Interner.CallStackIntern(frameIdx, stackIndex);

                        if (data.Version >= 4)
                        {
                            frameIdx = stackSource.Interner.FrameIntern("EventData ObjectSize " + asAllocTick.ObjectSize);
                            stackIndex = stackSource.Interner.CallStackIntern(frameIdx, stackIndex);
                        }

                        frameIdx = stackSource.Interner.FrameIntern("EventData AllocationSize " + asAllocTick.AllocationAmount64);
                        stackIndex = stackSource.Interner.CallStackIntern(frameIdx, stackIndex);

                        var typeName = asAllocTick.TypeName;
                        if (string.IsNullOrEmpty(typeName))
                        {
                            typeName = "TypeId 0x" + asAllocTick.TypeID;
                        }

                        frameIdx = stackSource.Interner.FrameIntern("EventData TypeName " + typeName);
                        stackIndex = stackSource.Interner.CallStackIntern(frameIdx, stackIndex);
                        goto ADD_EVENT_FRAME;
                    }

                    var asTaskWaitSend = data as TaskWaitSendArgs;
                    if (asTaskWaitSend != null)
                    {
                        var frameIdx = stackSource.Interner.FrameIntern("EventData Behavior " + asTaskWaitSend.Behavior);
                        stackIndex = stackSource.Interner.CallStackIntern(frameIdx, stackIndex);
                        
                        goto ADD_EVENT_FRAME;
                    }

                    var asTraceOperationStart = data as TraceOperationStartArgs;
                    if (asTraceOperationStart != null)
                    {
                        var frameIdx = stackSource.Interner.FrameIntern("EventData OperationName " + asTraceOperationStart.OperationName);
                        stackIndex = stackSource.Interner.CallStackIntern(frameIdx, stackIndex);

                        goto ADD_EVENT_FRAME;
                    }

                    var asTraceOperationStop = data as TraceOperationStopArgs;
                    if (asTraceOperationStop != null)
                    {
                        var frameIdx = stackSource.Interner.FrameIntern("EventData Status " + asTraceOperationStop.Status);
                        stackIndex = stackSource.Interner.CallStackIntern(frameIdx, stackIndex);

                        goto ADD_EVENT_FRAME;
                    }

                    var asSampleObjectAllocated = data as GCSampledObjectAllocationTraceData;
                    if (asSampleObjectAllocated != null)
                    {
                        var size = "EventData Size 0x" + asSampleObjectAllocated.TotalSizeForTypeSample.ToString("x");
                        var sizeIndex = stackSource.Interner.FrameIntern(size);
                        stackIndex = stackSource.Interner.CallStackIntern(sizeIndex, stackIndex);
                        goto ADD_EVENT_FRAME;
                    }

                    var asSetGCHandle = data as SetGCHandleTraceData;
                    if (asSetGCHandle != null)
                    {
                        var handleName = "EventData GCHandleKind " + asSetGCHandle.Kind.ToString();
                        var handleIndex = stackSource.Interner.FrameIntern(handleName);
                        stackIndex = stackSource.Interner.CallStackIntern(handleIndex, stackIndex);
                        goto ADD_EVENT_FRAME;
                    }

                    var asPageAccess = data as MemoryPageAccessTraceData;
                    if (asPageAccess != null)
                    {
                        sample.Metric = 4;      // Convenience since these are 4K pages 

                        // EMit the kind, which may have a file name argument.  
                        var pageKind = asPageAccess.PageKind;
                        string fileName = asPageAccess.FileName;
                        if (fileName == null)
                        {
                            fileName = "";
                        }

                        stackIndex = stackSource.Interner.CallStackIntern(stackSource.Interner.FrameIntern(pageKind.ToString() + " " + fileName), stackIndex);

                        // If it is the range of a module, log that as well, as well as it bucket.  
                        var address = asPageAccess.VirtualAddress;
                        var process = data.Process();
                        if (process != null)
                        {
                            var module = process.LoadedModules.GetModuleContainingAddress(address, asPageAccess.TimeStampRelativeMSec);
                            if (module != null)
                            {
                                if (module.ModuleFile != null && module.ModuleFile.ImageSize != 0)
                                {
                                    // Create a node that indicates where in the file (in buckets) the access was from 
                                    double normalizeDistance = (address - module.ImageBase) / ((double)module.ModuleFile.ImageSize);
                                    if (0 <= normalizeDistance && normalizeDistance < 1)
                                    {
                                        const int numBuckets = 20;
                                        int bucket = (int)(normalizeDistance * numBuckets);
                                        int bucketSizeInPages = module.ModuleFile.ImageSize / (numBuckets * 4096);
                                        string bucketName = "Image Bucket " + bucket + " Size " + bucketSizeInPages + " Pages";
                                        stackIndex = stackSource.Interner.CallStackIntern(stackSource.Interner.FrameIntern(bucketName), stackIndex);
                                    }
                                }
                                stackIndex = stackSource.Interner.CallStackIntern(stackSource.Interner.FrameIntern("EventData Image  " + module.ModuleFile.FilePath), stackIndex);
                            }
                        }
                        goto ADD_EVENT_FRAME;
                    }

                    var asPMCCounter = data as PMCCounterProfTraceData;
                    if (asPMCCounter != null)
                    {
                        stackIndex = stackSource.Interner.CallStackIntern(stackSource.Interner.FrameIntern("EventData Processor " + asPMCCounter.ProcessorNumber), stackIndex);
                        var source = "EventData ProfileSourceID " + asPMCCounter.ProfileSource;
                        var sourceIndex = stackSource.Interner.FrameIntern(source);
                        stackIndex = stackSource.Interner.CallStackIntern(sourceIndex, stackIndex);
                        goto ADD_EVENT_FRAME;
                    }

                    var asFileCreate = data as FileIOCreateTraceData;
                    if (asFileCreate != null)
                    {
                        stackIndex = stackSource.Interner.CallStackIntern(stackSource.Interner.FrameIntern("CreateOptions: " + asFileCreate.CreateOptions), stackIndex);
                        stackIndex = stackSource.Interner.CallStackIntern(stackSource.Interner.FrameIntern("FileAttributes: " + asFileCreate.FileAttributes), stackIndex);
                        stackIndex = stackSource.Interner.CallStackIntern(stackSource.Interner.FrameIntern("ShareAccess: " + asFileCreate.ShareAccess), stackIndex);
                        // stackIndex = stackSource.Interner.CallStackIntern(stackSource.Interner.FrameIntern("CreateDispostion: " + asFileCreate.CreateDispostion), stackIndex);
                        stackIndex = stackSource.Interner.CallStackIntern(stackSource.Interner.FrameIntern("FileName: " + asFileCreate.FileName), stackIndex);
                        goto ADD_EVENT_FRAME;
                    }

                    var asWaitHandleWaitStart = data as WaitHandleWaitStartTraceData;
                    if (asWaitHandleWaitStart != null)
                    {
                        var frameIdx = stackSource.Interner.FrameIntern("EventData WaitSource " + asWaitHandleWaitStart.WaitSource);
                        stackIndex = stackSource.Interner.CallStackIntern(frameIdx, stackIndex);

                        goto ADD_EVENT_FRAME;
                    }

                    // Tack on additional info about the event. 
                    var fieldNames = data.PayloadNames;
                    for (int i = 0; i < fieldNames.Length; i++)
                    {
                        var fieldName = fieldNames[i];
                        if (0 <= fieldName.IndexOf("Name", StringComparison.OrdinalIgnoreCase) ||
                            fieldName == "OpenPath" || fieldName == "Url" || fieldName == "Uri" || fieldName == "ConnectionId" ||
                            fieldName == "ExceptionType" || 0 <= fieldName.IndexOf("Message", StringComparison.OrdinalIgnoreCase))
                        {
                            var value = data.PayloadString(i);
                            var fieldNodeName = "EventData " + fieldName + " " + value;
                            var fieldNodeIndex = stackSource.Interner.FrameIntern(fieldNodeName);
                            stackIndex = stackSource.Interner.CallStackIntern(fieldNodeIndex, stackIndex);
                        }
                    }

                ADD_EVENT_FRAME:
                    // Tack on event name 
                    var eventNodeName = "Event " + data.ProviderName + "/" + data.EventName;
                    stackIndex = stackSource.Interner.CallStackIntern(stackSource.Interner.FrameIntern(eventNodeName), stackIndex);
                ADD_SAMPLE:
                    sample.StackIndex = stackIndex;
                    sample.TimeRelativeMSec = data.TimeStampRelativeMSec;
                    sample.Metric = 1;
                    stackSource.AddSample(sample);
                };
                eventSource.Process();
            }
            else if (streamName == "Managed Load")
            {
                eventSource.Clr.LoaderModuleLoad += delegate (ModuleLoadUnloadTraceData data)
                {
                    sample.Metric = 1;
                    sample.TimeRelativeMSec = data.TimeStampRelativeMSec;

                    // Create a call stack that ends with 'Disk READ <fileName> (<fileDirectory>)'
                    var nodeName = "Load " + data.ModuleILPath;
                    var nodeIndex = stackSource.Interner.FrameIntern(nodeName);
                    sample.StackIndex = stackSource.Interner.CallStackIntern(nodeIndex, stackSource.GetCallStack(data.CallStackIndex(), data));
                    stackSource.AddSample(sample);
                };
                eventSource.Process();
            }
            else if (streamName == "Disk I/O")
            {
                var diskStartStack = new Dictionary<Address, StackSourceCallStackIndex>(50);
                // On a per-disk basis remember when the last Disk I/O completed.  
                var lastDiskEndMSec = new GrowableArray<double>(4);

                eventSource.Kernel.AddCallbackForEvents<DiskIOInitTraceData>(delegate (DiskIOInitTraceData data)
                                {
                                    diskStartStack[data.Irp] = stackSource.GetCallStack(data.CallStackIndex(), data);
                                });

                eventSource.Kernel.AddCallbackForEvents<DiskIOTraceData>(delegate (DiskIOTraceData data)
                {
                    StackSourceCallStackIndex stackIdx;
                    if (diskStartStack.TryGetValue(data.Irp, out stackIdx))
                    {
                        diskStartStack.Remove(data.Irp);
                    }
                    else
                    {
                        stackIdx = StackSourceCallStackIndex.Invalid;
                    }

                    var diskNumber = data.DiskNumber;
                    if (diskNumber >= lastDiskEndMSec.Count)
                    {
                        lastDiskEndMSec.Count = diskNumber + 1;
                    }

                    // Create a call stack that ends with 'Disk READ <fileName> (<fileDirectory>)'
                    var filePath = data.FileName;
                    if (filePath.Length == 0)
                    {
                        filePath = "UNKNOWN";
                    }

                    var nodeName = "I/O Size 0x" + data.TransferSize.ToString("x");
                    var nodeIndex = stackSource.Interner.FrameIntern(nodeName);
                    stackIdx = stackSource.Interner.CallStackIntern(nodeIndex, stackIdx);

                    nodeName = string.Format("Disk {0} DiskNum({1}) {2} ({3})", data.OpcodeName, diskNumber,
                        GetFileName(filePath), GetDirectoryName(filePath));

                    // The time it took actually using the disk is the smaller of either
                    // The elapsed time (because there were no other entries in the disk queue)
                    // OR the time since the last I/O completed (since that is when this one will start using the disk.
                    var elapsedMSec = data.ElapsedTimeMSec;
                    double serviceTimeMSec = elapsedMSec;
                    double durationSinceLastIOMSec = data.TimeStampRelativeMSec - lastDiskEndMSec[diskNumber];
                    lastDiskEndMSec[diskNumber] = elapsedMSec;
                    if (durationSinceLastIOMSec < serviceTimeMSec)
                    {
                        serviceTimeMSec = durationSinceLastIOMSec;
                        // There is queuing delay, indicate this by adding a sample that represents the queueing delay. 

                        var queueStackIdx = stackSource.Interner.CallStackIntern(stackSource.Interner.FrameIntern("Time in Disk Queue " + diskNumber), stackIdx);
                        sample.StackIndex = stackSource.Interner.CallStackIntern(stackSource.Interner.FrameIntern(nodeName), queueStackIdx);
                        sample.Metric = elapsedMSec - serviceTimeMSec;
                        sample.TimeRelativeMSec = data.TimeStampRelativeMSec - elapsedMSec;
                        stackSource.AddSample(sample);
                    }

                    stackIdx = stackSource.Interner.CallStackIntern(stackSource.Interner.FrameIntern("Service Time Disk " + diskNumber), stackIdx);
                    sample.StackIndex = stackSource.Interner.CallStackIntern(stackSource.Interner.FrameIntern(nodeName), stackIdx);
                    sample.Metric = serviceTimeMSec;
                    sample.TimeRelativeMSec = data.TimeStampRelativeMSec - serviceTimeMSec;
                    stackSource.AddSample(sample);
                });
                eventSource.Process();
                m_extraTopStats = " Metric is MSec";
            }
            else if (streamName == "Server Request CPU")
            {
                ServerRequestScenarioConfiguration scenarioConfiguration = new ServerRequestScenarioConfiguration(eventLog);
                ComputingResourceStateMachine stateMachine = new ComputingResourceStateMachine(stackSource, scenarioConfiguration, ComputingResourceViewType.CPU);
                stateMachine.Execute();
            }
            else if (streamName == "Server Request Thread Time")
            {
                ServerRequestScenarioConfiguration scenarioConfiguration = new ServerRequestScenarioConfiguration(eventLog);
                ComputingResourceStateMachine stateMachine = new ComputingResourceStateMachine(stackSource, scenarioConfiguration, ComputingResourceViewType.ThreadTime);
                stateMachine.Execute();
            }
            else if (streamName == "Server Request Managed Allocation")
            {
                ServerRequestScenarioConfiguration scenarioConfiguration = new ServerRequestScenarioConfiguration(eventLog);
                ComputingResourceStateMachine stateMachine = new ComputingResourceStateMachine(stackSource, scenarioConfiguration, ComputingResourceViewType.Allocations);
                stateMachine.Execute();
            }
            else if (streamName == "UserCrit Held CPU")
            {
                UserCritScenarioConfiguration scenarioConfiguration = new UserCritScenarioConfiguration(eventLog);
                ComputingResourceStateMachine stateMachine = new ComputingResourceStateMachine(stackSource, scenarioConfiguration, ComputingResourceViewType.CPU);
                stateMachine.Execute();
            }
            else if (streamName == "UserCrit Held ThreadTime")
            {
                UserCritScenarioConfiguration scenarioConfiguration = new UserCritScenarioConfiguration(eventLog);
                ComputingResourceStateMachine stateMachine = new ComputingResourceStateMachine(stackSource, scenarioConfiguration, ComputingResourceViewType.ThreadTime);
                stateMachine.Execute();
            }
            else if (streamName == "Execution Tracing")
            {
                TraceLogEventSource source = eventLog.Events.GetSource();

                Action<TraceEvent> tracingCallback = delegate (TraceEvent data)
                {
                    string assemblyName = (string)data.PayloadByName("assembly");
                    string typeName = (string)data.PayloadByName("type");
                    string methodName = (string)data.PayloadByName("method");

                    string frameName = string.Format("{0}!{1}.{2}", assemblyName, typeName, methodName);

                    StackSourceCallStackIndex callStackIndex = stackSource.GetCallStack(data.CallStackIndex(), data);
                    StackSourceFrameIndex nodeIndex = stackSource.Interner.FrameIntern(frameName);
                    callStackIndex = stackSource.Interner.CallStackIntern(nodeIndex, callStackIndex);

                    sample.Count = 1;
                    sample.Metric = 1;
                    sample.TimeRelativeMSec = data.TimeStampRelativeMSec;
                    sample.StackIndex = callStackIndex;

                    stackSource.AddSample(sample);
                };

                source.Dynamic.AddCallbackForProviderEvent("MethodCallLogger", "MethodEntry", tracingCallback);

                source.Process();
            }
            else if (streamName == "File Queries")
            {
                eventSource.Kernel.AddCallbackForEvents<FileIOInfoTraceData>(delegate (FileIOInfoTraceData data)
                {
                    sample.Metric = 1;
                    sample.TimeRelativeMSec = data.TimeStampRelativeMSec;

                    StackSourceCallStackIndex stackIdx = stackSource.GetCallStack(data.CallStackIndex(), data);

                    // Create a call stack that ends with 'Disk READ <fileName> (<fileDirectory>)'
                    var filePath = data.FileName;
                    if (filePath.Length == 0)
                    {
                        filePath = "UNKNOWN";
                    }

                    var nodeName = string.Format("File {0}: {1} ({2})", data.OpcodeName,
                        GetFileName(filePath), GetDirectoryName(filePath));
                    var nodeIndex = stackSource.Interner.FrameIntern(nodeName);
                    stackIdx = stackSource.Interner.CallStackIntern(nodeIndex, stackIdx);

                    sample.StackIndex = stackIdx;
                    stackSource.AddSample(sample);
                });
                eventSource.Process();
            }
            else if (streamName == "Directory Enumerations")
            {
                eventSource.Kernel.AddCallbackForEvents<FileIODirEnumTraceData>(delegate (FileIODirEnumTraceData data)
                {
                    sample.Metric = 1;
                    sample.TimeRelativeMSec = data.TimeStampRelativeMSec;

                    StackSourceCallStackIndex stackIdx = stackSource.GetCallStack(data.CallStackIndex(), data);

                    var directoryPath = data.DirectoryName;
                    if (directoryPath.Length == 0)
                    {
                        directoryPath = "UNKNOWN";
                    }

                    var nodeName = string.Format("Directory {0}: {1}", data.OpcodeName, directoryPath);
                    var nodeIndex = stackSource.Interner.FrameIntern(nodeName);
                    stackIdx = stackSource.Interner.CallStackIntern(nodeIndex, stackIdx);

                    sample.StackIndex = stackIdx;
                    stackSource.AddSample(sample);
                });
                eventSource.Process();
            }
            else if (streamName == "File I/O")
            {
                eventSource.Kernel.AddCallbackForEvents<FileIOReadWriteTraceData>(delegate (FileIOReadWriteTraceData data)
                {
                    sample.Metric = data.IoSize;
                    sample.TimeRelativeMSec = data.TimeStampRelativeMSec;

                    StackSourceCallStackIndex stackIdx = stackSource.GetCallStack(data.CallStackIndex(), data);

                    // Create a call stack that ends with 'Disk READ <fileName> (<fileDirectory>)'
                    var filePath = data.FileName;
                    if (filePath.Length == 0)
                    {
                        filePath = "UNKNOWN";
                    }

                    var nodeName = string.Format("File {0}: {1} ({2})", data.OpcodeName,
                        GetFileName(filePath), GetDirectoryName(filePath));
                    var nodeIndex = stackSource.Interner.FrameIntern(nodeName);
                    stackIdx = stackSource.Interner.CallStackIntern(nodeIndex, stackIdx);

                    sample.StackIndex = stackIdx;
                    stackSource.AddSample(sample);
                });
                eventSource.Process();
            }
            else if (streamName == "Image Load")
            {
                var loadedImages = new Dictionary<Address, StackSourceCallStackIndex>(100);
                Action<ImageLoadTraceData> imageLoadUnload = delegate (ImageLoadTraceData data)
                {
                    // TODO this is not really correct, it assumes process IDs < 64K and images bases don't use lower bits
                    // but it is true 
                    Address imageKey = data.ImageBase + (Address)data.ProcessID;

                    sample.Metric = data.ImageSize;
                    if (data.Opcode == TraceEventOpcode.Stop)
                    {
                        sample.StackIndex = StackSourceCallStackIndex.Invalid;
                        StackSourceCallStackIndex allocIdx;
                        if (loadedImages.TryGetValue(imageKey, out allocIdx))
                        {
                            sample.StackIndex = allocIdx;
                        }

                        sample.Metric = -sample.Metric;
                    }
                    else
                    {
                        // Create a call stack that ends with 'Load <fileName> (<fileDirectory>)'
                        var fileName = data.FileName;
                        var nodeName = "Image Load " + GetFileName(fileName) + " (" + GetDirectoryName(fileName) + ")";
                        var nodeIndex = stackSource.Interner.FrameIntern(nodeName);
                        sample.StackIndex = stackSource.Interner.CallStackIntern(nodeIndex, stackSource.GetCallStack(data.CallStackIndex(), data));
                        loadedImages[imageKey] = sample.StackIndex;
                    }
                    sample.TimeRelativeMSec = data.TimeStampRelativeMSec;
                    stackSource.AddSample(sample);
                };
                eventSource.Kernel.ImageLoad += imageLoadUnload;
                eventSource.Kernel.ImageUnload += imageLoadUnload;
                eventSource.Process();
            }
            else if (streamName == "Net Virtual Alloc")
            {
                var droppedEvents = 0;
                var memStates = new MemState[eventLog.Processes.Count];
                eventSource.Kernel.AddCallbackForEvents<VirtualAllocTraceData>(delegate (VirtualAllocTraceData data)
                                {
                                    bool isAlloc = false;
                                    if ((data.Flags & (
                                        VirtualAllocTraceData.VirtualAllocFlags.MEM_COMMIT |
                                        VirtualAllocTraceData.VirtualAllocFlags.MEM_DECOMMIT |
                                        VirtualAllocTraceData.VirtualAllocFlags.MEM_RELEASE)) != 0)
                                    {
                                        // Can't use data.Process() because some of the virtual allocs occur in the process that started the
                                        // process and occur before the process start event, which is what Process() uses to find it. 
                                        // TODO this code assumes that process launch is within 1 second and process IDs are not aggressively reused. 
                                        var processWhereMemoryAllocated = data.Log().Processes.GetProcess(data.ProcessID, data.TimeStampRelativeMSec + 1000);
                                        if (processWhereMemoryAllocated == null)
                                        {
                                            droppedEvents++;
                                            return;
                                        }

                                        var processIndex = processWhereMemoryAllocated.ProcessIndex;
                                        var memState = memStates[(int)processIndex];
                                        if (memState == null)
                                        {
                                            memState = memStates[(int)processIndex] = new MemState();
                                        }

                                        // Commit and decommit not both on together.  
                                        Debug.Assert((data.Flags &
                                                                    (VirtualAllocTraceData.VirtualAllocFlags.MEM_COMMIT | VirtualAllocTraceData.VirtualAllocFlags.MEM_DECOMMIT)) !=
                                                                    (VirtualAllocTraceData.VirtualAllocFlags.MEM_COMMIT | VirtualAllocTraceData.VirtualAllocFlags.MEM_DECOMMIT));

                                        var stackIndex = StackSourceCallStackIndex.Invalid;
                                        if ((data.Flags & VirtualAllocTraceData.VirtualAllocFlags.MEM_COMMIT) != 0)
                                        {
                                            isAlloc = true;
                                            // Some of the early allocations are actually by the process that starts this process.  Don't use their stacks 
                                            // But do count them.  
                                            var processIDAllocatingMemory = processWhereMemoryAllocated.ProcessID;  // This is not right, but it sets the condition properly below 
                                            var thread = data.Thread();
                                            if (thread != null)
                                            {
                                                processIDAllocatingMemory = thread.Process.ProcessID;
                                            }

                                            if (data.TimeStampRelativeMSec >= processWhereMemoryAllocated.StartTimeRelativeMsec && processIDAllocatingMemory == processWhereMemoryAllocated.ProcessID)
                                            {
                                                stackIndex = stackSource.GetCallStack(data.CallStackIndex(), data);
                                            }
                                            else
                                            {
                                                stackIndex = stackSource.GetCallStackForProcess(processWhereMemoryAllocated);
                                                stackIndex = stackSource.Interner.CallStackIntern(stackSource.Interner.FrameIntern("Allocated In Parent Process"), stackIndex);
                                            }
                                        }
                                        memState.Update(data.BaseAddr, data.Length, isAlloc, stackIndex,
                                            delegate (long metric, StackSourceCallStackIndex allocStack)
                                            {
                                                Debug.Assert(allocStack != StackSourceCallStackIndex.Invalid);
                                                Debug.Assert(metric != 0);                                                  // They should trim this already.  
                                                sample.Metric = metric;
                                                sample.TimeRelativeMSec = data.TimeStampRelativeMSec;
                                                sample.StackIndex = allocStack;
                                                stackSource.AddSample(sample);
                                                // Debug.WriteLine("Sample Proc {0,12} Time {1,8:f3} Length 0x{2:x} Metric 0x{3:x} Stack {4,8} Cum {5,8}", process.Name, sample.TimeRelativeMSec, data.Length, (int) sample.Metric, (int)sample.StackIndex, memState.TotalMem);
                                            });
                                    }
                                });
                eventSource.Process();
                if (droppedEvents != 0)
                {
                    log.WriteLine("WARNING: {0} events were dropped because their process could not be determined.", droppedEvents);
                }
            }
            else if (streamName == "Net Virtual Reserve")
            {
                // Mapped file (which includes image loads) logic. 
                var mappedImages = new Dictionary<Address, StackSourceCallStackIndex>(100);
                Action<MapFileTraceData> mapUnmapFile = delegate (MapFileTraceData data)
                {
                    sample.Metric = data.ViewSize;
                    // If it is a UnMapFile or MapFileDCStop event
                    if (data.Opcode == (TraceEventOpcode)38)
                    {
                        Debug.Assert(data.OpcodeName == "UnmapFile");
                        sample.StackIndex = StackSourceCallStackIndex.Invalid;
                        StackSourceCallStackIndex allocIdx;
                        if (mappedImages.TryGetValue(data.FileKey, out allocIdx))
                        {
                            sample.StackIndex = allocIdx;
                            mappedImages.Remove(data.FileKey);
                        }
                        sample.Metric = -sample.Metric;
                    }
                    else
                    {
                        Debug.Assert(data.OpcodeName == "MapFile" || data.OpcodeName == "MapFileDCStart");
                        // Create a call stack that ends with 'MapFile <fileName> (<fileDirectory>)'
                        var nodeName = "MapFile";
                        var fileName = data.FileName;
                        if (fileName.Length > 0)
                        {
                            nodeName = nodeName + " " + GetFileName(fileName) + " (" + GetDirectoryName(fileName) + ")";
                        }

                        var nodeIndex = stackSource.Interner.FrameIntern(nodeName);
                        sample.StackIndex = stackSource.Interner.CallStackIntern(nodeIndex, stackSource.GetCallStack(data.CallStackIndex(), data));
                        mappedImages[data.FileKey] = sample.StackIndex;
                    }
                    sample.TimeRelativeMSec = data.TimeStampRelativeMSec;
                    stackSource.AddSample(sample);
                };
                eventSource.Kernel.FileIOMapFile += mapUnmapFile;
                eventSource.Kernel.FileIOUnmapFile += mapUnmapFile;
                eventSource.Kernel.FileIOMapFileDCStart += mapUnmapFile;

                // Virtual Alloc logic
                var droppedEvents = 0;
                var memStates = new MemState[eventLog.Processes.Count];
                var virtualReserverFrame = stackSource.Interner.FrameIntern("VirtualReserve");
                eventSource.Kernel.AddCallbackForEvents<VirtualAllocTraceData>(delegate (VirtualAllocTraceData data)
                {
                    bool isAlloc = false;
                    if ((data.Flags & (
                        VirtualAllocTraceData.VirtualAllocFlags.MEM_COMMIT |
                        VirtualAllocTraceData.VirtualAllocFlags.MEM_RESERVE |
                        VirtualAllocTraceData.VirtualAllocFlags.MEM_RELEASE)) != 0)
                    {
                        // Can't use data.Process() because some of the virtual allocs occur in the process that started the
                        // process and occur before the process start event, which is what Process() uses to find it. 
                        // TODO this code assumes that process launch is within 1 second and process IDs are not aggressively reused. 
                        var processWhereMemoryAllocated = data.Log().Processes.GetProcess(data.ProcessID, data.TimeStampRelativeMSec + 1000);
                        if (processWhereMemoryAllocated == null)
                        {
                            droppedEvents++;
                            return;
                        }

                        var processIndex = processWhereMemoryAllocated.ProcessIndex;
                        var memState = memStates[(int)processIndex];
                        if (memState == null)
                        {
                            memState = memStates[(int)processIndex] = new MemState();
                        }

                        // Commit and decommit not both on together.  
                        Debug.Assert((data.Flags &
                                                    (VirtualAllocTraceData.VirtualAllocFlags.MEM_COMMIT | VirtualAllocTraceData.VirtualAllocFlags.MEM_DECOMMIT)) !=
                                                    (VirtualAllocTraceData.VirtualAllocFlags.MEM_COMMIT | VirtualAllocTraceData.VirtualAllocFlags.MEM_DECOMMIT));
                        // Reserve and release not both on together.
                        Debug.Assert((data.Flags &
                                            (VirtualAllocTraceData.VirtualAllocFlags.MEM_RESERVE | VirtualAllocTraceData.VirtualAllocFlags.MEM_RELEASE)) !=
                                            (VirtualAllocTraceData.VirtualAllocFlags.MEM_RESERVE | VirtualAllocTraceData.VirtualAllocFlags.MEM_RELEASE));

                        // You allocate by committing or reserving.  We have already filtered out decommits which have no effect on reservation.  
                        // Thus the only memRelease is the only one that frees.  
                        var stackIndex = StackSourceCallStackIndex.Invalid;
                        if ((data.Flags & (VirtualAllocTraceData.VirtualAllocFlags.MEM_COMMIT | VirtualAllocTraceData.VirtualAllocFlags.MEM_RESERVE)) != 0)
                        {
                            isAlloc = true;
                            // Some of the early allocations are actually by the process that starts this process.  Don't use their stacks 
                            // But do count them.  
                            var processIDAllocatingMemory = processWhereMemoryAllocated.ProcessID;  // This is not right, but it sets the condition properly below 
                            var thread = data.Thread();
                            if (thread != null)
                            {
                                processIDAllocatingMemory = thread.Process.ProcessID;
                            }

                            if (data.TimeStampRelativeMSec >= processWhereMemoryAllocated.StartTimeRelativeMsec && processIDAllocatingMemory == processWhereMemoryAllocated.ProcessID)
                            {
                                stackIndex = stackSource.GetCallStack(data.CallStackIndex(), data);
                            }
                            else
                            {
                                stackIndex = stackSource.GetCallStackForProcess(processWhereMemoryAllocated);
                                stackIndex = stackSource.Interner.CallStackIntern(stackSource.Interner.FrameIntern("Allocated In Parent Process"), stackIndex);
                            }
                            stackIndex = stackSource.Interner.CallStackIntern(virtualReserverFrame, stackIndex);
                        }
                        memState.Update(data.BaseAddr, data.Length, isAlloc, stackIndex,
                            delegate (long metric, StackSourceCallStackIndex allocStack)
                            {
                                Debug.Assert(allocStack != StackSourceCallStackIndex.Invalid);
                                Debug.Assert(metric != 0);                                                  // They should trim this already.  
                                sample.Metric = metric;
                                sample.TimeRelativeMSec = data.TimeStampRelativeMSec;
                                sample.StackIndex = allocStack;
                                stackSource.AddSample(sample);
                                // Debug.WriteLine("Sample Proc {0,12} Time {1,8:f3} Length 0x{2:x} Metric 0x{3:x} Stack {4,8} Cum {5,8}", process.Name, sample.TimeRelativeMSec, data.Length, (int) sample.Metric, (int)sample.StackIndex, memState.TotalMem);
                            });
                    }
                });
                eventSource.Process();
                if (droppedEvents != 0)
                {
                    log.WriteLine("WARNING: {0} events were dropped because their process could not be determined.", droppedEvents);
                }
            }
            else if (streamName == "Net OS Heap Alloc")
            {
                // We index by heap address and then within the heap we remember the allocation stack
                var heaps = new Dictionary<Address, Dictionary<Address, StackSourceSample>>();

                var heapParser = new HeapTraceProviderTraceEventParser(eventSource);
                Dictionary<Address, StackSourceSample> lastHeapAllocs = null;

                // These three variables are used in the local function GetAllocationType defined below.
                // and are used to look up type names associated with the native allocations.   
                var loadedModules = new Dictionary<TraceModuleFile, NativeSymbolModule>();
                var allocationTypeNames = new Dictionary<CallStackIndex, string>();
                var symReader = GetSymbolReader(log, SymbolReaderOptions.CacheOnly);

                Address lastHeapHandle = 0;

                double peakMetric = 0;
                StackSourceSample peakSample = null;
                double cumMetric = 0;
                double sumCumMetric = 0;
                int cumCount = 0;

                heapParser.HeapTraceAlloc += delegate (HeapAllocTraceData data)
                {
                    var allocs = lastHeapAllocs;
                    if (data.HeapHandle != lastHeapHandle)
                        allocs = GetHeap(data.HeapHandle, heaps, ref lastHeapAllocs, ref lastHeapHandle);

                    var callStackIndex = data.CallStackIndex();
                    sample.TimeRelativeMSec = data.TimeStampRelativeMSec;
                    sample.Metric = data.AllocSize;
                    sample.StackIndex = stackSource.GetCallStack(callStackIndex, data);

                    // Add the 'Alloc < XXX' pseudo node. 
                    var nodeIndex = stackSource.Interner.FrameIntern(GetAllocName((uint)data.AllocSize));
                    sample.StackIndex = stackSource.Interner.CallStackIntern(nodeIndex, sample.StackIndex);

                    // Add the 'Type ALLOCATION_TYPE' if available.  
                    string allocationType = GetAllocationType(callStackIndex);
                    if (allocationType != null)
                    {
                        nodeIndex = stackSource.Interner.FrameIntern("Type " + allocationType);
                        sample.StackIndex = stackSource.Interner.CallStackIntern(nodeIndex, sample.StackIndex);
                    }

                    var addedSample = stackSource.AddSample(sample);
                    allocs[data.AllocAddress] = addedSample;

                    cumMetric += sample.Metric;
                    if (cumMetric > peakMetric)
                    {
                        peakMetric = cumMetric;
                        peakSample = addedSample;
                    }
                    sumCumMetric += cumMetric;
                    cumCount++;

                    /*****************************************************************************/
                    // Performs a stack crawl to match the best typename to this allocation. 
                    // Returns null if no typename was found.
                    // This updates loadedModules and allocationTypeNames. It reads symReader/eventLog.
                    string GetAllocationType(CallStackIndex csi)
                    {
                        if (!allocationTypeNames.TryGetValue(csi, out var typeName))
                        {
                            const int frameLimit = 25; // typically you need about 10 frames to get out of the OS functions 
                                                       // to get to a frame that has type information.   We'll search up this many frames
                                                       // before giving up on getting type information for the allocation.  

                            int frameCount = 0;
                            for (var current = csi; current != CallStackIndex.Invalid && frameCount < frameLimit; current = eventLog.CallStacks.Caller(current), frameCount++)
                            {
                                var module = eventLog.CodeAddresses.ModuleFile(eventLog.CallStacks.CodeAddressIndex(current));
                                if (module == null)
                                    continue;

                                if (!loadedModules.TryGetValue(module, out var symbolModule))
                                {
                                    loadedModules[module] = symbolModule =
                                        (module.PdbSignature != Guid.Empty
                                            ? symReader.FindSymbolFilePath(module.PdbName, module.PdbSignature, module.PdbAge, module.FilePath)
                                            : symReader.FindSymbolFilePathForModule(module.FilePath)) is string pdb
                                        ? symReader.OpenNativeSymbolFile(pdb)
                                        : null;
                                }

                                typeName = symbolModule?.GetTypeForHeapAllocationSite(
                                        (uint)(eventLog.CodeAddresses.Address(eventLog.CallStacks.CodeAddressIndex(current)) - module.ImageBase)
                                    ) ?? typeName;
                            }
                            allocationTypeNames[csi] = typeName;
                        }
                        return typeName;
                    }
                };

                heapParser.HeapTraceFree += delegate (HeapFreeTraceData data)
                {
                    var allocs = lastHeapAllocs;
                    if (data.HeapHandle != lastHeapHandle)
                    {
                        allocs = GetHeap(data.HeapHandle, heaps, ref lastHeapAllocs, ref lastHeapHandle);
                    }

                    StackSourceSample alloc;
                    if (allocs.TryGetValue(data.FreeAddress, out alloc))
                    {
                        cumMetric -= alloc.Metric;
                        sumCumMetric += cumMetric;
                        cumCount++;

                        allocs.Remove(data.FreeAddress);

                        Debug.Assert(alloc.Metric >= 0);
                        sample.Metric = -alloc.Metric;
                        sample.TimeRelativeMSec = data.TimeStampRelativeMSec;

                        sample.StackIndex = alloc.StackIndex;
                        stackSource.AddSample(sample);
                    }
                };

                heapParser.HeapTraceReAlloc += delegate (HeapReallocTraceData data)
                {
                    // Reallocs that actually move stuff will cause a Alloc and delete event
                    // so there is nothing to do for those events.  But when the address is
                    // the same we need to resize 
                    if (data.OldAllocAddress != data.NewAllocAddress)
                    {
                        return;
                    }

                    var allocs = lastHeapAllocs;
                    if (data.HeapHandle != lastHeapHandle)
                    {
                        allocs = GetHeap(data.HeapHandle, heaps, ref lastHeapAllocs, ref lastHeapHandle);
                    }

                    // This is a clone of the Free code 
                    StackSourceSample alloc;
                    if (allocs.TryGetValue(data.OldAllocAddress, out alloc))
                    {
                        cumMetric -= alloc.Metric;
                        sumCumMetric += cumMetric;
                        cumCount++;

                        allocs.Remove(data.OldAllocAddress);

                        Debug.Assert(alloc.Metric == data.OldAllocSize);
                        sample.Metric = -alloc.Metric;
                        sample.TimeRelativeMSec = data.TimeStampRelativeMSec;

                        sample.StackIndex = alloc.StackIndex;
                        stackSource.AddSample(sample);
                    }

                    // This is a clone of the Alloc code (sigh don't clone code)
                    sample.TimeRelativeMSec = data.TimeStampRelativeMSec;
                    sample.Metric = data.NewAllocSize;
                    var nodeIndex = stackSource.Interner.FrameIntern(GetAllocName((uint)data.NewAllocSize));
                    sample.StackIndex = stackSource.Interner.CallStackIntern(nodeIndex, stackSource.GetCallStack(data.CallStackIndex(), data));
                    var addedSample = stackSource.AddSample(sample);
                    allocs[data.NewAllocAddress] = addedSample;

                    cumMetric += sample.Metric;
                    if (cumMetric > peakMetric)
                    {
                        peakMetric = cumMetric;
                        peakSample = addedSample;
                    }
                    sumCumMetric += cumMetric;
                    cumCount++;
                };

                heapParser.HeapTraceDestroy += delegate (HeapTraceData data)
                {
                    // Heap is dieing, kill all objects in it.   
                    var allocs = lastHeapAllocs;
                    if (data.HeapHandle != lastHeapHandle)
                    {
                        allocs = GetHeap(data.HeapHandle, heaps, ref lastHeapAllocs, ref lastHeapHandle);
                    }

                    foreach (StackSourceSample alloc in allocs.Values)
                    {
                        // TODO this is a clone of the free code.  
                        cumMetric -= alloc.Metric;
                        sumCumMetric += cumMetric;
                        cumCount++;

                        Debug.Assert(alloc.Metric >= 0);
                        sample.Metric = -alloc.Metric;
                        sample.TimeRelativeMSec = data.TimeStampRelativeMSec;

                        sample.StackIndex = alloc.StackIndex;
                        stackSource.AddSample(sample);
                    }
                };
                eventSource.Process();

                var aveCumMetric = sumCumMetric / cumCount;
                log.WriteLine("Peak Heap Size: {0:n3} MB   Average Heap size: {1:n3} MB", peakMetric / 1000000.0F, aveCumMetric / 1000000.0F);
                if (peakSample != null)
                {
                    log.WriteLine("Peak happens at {0:n3} Msec into the trace.", peakSample.TimeRelativeMSec);
                }

                log.WriteLine("Trimming alloc-free pairs < 3 msec apart: Before we have {0:n1}K events now {1:n1}K events",
                    cumCount / 1000.0, stackSource.SampleIndexLimit / 1000.0);
                return stackSource;
            }
            else if (streamName == "Server GC")
            {
                Microsoft.Diagnostics.Tracing.Analysis.TraceLoadedDotNetRuntimeExtensions.NeedLoadedDotNetRuntimes(eventSource);
                Microsoft.Diagnostics.Tracing.Analysis.TraceProcessesExtensions.AddCallbackOnProcessStart(eventSource, proc =>
                {
                    Microsoft.Diagnostics.Tracing.Analysis.TraceProcessesExtensions.SetSampleIntervalMSec(proc, eventLog.SampleProfileInterval.TotalMilliseconds);
                    Microsoft.Diagnostics.Tracing.Analysis.TraceLoadedDotNetRuntimeExtensions.SetMutableTraceEventStackSource(proc, stackSource);
                });
                eventSource.Process();
                return stackSource;
            }
            else if (streamName == "Anti-Malware Real-Time Scan")
            {
                RealtimeAntimalwareComputer computer = new RealtimeAntimalwareComputer(eventSource, stackSource);
                computer.Execute();

                return stackSource;
            }
            else
            {
                throw new Exception("Unknown stream " + streamName);
            }

            log.WriteLine("Produced {0:n3}K events", stackSource.SampleIndexLimit / 1000.0);
            stackSource.DoneAddingSamples();
            return stackSource;
        }

        #region private
        private static StackSource GetProcessFileRegistryStackSource(TraceLogEventSource eventSource, TextWriter log)
        {
            TraceLog traceLog = eventSource.TraceLog;

            // This maps a process Index to the stack that represents that process.  
            StackSourceCallStackIndex[] processStackCache = new StackSourceCallStackIndex[traceLog.Processes.Count];
            for (int i = 0; i < processStackCache.Length; i++)
            {
                processStackCache[i] = StackSourceCallStackIndex.Invalid;
            }

            var stackSource = new MutableTraceEventStackSource(eventSource.TraceLog);

            StackSourceSample sample = new StackSourceSample(stackSource);

            var fileParser = new MicrosoftWindowsKernelFileTraceEventParser(eventSource);

            fileParser.Create += delegate (FileIOCreateTraceData data)
            {
                StackSourceCallStackIndex stackIdx = GetStackForProcess(data.Process(), traceLog, stackSource, processStackCache);
                stackIdx = stackSource.GetCallStack(data.CallStackIndex(), stackIdx);
                string imageFrameString = string.Format("FileOpenOrCreate {0}", data.FileName);
                StackSourceFrameIndex imageFrameIdx = stackSource.Interner.FrameIntern(imageFrameString);
                stackIdx = stackSource.Interner.CallStackIntern(imageFrameIdx, stackIdx);

                sample.Count = 1;
                sample.Metric = 1;
                sample.TimeRelativeMSec = data.TimeStampRelativeMSec;
                sample.StackIndex = stackIdx;
                stackSource.AddSample(sample);
            };

            eventSource.Kernel.AddCallbackForEvents(delegate (ImageLoadTraceData data)
            {
                StackSourceCallStackIndex stackIdx = GetStackForProcess(data.Process(), traceLog, stackSource, processStackCache);
                stackIdx = stackSource.GetCallStack(data.CallStackIndex(), stackIdx);
                string fileCreateFrameString = string.Format("ImageLoad Base 0x{0:x} Size 0x{1:x} Name {2}", data.ImageBase, data.ImageSize, data.FileName);
                StackSourceFrameIndex fileCreateFrameIdx = stackSource.Interner.FrameIntern(fileCreateFrameString);
                stackIdx = stackSource.Interner.CallStackIntern(fileCreateFrameIdx, stackIdx);

                sample.Count = 1;
                sample.Metric = 1;
                sample.TimeRelativeMSec = data.TimeStampRelativeMSec;
                sample.StackIndex = stackIdx;
                stackSource.AddSample(sample);
            });

            eventSource.Process();
            stackSource.DoneAddingSamples();
            return stackSource;
        }
        private static StackSourceCallStackIndex GetStackForProcess(TraceProcess process, TraceLog traceLog, MutableTraceEventStackSource stackSource, StackSourceCallStackIndex[] processStackCache)
        {
            if (process == null)
            {
                return StackSourceCallStackIndex.Invalid;
            }

            var ret = processStackCache[(int)process.ProcessIndex];
            if (ret == StackSourceCallStackIndex.Invalid)
            {
                StackSourceCallStackIndex parentStack = StackSourceCallStackIndex.Invalid;
                parentStack = GetStackForProcess(process.Parent, traceLog, stackSource, processStackCache);

                string parent = "";
                if (parentStack == StackSourceCallStackIndex.Invalid)
                {
                    parent += ",Parent=" + process.ParentID;
                }

                string command = process.CommandLine;
                if (string.IsNullOrWhiteSpace(command))
                {
                    command = process.ImageFileName;
                }

                string processFrameString = string.Format("Process({0}{1}): {2}", process.ProcessID, parent, command);

                StackSourceFrameIndex processFrameIdx = stackSource.Interner.FrameIntern(processFrameString);
                ret = stackSource.Interner.CallStackIntern(processFrameIdx, parentStack);
            }
            return ret;
        }

        private static string GetDirectoryName(string filePath)
        {
            // We need long (over 260) file name support so we do this by hand.  
            var lastSlash = filePath.LastIndexOf('\\');
            if (lastSlash < 0)
            {
                return "";
            }

            return filePath.Substring(0, lastSlash + 1);
        }

        private static string GetFileName(string filePath)
        {
            // We need long (over 260) file name support so we do this by hand.  
            var lastSlash = filePath.LastIndexOf('\\');
            if (lastSlash < 0)
            {
                return filePath;
            }

            return filePath.Substring(lastSlash + 1);
        }

        /// <summary>
        /// Implements a simple one-element cache for find the heap to look in.  
        /// </summary>
        private static Dictionary<Address, StackSourceSample> GetHeap(Address heapHandle, Dictionary<Address, Dictionary<Address, StackSourceSample>> heaps, ref Dictionary<Address, StackSourceSample> lastHeapAllocs, ref Address lastHeapHandle)
        {
            Dictionary<Address, StackSourceSample> ret;

            if (!heaps.TryGetValue(heapHandle, out ret))
            {
                ret = new Dictionary<Address, StackSourceSample>();
                heaps.Add(heapHandle, ret);
            }
            lastHeapHandle = heapHandle;
            lastHeapAllocs = ret;
            return ret;
        }

        private static void LogGCHandleLifetime(MutableTraceEventStackSource stackSource,
            StackSourceSample sample, GCHandleInfo info, double timeRelativeMSec, TextWriter log)
        {
            sample.Metric = timeRelativeMSec - info.PinStartTimeRelativeMSec;
            if (sample.Metric < 0)
            {
                log.WriteLine("Error got a negative time at {0:n3} started {1:n3}.  Dropping", timeRelativeMSec, info.PinStartTimeRelativeMSec);
                return;
            }

            var stackIndex = info.PinStack;
            var roundToLog = Math.Pow(10.0, Math.Ceiling(Math.Log10(sample.Metric)));
            var nodeName = "LIVE_FOR <= " + roundToLog + " msec";
            var nodeIndex = stackSource.Interner.FrameIntern(nodeName);
            stackIndex = stackSource.Interner.CallStackIntern(nodeIndex, stackIndex);

            nodeName = "OBJECT_INSTANCEID = " + info.ObjectAddress;
            nodeIndex = stackSource.Interner.FrameIntern(nodeName);
            stackIndex = stackSource.Interner.CallStackIntern(nodeIndex, stackIndex);

            sample.TimeRelativeMSec = info.PinStartTimeRelativeMSec;
            sample.StackIndex = stackIndex;
            stackSource.AddSample(sample);
        }

        private class PerThreadGCHandleInfo
        {
            public Address LastHandle;
            public Address LastObject;
            public Address LikelyAsyncHandleTable1;
            public Address LikelyAsyncHandleTable2;
        }

        private class GCHandleInfo
        {
            public double PinStartTimeRelativeMSec;
            public Address ObjectAddress;
            public StackSourceCallStackIndex PinStack = StackSourceCallStackIndex.Invalid;
            public bool IsAsync;
            public byte GCGen;
        }

        public override List<IProcess> GetProcesses(TextWriter log)
        {
            var eventLog = GetTraceLog(log);
            var processes = new List<IProcess>(eventLog.Processes.Count);
            foreach (var process in eventLog.Processes)
            {
                var iprocess = new IProcessForStackSource(process.Name);
                iprocess.StartTime = process.StartTime;
                iprocess.EndTime = process.EndTime;
                iprocess.CPUTimeMSec = process.CPUMSec;
                iprocess.ParentID = process.ParentID;
                iprocess.CommandLine = process.CommandLine;
                iprocess.ProcessID = process.ProcessID;
                processes.Add(iprocess);
            }
            processes.Sort();
            return processes;
        }


        /// <summary>
        /// Class keeps track of the memory state given virtual allocs.  Basically you have to model what memory is allocated 
        /// </summary>
        private class MemState
        {
            public MemState()
            {
                m_searchTable.Add(new Region(0, Region.FreeStackIndex, null));  // Memory starts out completely free.  
                m_numRegions = 1;
            }
            [Conditional("DEBUG")]
            private void ClassInvarient()
            {
                Debug.Assert(0 < m_searchTable.Count);
                var prev = m_searchTable[0];
                Debug.Assert(prev.MemAddr == 0);
                var cur = prev.Next;
                var regionCount = 1;        // Total number of regions in my linked list
                var curIdx = 1;             // Index in my sorted m_searchTable
                while (cur != null)
                {
                    // Update the curIdx.   Note that you can have multiple entries pointing to the same location (this is how we delete regions
                    // without having to shuffle the table.
                    while (curIdx < m_searchTable.Count && m_searchTable[curIdx] == cur)
                    {
                        curIdx++;
                    }

                    Debug.Assert(m_searchTable.Count <= curIdx || cur.MemAddr < m_searchTable[curIdx].MemAddr);

                    Debug.Assert(prev.MemAddr < cur.MemAddr);     // strictly increasing
                    Debug.Assert(!(cur.Next == null && cur.AllocStack != Region.FreeStackIndex && cur.MemAddr != ulong.MaxValue));
                    prev = cur;
                    cur = cur.Next;
                    regionCount++;
                }
                Debug.Assert(regionCount == m_numRegions);          // m_numRegions is accurate.  
                Debug.Assert(curIdx == m_searchTable.Count);        // One entries in the table are in the list.  
            }
#if DEBUG
            private int Count
            {
                get
                {
                    var cur = m_searchTable[0];
                    int cnt = 0;
                    while (cur != null)
                    {
                        cur = cur.Next;
                        cnt++;
                    }
                    return cnt;
                }
            }
#endif
#if DEBUG
            /// <summary>
            /// This routine is only used in asserts.   It represents the total amount of net memory that has been
            /// committed by all the VirtualAllocs/Frees that have occurred so far.  
            /// </summary>
            public long TotalMem
            {
                get
                {
                    long ret = 0;
                    var cur = m_searchTable[0];
                    while (cur != null)
                    {
                        if (!cur.IsFree)
                        {
                            ret += (long)(cur.Next.MemAddr - cur.MemAddr);
                        }

                        cur = cur.Next;
                    }
                    return ret;
                }
            }
#endif

            /// <summary>
            /// updates the memory state of [startAddr, startAddr+length) to be either allocated or free (based on 'isAlloc').  
            /// It returns the amount of memory delta (positive for allocation, negative for free).
            /// 
            /// What makes this a pain is VirtuaAlloc regions can overlap (you can 'commit' the same region multiple times, or
            /// free just a region within an allocation etc).   
            /// 
            /// Thus you have to keep track of exactly what is allocated (we keep a sorted list of regions), and do set operations
            /// on these regions.   This is what makes it non-trivial.  
            /// 
            /// if 'isAlloc' is true, then allocStack should be the stack at that allocation.  
            /// 
            /// 'callback' is called with two parameters (the net memory change (will be negative for frees), as well as the call
            /// stack for the ALLOCATION (even in the case of a free, it is the allocation stack that is logged).   
            /// 
            /// If an allocation overlaps with an existing allocation, only the NET allocation is indicated (the existing allocated
            /// region is subtracted out.   This means is is the 'last' allocation that gets 'charged' for a region.
            /// 
            /// The main point, however is that there is no double-counting and get 'perfect' matching of allocs and frees. 
            /// 
            /// There may be more than one callback issued if the given input region covers several previously allocated regions
            /// and thus need to be 'split up'.  In the case of a free, several callbacks could be issued because different 
            /// allocation call stacks were being freed in a single call.  
            /// </summary>
            internal void Update(Address startAddr, long length, bool isAlloc, StackSourceCallStackIndex allocStack,
                Action<long, StackSourceCallStackIndex> callback)
            {
                Debug.Assert(startAddr != 0);                   // No on can allocate this virtual address.
                if (startAddr == 0)
                {
                    return;
                }

                Address endAddr = startAddr + (Address)length;  // end of range
                if (endAddr == 0)                               // It is possible to wrap around (if you allocate the last region of memory. 
                {
                    endAddr = ulong.MaxValue;                   // Avoid this case by adjust it down a bit.  
                }

                Debug.Assert(endAddr > startAddr);
                if (!isAlloc)
                {
                    allocStack = Region.FreeStackIndex;
                }

                m_totalUpdates++;
#if DEBUG
                long memoryBeforeUpdate = TotalMem;
                long callBackNet = 0;               // How much we said the net allocation was for all the callbacks we make.  
#endif

                Debug.Assert(allocStack != StackSourceCallStackIndex.Invalid);
                // From time to time, update the search table to be 'perfect' if we see that chain length is too high.  
                if (m_totalUpdates > m_searchTable.Count && m_totalChainTraverals > MaxChainLength * m_totalUpdates)
                {
                    Debug.WriteLine(string.Format("Redoing Search table.  Num Regions {0} Table Size {1}  numUpdates {2} Average Chain Leng {3}",
                        m_numRegions, m_searchTable.Count, m_totalUpdates, m_totalChainTraverals / m_totalUpdates));
                    ExpandSearchTable();
                    m_totalUpdates = 0;
                    m_totalChainTraverals = 0;
                }

                int searchTableIdx;             // Points at prev or before.  
                m_searchTable.BinarySearch(startAddr - 1, out searchTableIdx, delegate (Address x, Region y) { return x.CompareTo(y.MemAddr); });
                Debug.Assert(0 <= searchTableIdx);          // Can't get -1 because 0 is the smallest number 
                Region prev = m_searchTable[searchTableIdx];

                Region cur = prev.Next;                         // current node
                Debug.Assert(prev.MemAddr <= startAddr);

                Debug.WriteLine(string.Format("Addr {0:x} idx {1} prev {2:x}", startAddr, searchTableIdx, prev.MemAddr));
                for (int chainLength = 0; ; chainLength++)      // the amount of searching I need to do after binary search 
                {
                    m_totalChainTraverals++;

                    // If we fall off the end, 'clone' split the last region into one that exactly overlaps the new region.  
                    if (cur == null)
                    {
                        prev.Next = cur = new Region(endAddr, prev.AllocStack, null);
                        m_numRegions++;
                        if (chainLength > MaxChainLength)
                        {
                            m_searchTable.Add(cur);
                        }
                    }

                    // Does the new region start after (or at) prev and strictly before than cur? (that is, does the region overlap with prev?)
                    if (startAddr < cur.MemAddr)
                    {
                        var prevAllocStack = prev.AllocStack;       // Remember this since we clobber it.  

                        // Can I reuse the node (it starts at exactly the right place, or it is the same stack 
                        // (which I can coalesce))
                        if (startAddr == prev.MemAddr || prevAllocStack == allocStack)
                        {
                            prev.AllocStack = allocStack;
                        }
                        else
                        {
                            prev.Next = new Region(startAddr, allocStack, cur);
                            m_numRegions++;
                            prev = prev.Next;
                        }

                        // Try to break up long chains in the search table.   
                        if (chainLength > MaxChainLength)
                        {
                            Debug.Assert(searchTableIdx < m_searchTable.Count);
                            if (searchTableIdx + 1 == m_searchTable.Count)
                            {
                                m_searchTable.Add(prev);
                            }
                            else
                            {
                                Debug.Assert(m_searchTable[searchTableIdx].MemAddr <= prev.MemAddr);
                                // Make sure we remain sorted.   Note that we can exceed the next slot in the table because
                                // the region we are inserting 'covers' many table entries.   
                                if (m_searchTable.Count <= searchTableIdx + 2 || prev.MemAddr < m_searchTable[searchTableIdx + 2].MemAddr)
                                {
                                    m_searchTable[searchTableIdx + 1] = prev;
                                }
                            }
                            searchTableIdx++;
                            chainLength = 0;
                        }

                        // net is the amount we are freeing or allocating for JUST THIS FIRST overlapped region (prev to cur)
                        // We start out assuming that the new region is bigger than the current region, so the net is the full current region.  
                        long net = (long)(cur.MemAddr - startAddr);

                        // Does the new region fit completely between prev and cur?  
                        bool overlapEnded = (endAddr <= cur.MemAddr);
                        if (overlapEnded)
                        {
                            net = (long)(endAddr - startAddr);
                            // If it does not end exactly, we need to end our chunk and resume the previous region.  
                            if (endAddr != cur.MemAddr && prevAllocStack != allocStack)
                            {
                                prev.Next = new Region(endAddr, prevAllocStack, cur);
                                m_numRegions++;
                            }
                        }
                        Debug.Assert(net >= 0);

                        // Log the delta to the callback.  
                        StackSourceCallStackIndex stackToLog;
                        if (allocStack != Region.FreeStackIndex)        // Is the update an allocation.  
                        {
                            if (prevAllocStack != Region.FreeStackIndex)
                            {
                                net = 0;                                // committing a committed region, do nothing
                            }

                            stackToLog = allocStack;
                        }
                        else    // The update is a free.  
                        {
                            if (prevAllocStack == Region.FreeStackIndex)
                            {
                                net = 0;                                // freeing a freed region, do nothing  
                            }

                            net = -net;                                 // frees have negative weight. 
                            stackToLog = prevAllocStack;                // We attribute the free to the allocation call stack  
                        }
                        ClassInvarient();

                        if (net != 0)                                   // Make callbacks to user code if there is any change.  
                        {
#if DEBUG
                            callBackNet += net;
#endif
                            callback(net, stackToLog);                  // issue the callback
                        }

                        if (overlapEnded || endAddr == 0)               // Are we done?  (endAddr == 0 is for the case where the region wraps around).  
                        {
#if DEBUG
                            Debug.Assert(memoryBeforeUpdate + callBackNet == TotalMem);
                            Debug.WriteLine(string.Format("EXITING Num Regions {0} Table Size {1}  numUpdates {2} Average Chain Len {3}",
                                m_numRegions, m_searchTable.Count, m_totalUpdates, m_totalChainTraverals * 1.0 / m_totalUpdates));
#endif
                            // Debug.Write("**** Exit State\r\n" + this.ToString());
                            return;
                        }

                        startAddr = cur.MemAddr;       // Modify the region so that it no longer includes the overlap with 'prev'  
                    }

                    // we may be able to coalesce (probably free) nodes.  
                    if (prev.AllocStack == cur.AllocStack)
                    {
                        prev.Next = cur.Next;       // Remove cur (prev does not move)
                        --m_numRegions;

                        // Make sure there are no entries in the search table that point at the entry to be deleted.   
                        var idx = searchTableIdx;
                        do
                        {
                            Debug.Assert(m_searchTable[idx].MemAddr <= cur.MemAddr);
                            if (cur == m_searchTable[idx])
                            {
                                // Assert that we stay sorted.  
                                Debug.Assert(idx == 0 || m_searchTable[idx - 1].MemAddr <= prev.MemAddr);
                                Debug.Assert(idx + 1 == m_searchTable.Count || prev.MemAddr <= m_searchTable[idx + 1].MemAddr);
                                m_searchTable[idx] = prev;
                            }
                            idx++;
                        } while (idx < m_searchTable.Count && m_searchTable[idx].MemAddr <= cur.MemAddr);

                        ClassInvarient();
                    }
                    else
                    {
                        prev = cur;                 // prev advances to cur 
                    }

                    cur = cur.Next;
                }
            }

            /// <summary>
            /// Allocate a new search table that has all the regions in it with not chaining necessary.   
            /// </summary>
            private void ExpandSearchTable()
            {
                Region ptr = m_searchTable[0];
                m_searchTable = new GrowableArray<Region>(m_numRegions + MaxChainLength);   // Add a bit more to grow on the end if necessary.  
                while (ptr != null)
                {
                    m_searchTable.Add(ptr);
                    ptr = ptr.Next;
                }
                Debug.Assert(m_searchTable.Count == m_numRegions);
            }

            private const int MaxChainLength = 8;           // We don't want chain lengths bigger than this.  
                                                            // The state of memory is represented as a (sorted) linked list of addresses (with a stack), 
                                                            // Some of the regions are free (marked by FreeStackIndex)  They only have a start address so by 
                                                            // construction they can't overlap.  

            private class Region
            {
                // The special value that represents a free region.  
                public const StackSourceCallStackIndex FreeStackIndex = (StackSourceCallStackIndex)(-2);
                /// <summary>
                /// Create an allocation region starting at 'startAddr' allocated at 'allocStack'
                /// </summary>
                public Region(Address memAddr, StackSourceCallStackIndex allocStack, Region next) { MemAddr = memAddr; AllocStack = allocStack; Next = next; }
                public bool IsFree { get { return AllocStack == FreeStackIndex; } }

                public Address MemAddr;
                public StackSourceCallStackIndex AllocStack;
                public Region Next;
            };
#if DEBUG
            public override string ToString()
            {
                var sb = new StringBuilder();
                var cur = m_searchTable[0];
                while (cur != null)
                {
                    sb.Append("[").Append(cur.MemAddr.ToString("X")).Append(" stack=").Append(cur.AllocStack).Append("]").AppendLine();
                    cur = cur.Next;
                }
                return sb.ToString();
            }
#endif
            /// <summary>
            /// The basic data structure here is a linked list where each element is ALSO in this GrowableArray of
            /// entry points into that list.   This array of entry points is SORTED, so we can do binary search to 
            /// find a particular entry in log(N) time.   However we want to support fast insertion (and I am too
            /// lazy to implement a self-balancing tree) so when we add entries we add them to the linked list but
            /// not necessarily to this binary search table.   From time to time we will 'fixup' this table to 
            /// be perfect again.   
            /// </summary>
            private GrowableArray<Region> m_searchTable;        // always non-empty, first entry is linked list to all entries.  

            // Keep track of enough to compute the average chain length on lookups.   
            private int m_totalChainTraverals;                  // links we have to traverse from the search table to get to the entry we want.
            private int m_totalUpdates;                         // Number of lookups we did.  (We reset after every table expansion).   
            private int m_numRegions;                           // total number of entries in our linked list (may be larger than the search table) 
        }


        private static string[] AllocNames = InitAllocNames();
        private static string[] InitAllocNames()
        {
            // Cache the names, so we don't create them on every event.  
            string[] ret = new string[16];
            int size = 1;
            for (int i = 0; i < ret.Length; i++)
            {
                ret[i] = "Alloc < " + size;
                size *= 2;
            }
            return ret;
        }
        private static string GetAllocName(uint metric)
        {
            string allocName;
            int log2Metric = 0;
            while (metric > 0)
            {
                metric >>= 1;
                log2Metric++;
            }
            if (log2Metric < AllocNames.Length)
            {
                allocName = AllocNames[log2Metric];
            }
            else
            {
                allocName = "Alloc >= 32768";
            }

            return allocName;
        }
        #endregion

        protected internal override void ConfigureStackWindow(string stackSourceName, StackWindow stackWindow)
        {
            ConfigureAsEtwStackWindow(stackWindow, stackSourceName.StartsWith("CPU"));

            if (stackSourceName == "Processes / Files / Registry")
            {
                var defaultFold = @"^FileOpenOrCreate*:\Windows\Sys;^ImageLoad*:\Windows\Sys;^Process*conhost";
                stackWindow.FoldRegExTextBox.Items.Add(defaultFold);
                stackWindow.FoldRegExTextBox.Text = defaultFold;

                stackWindow.CallTreeTab.IsSelected = true;      // start with the call tree view
                return;
            }

            if (stackSourceName.Contains("(with Tasks)") || stackSourceName.Contains("(with StartStop Activities)"))
            {
                var taskFoldPatBase = "ntoskrnl!%ServiceCopyEnd;System.Runtime.CompilerServices.Async%MethodBuilder";
                var taskFoldPat = taskFoldPatBase + ";^STARTING TASK";
                stackWindow.FoldRegExTextBox.Items.Add(taskFoldPat);
                stackWindow.FoldRegExTextBox.Items.Add(taskFoldPatBase);

                // If the new pattern is a superset of the old, then use it.  
                if (taskFoldPat.StartsWith(stackWindow.FoldRegExTextBox.Text))
                {
                    stackWindow.FoldRegExTextBox.Text = taskFoldPat;
                }

                stackWindow.GroupRegExTextBox.Items.Insert(0, @"[Nuget] System.%!=>OTHER;Microsoft.%!=>OTHER;mscorlib%=>OTHER;v4.0.30319%\%!=>OTHER;system32\*!=>OTHER;syswow64\*!=>OTHER");

                var excludePat = "LAST_BLOCK";
                stackWindow.ExcludeRegExTextBox.Items.Add(excludePat);
                stackWindow.ExcludeRegExTextBox.Items.Add("LAST_BLOCK;Microsoft.Owin.Host.SystemWeb!*IntegratedPipelineContextStage.BeginEvent;Microsoft.Owin.Host.SystemWeb!*IntegratedPipelineContextStage*RunApp");
                stackWindow.ExcludeRegExTextBox.Text = excludePat;
            }

            if (stackSourceName.StartsWith("CPU") || stackSourceName.Contains("Thread Time"))
            {
                if (m_traceLog != null)
                {
                    stackWindow.ExtraTopStats += " TotalProcs " + m_traceLog.NumberOfProcessors;
                }

                stackWindow.ScalingPolicy = ScalingPolicyKind.TimeMetric;
                if (!stackSourceName.Contains("Thread Time"))
                {
                    stackWindow.FoldPercentTextBox.Text = stackWindow.GetDefaultFoldPercentage();
                }
            }

            if (stackSourceName.StartsWith("Processor"))
            {
                stackWindow.GroupRegExTextBox.Items.Insert(0, "Processor ({%}) Priority ({%})->Priority ($2)");
                stackWindow.GroupRegExTextBox.Items.Insert(0, "Processor ({%}) Priority ({%})->Processor ($1)");
            }

            if (stackSourceName == "Net OS Heap Alloc" || stackSourceName == "Image Load" || stackSourceName == "Disk I/O" ||
                stackSourceName == "File I/O" || stackSourceName == "Exceptions" || stackSourceName == "Managed Load" || stackSourceName.StartsWith("Process")
                || stackSourceName.StartsWith("Virtual") || stackSourceName == "Pinning" || stackSourceName.Contains("Thread Time"))
            {
                stackWindow.CallTreeTab.IsSelected = true;      // start with the call tree view
            }

            if (stackSourceName == "Pinning")
            {
                string defaultFoldPattern = "OBJECT_INSTANCEID;LIVE_FOR";
                stackWindow.FoldRegExTextBox.Text = defaultFoldPattern;
                stackWindow.FoldRegExTextBox.Items.Insert(0, defaultFoldPattern);
            }

            if (stackSourceName == "Pinning At GC Time")
            {
                string defaultFoldPattern = "^PINNED_FOR;^GC_NUM";
                stackWindow.FoldRegExTextBox.Text = defaultFoldPattern;
                stackWindow.FoldRegExTextBox.Items.Insert(0, defaultFoldPattern);

                stackWindow.GroupRegExTextBox.Text = "mscorlib.ni!->;system.ni!->;{%}!=>module $1;Generation 0->NonGen2;Generation 1->NonGen2;Type System.Byte[]->Type System.Byte[]";
                stackWindow.ExcludeRegExTextBox.Items.Insert(0, "PinnableBufferCache.CreateNewBuffers");
            }

            if (stackSourceName.Contains("Ref Count"))
            {
                stackWindow.RemoveColumn("IncPercentColumn");
                stackWindow.RemoveColumn("ExcPercentColumn");
            }

            if (stackSourceName.Contains("CCW Ref Count"))
            {
                string defaultFoldPattern = "CCW NewRefCnt;CCW AddRef;CCW Release";
                stackWindow.FoldRegExTextBox.Text = defaultFoldPattern;
                stackWindow.FoldRegExTextBox.Items.Insert(0, defaultFoldPattern);
                stackWindow.FoldRegExTextBox.Items.Insert(1, "CCW NewRefCnt");
            }

            if ((stackSourceName == "Heap Snapshot Pinning") || (stackSourceName == "Heap Snapshot Pinned Object Allocation"))
            {
                string defaultFoldPattern = "OBJECT_INSTANCE";
                stackWindow.FoldRegExTextBox.Text = defaultFoldPattern;
                stackWindow.FoldRegExTextBox.Items.Insert(0, defaultFoldPattern);
            }

            if (stackSourceName == "Net OS Heap Alloc" || stackSourceName.StartsWith("GC Heap Net Mem") ||
                stackSourceName.StartsWith("Virtual") || stackSourceName.StartsWith("GC Heap Alloc Ignore Free"))
            {
                stackWindow.ComputeMaxInTopStats = true;
            }

            if (stackSourceName == "Net OS Heap Alloc")
            {
                stackWindow.FoldRegExTextBox.Items.Insert(0, "^Alloc");
            }

            if (stackSourceName.StartsWith("ASP.NET Thread Time"))
            {
                var prev = stackWindow.FoldRegExTextBox.Text;
                if (0 < prev.Length)
                {
                    prev += ";";
                }

                prev += "^Request URL";
                stackWindow.FoldRegExTextBox.Text = prev;
                stackWindow.FoldRegExTextBox.Items.Insert(0, prev);
            }

            if (m_extraTopStats != null)
            {
                stackWindow.ExtraTopStats = m_extraTopStats;
            }

            // Warn the user about the behavior of type name lookup, but only once per user.  
            if (stackSourceName == "Net OS Heap Alloc")
            {
                if (App.UserConfigData["WarnedAboutOsHeapAllocTypes"] == null)
                {
                    MessageBox.Show(stackWindow,
                        "Warning: Allocation type resolution only happens on window launch.\r\n" +
                        "Thus if you manually lookup symbols in this view you will get method\r\n" +
                        "names of allocations sites, but to get the type name associated the \r\n" +
                        "allocation site.\r\n" +
                        "\r\n" +
                        "You must close and reopen this window to get the allocation types.\r\n"
                        , "May need to resolve PDBs and reopen.");
                    App.UserConfigData["WarnedAboutOsHeapAllocTypes"] = "true";
                }
            }
        }
        public override bool SupportsProcesses { get { return true; } }

        /// <summary>
        /// Find symbols for the simple module name 'simpleModuleName.  If 'processId' is non-zero then only search for modules loaded in that
        /// process, otherwise look systemWide.
        /// </summary>
        public override void LookupSymbolsForModule(string simpleModuleName, TextWriter log, int processId = 0)
        {
            var symReader = GetSymbolReader(log);

            // If we have a process, look the DLL up just there
            var moduleFiles = new Dictionary<int, TraceModuleFile>();
            if (processId != 0)
            {
                var process = m_traceLog.Processes.LastProcessWithID(processId);
                if (process != null)
                {
                    foreach (var loadedModule in process.LoadedModules)
                    {
                        if (string.Compare(loadedModule.Name, simpleModuleName, StringComparison.OrdinalIgnoreCase) == 0)
                        {
                            moduleFiles[(int)loadedModule.ModuleFile.ModuleFileIndex] = loadedModule.ModuleFile;
                        }
                    }
                }
            }

            // We did not find it, try system-wide
            if (moduleFiles.Count == 0)
            {
                foreach (var moduleFile in m_traceLog.ModuleFiles)
                {
                    if (string.Compare(moduleFile.Name, simpleModuleName, StringComparison.OrdinalIgnoreCase) == 0)
                    {
                        moduleFiles[(int)moduleFile.ModuleFileIndex] = moduleFile;
                    }
                }
            }

            if (moduleFiles.Count == 0)
            {
                throw new ApplicationException("Could not find module " + simpleModuleName + " in trace.");
            }

            if (moduleFiles.Count > 1)
            {
                log.WriteLine("Found {0} modules with name {1}", moduleFiles.Count, simpleModuleName);
            }

            foreach (var moduleFile in moduleFiles.Values)
            {
                m_traceLog.CodeAddresses.LookupSymbolsForModule(symReader, moduleFile);
            }
        }
        protected override Action<Action> OpenImpl(Window parentWindow, StatusBar worker)
        {
            var tracelog = GetTraceLog(worker.LogWriter, delegate (bool truncated, int numberOfLostEvents, int eventCountAtTrucation)
            {
                if (!m_notifiedAboutLostEvents)
                {
                    HandleLostEvents(parentWindow, truncated, numberOfLostEvents, eventCountAtTrucation, worker);
                    m_notifiedAboutLostEvents = true;
                }
            });

            // Warn about possible Win8 incompatibility.  
            var logVer = tracelog.OSVersion.Major * 10 + tracelog.OSVersion.Minor;
            if (62 <= logVer)
            {
                var ver = Environment.OSVersion.Version.Major * 10 + Environment.OSVersion.Version.Minor;
                if (ver < 62)       // We are decoding on less than windows 8
                {
                    if (!m_notifiedAboutWin8)
                    {
                        m_notifiedAboutWin8 = true;
                        var versionMismatchWarning = "This trace was captured on Window 8 and is being read\r\n" +
                                                     "on and earlier OS.  If you experience any problems please\r\n" +
                                                     "read the trace on an Windows 8 OS.";
                        worker.LogWriter.WriteLine(versionMismatchWarning);
                        parentWindow.Dispatcher.BeginInvoke((Action)delegate ()
                        {
                            MessageBox.Show(parentWindow, versionMismatchWarning, "Log File Version Mismatch", MessageBoxButton.OK);
                        });
                    }
                }
            }

            var advanced = new PerfViewTreeGroup("Advanced");
            var memory = new PerfViewTreeGroup("Memory");
            var frameworkAspNetWcf = new PerfViewTreeGroup(".NET Framework ASP.NET/WCF");
            var ui = new PerfViewTreeGroup("UI");
            var experimental = new PerfViewTreeGroup("Experimental");
            m_Children = new List<PerfViewTreeItem>();

            bool hasCPUStacks = false;
            bool hasDllStacks = false;
            bool hasCSwitchStacks = false;
            bool hasReadyThreadStacks = false;
            bool hasHeapStacks = false;
            bool hasGCAllocationTicks = false;
            bool hasExceptions = false;
            bool hasManagedLoads = false;
            bool hasAspNet = false;
            bool hasIis = false;
            bool hasDiskStacks = false;
            bool hasAnyStacks = false;
            bool hasVirtAllocStacks = false;
            bool hasFileStacks = false;
            bool hasTpl = false;
            bool hasTplStacks = false;
            bool hasGCHandleStacks = false;
            bool hasMemAllocStacks = false;
            bool hasJSHeapDumps = false;
            bool hasDotNetHeapDumps = false;
            bool hasWCFRequests = false;
            bool hasCCWRefCountStacks = false;
            bool hasNetNativeCCWRefCountStacks = false;
            bool hasWindowsRefCountStacks = false;
            bool hasPinObjectAtGCTime = false;
            bool hasObjectUpdate = false;
            bool hasGCEvents = false;
            bool hasProjectNExecutionTracingEvents = false;
            bool hasDefenderEvents = false;
            bool hasTypeLoad = false;
            bool hasAssemblyLoad = false;
            bool hasJIT = false;
            bool hasUserCrit = false;

            var stackEvents = new List<TraceEventCounts>();
            foreach (var counts in tracelog.Stats)
            {
                var name = counts.EventName;
                if (!hasCPUStacks && name.StartsWith("PerfInfo"))
                {
                    hasCPUStacks = true;                // Even without true stacks we can display something in the stack viewer.  
                }

                if (!hasAspNet && name.StartsWith("AspNetReq"))
                {
                    hasAspNet = true;
                }

                if (!hasIis && name.StartsWith("IIS"))
                {
                    hasIis = true;
                }

                if (counts.ProviderGuid == ApplicationServerTraceEventParser.ProviderGuid)
                {
                    hasWCFRequests = true;
                }

                if (name.StartsWith("JSDumpHeapEnvelope"))
                {
                    hasJSHeapDumps = true;
                }

                if (name.StartsWith("GC/Start"))
                {
                    hasGCEvents = true;
                }

                if (name.StartsWith("GC/BulkNode"))
                {
                    hasDotNetHeapDumps = true;
                }

                if (name.StartsWith("GC/PinObjectAtGCTime"))
                {
                    hasPinObjectAtGCTime = true;
                }

                if (name.StartsWith("GC/BulkSurvivingObjectRanges") || name.StartsWith("GC/BulkMovedObjectRanges"))
                {
                    hasObjectUpdate = true;
                }

                if (counts.ProviderGuid == TplEtwProviderTraceEventParser.ProviderGuid)
                {
                    hasTpl = true;
                }

                if (counts.ProviderGuid == MicrosoftAntimalwareEngineTraceEventParser.ProviderGuid)
                {
                    hasDefenderEvents = true;
                }

                if (name.StartsWith("Method/JittingStarted"))
                {
                    hasJIT = true;
                }
                if (name.StartsWith("TypeLoad/Start"))
                {
                    hasTypeLoad = true;
                }
                if (name.StartsWith("Loader/AssemblyLoad"))
                {
                    hasAssemblyLoad = true;
                }
                if (name.EndsWith("UserCrit"))
                {
                    hasUserCrit = true;
                }

                if (counts.StackCount > 0)
                {
                    hasAnyStacks = true;
                    if (counts.ProviderGuid == ETWClrProfilerTraceEventParser.ProviderGuid && name.StartsWith("ObjectAllocated"))
                    {
                        hasMemAllocStacks = true;
                    }

                    if (name.StartsWith("GC/SampledObjectAllocation"))
                    {
                        hasMemAllocStacks = true;
                    }

                    if (name.StartsWith("GC/CCWRefCountChange"))
                    {
                        hasCCWRefCountStacks = true;
                    }

                    if (name.StartsWith("TaskCCWRef"))
                    {
                        hasNetNativeCCWRefCountStacks = true;
                    }

                    if (name.StartsWith("Object/CreateHandle"))
                    {
                        hasWindowsRefCountStacks = true;
                    }

                    if (name.StartsWith("Image"))
                    {
                        hasDllStacks = true;
                    }

                    if (name.StartsWith("HeapTrace"))
                    {
                        hasHeapStacks = true;
                    }

                    if (name.StartsWith("Thread/CSwitch"))
                    {
                        hasCSwitchStacks = true;
                    }

                    if (name.StartsWith("GC/AllocationTick"))
                    {
                        hasGCAllocationTicks = true;
                    }

                    if (name.StartsWith("Exception") || name.StartsWith("PageFault/AccessViolation"))
                    {
                        hasExceptions = true;
                    }

                    if (name.StartsWith("GC/SetGCHandle"))
                    {
                        hasGCHandleStacks = true;
                    }

                    if (name.StartsWith("Loader/ModuleLoad"))
                    {
                        hasManagedLoads = true;
                    }

                    if (name.StartsWith("VirtualMem"))
                    {
                        hasVirtAllocStacks = true;
                    }

                    if (name.StartsWith("Dispatcher/ReadyThread"))
                    {
                        hasReadyThreadStacks = true;
                    }

                    if (counts.ProviderGuid == TplEtwProviderTraceEventParser.ProviderGuid)
                    {
                        hasTplStacks = true;
                    }

                    if (name.StartsWith("DiskIO"))
                    {
                        hasDiskStacks = true;
                    }

                    if (name.StartsWith("FileIO"))
                    {
                        hasFileStacks = true;
                    }

                    if (name.StartsWith("MethodEntry"))
                    {
                        hasProjectNExecutionTracingEvents = true;
                    }
                }
            }

            m_Children.Add(new PerfViewTraceInfo(this));
            m_Children.Add(new PerfViewProcesses(this));

            m_Children.Add(new PerfViewStackSource(this, "Processes / Files / Registry") { SkipSelectProcess = true });

            if (hasCPUStacks)
            {
                m_Children.Add(new PerfViewStackSource(this, "CPU"));
                experimental.Children.Add(new AutomatedAnalysisReport(this));
                if (!App.CommandLineArgs.ShowOptimizationTiers &&
                    tracelog.Events.Any(
                        e => e is MethodLoadUnloadTraceDataBase td && td.OptimizationTier != OptimizationTier.Unknown))
                {
                    advanced.Children.Add(new PerfViewStackSource(this, "CPU (with Optimization Tiers)"));
                }
                advanced.Children.Add(new PerfViewStackSource(this, "Processor"));
            }

            if (hasCSwitchStacks)
            {
                if (hasTplStacks)
                {
                    m_Children.Add(new PerfViewStackSource(this, "Thread Time"));
                    advanced.Children.Add(new PerfViewStackSource(this, "Thread Time (with Tasks)"));
                    advanced.Children.Add(new PerfViewStackSource(this, "Thread Time (with StartStop Activities)"));
                }
                else
                {
                    m_Children.Add(new PerfViewStackSource(this, "Thread Time"));
                }

                if (hasReadyThreadStacks)
                {
                    advanced.Children.Add(new PerfViewStackSource(this, "Thread Time (with ReadyThread)"));
                }
            }
            else if (hasCPUStacks && hasTplStacks)
            {
                advanced.Children.Add(new PerfViewStackSource(this, "Thread Time (with StartStop Activities) (CPU ONLY)"));
            }

            if (hasDiskStacks)
            {
                advanced.Children.Add(new PerfViewStackSource(this, "Disk I/O"));
            }

            if (hasFileStacks)
            {
                advanced.Children.Add(new PerfViewStackSource(this, "File I/O"));
                advanced.Children.Add(new PerfViewStackSource(this, "File Queries"));
                advanced.Children.Add(new PerfViewStackSource(this, "Directory Enumerations"));
            }

            if (hasHeapStacks)
            {
                memory.Children.Add(new PerfViewStackSource(this, "Net OS Heap Alloc"));
            }

            if (hasVirtAllocStacks)
            {
                memory.Children.Add(new PerfViewStackSource(this, "Net Virtual Alloc"));
                memory.Children.Add(new PerfViewStackSource(this, "Net Virtual Reserve"));
            }
            if (hasGCAllocationTicks)
            {
                if (hasObjectUpdate)
                {
                    memory.Children.Add(new PerfViewStackSource(this, "GC Heap Net Mem (Coarse Sampling)"));
                    memory.Children.Add(new PerfViewStackSource(this, "Gen 2 Object Deaths (Coarse Sampling)"));
                }
                memory.Children.Add(new PerfViewStackSource(this, "GC Heap Alloc Ignore Free (Coarse Sampling)"));
            }
            if (hasMemAllocStacks)
            {
                memory.Children.Add(new PerfViewStackSource(this, "GC Heap Net Mem"));
                memory.Children.Add(new PerfViewStackSource(this, "GC Heap Alloc Ignore Free"));
                memory.Children.Add(new PerfViewStackSource(this, "Gen 2 Object Deaths"));
            }

            if (hasDllStacks)
            {
                advanced.Children.Add(new PerfViewStackSource(this, "Image Load"));
            }

            if (hasManagedLoads)
            {
                advanced.Children.Add(new PerfViewStackSource(this, "Managed Load"));
            }

            if (hasExceptions)
            {
                advanced.Children.Add(new PerfViewStackSource(this, "Exceptions"));
            }

            if (hasGCHandleStacks)
            {
                advanced.Children.Add(new PerfViewStackSource(this, "Pinning"));
            }

            if (hasPinObjectAtGCTime)
            {
                advanced.Children.Add(new PerfViewStackSource(this, "Pinning At GC Time"));
            }

            if (hasGCEvents && hasCPUStacks)
            {
                memory.Children.Add(new PerfViewStackSource(this, "Server GC"));
            }

            if (hasCCWRefCountStacks)
            {
                advanced.Children.Add(new PerfViewStackSource(this, "CCW Ref Count"));
            }

            if (hasNetNativeCCWRefCountStacks)
            {
                advanced.Children.Add(new PerfViewStackSource(this, ".NET Native CCW Ref Count"));
            }

            if (hasWindowsRefCountStacks)
            {
                advanced.Children.Add(new PerfViewStackSource(this, "Windows Handle Ref Count"));
            }

            if (hasGCHandleStacks && hasMemAllocStacks)
            {
                bool matchingHeapSnapshotExists = GCPinnedObjectAnalyzer.ExistsMatchingHeapSnapshot(FilePath);
                if (matchingHeapSnapshotExists)
                {
                    advanced.Children.Add(new PerfViewStackSource(this, "Heap Snapshot Pinning"));
                    advanced.Children.Add(new PerfViewStackSource(this, "Heap Snapshot Pinned Object Allocation"));
                }
            }

            if (hasUserCrit)
            {
                if (hasCPUStacks)
                {
                    ui.Children.Add(new PerfViewStackSource(this, "UserCrit Held CPU"));
                }

                if (hasCSwitchStacks)
                {
                    ui.Children.Add(new PerfViewStackSource(this, "UserCrit Held ThreadTime"));
                }
            }

            if ((hasAspNet) || (hasWCFRequests))
            {
                if (hasCPUStacks)
                {
                    frameworkAspNetWcf.Children.Add(new PerfViewStackSource(this, "Server Request CPU"));
                }
                if (hasCSwitchStacks)
                {
                    frameworkAspNetWcf.Children.Add(new PerfViewStackSource(this, "Server Request Thread Time"));
                }
                if (hasGCAllocationTicks)
                {
                    frameworkAspNetWcf.Children.Add(new PerfViewStackSource(this, "Server Request Managed Allocation"));
                }
            }

            if (hasAnyStacks)
            {
                advanced.Children.Add(new PerfViewStackSource(this, "Any"));
                if (hasTpl)
                {
                    if (hasCSwitchStacks)
                    {
                        advanced.Children.Add(new PerfViewStackSource(this, "Any Stacks (with Tasks)"));
                        advanced.Children.Add(new PerfViewStackSource(this, "Any Stacks (with StartStop Activities)"));
                        advanced.Children.Add(new PerfViewStackSource(this, "Any StartStopTree"));
                    }
                    advanced.Children.Add(new PerfViewStackSource(this, "Any TaskTree"));
                }
            }

            if (hasAspNet)
            {
                advanced.Children.Add(new PerfViewAspNetStats(this));
                if (hasCPUStacks)
                {
                    var name = "ASP.NET Thread Time";
                    if (hasCSwitchStacks && hasTplStacks)
                    {
                        frameworkAspNetWcf.Children.Add(new PerfViewStackSource(this, "ASP.NET Thread Time (with Tasks)"));
                    }
                    else if (!hasCSwitchStacks)
                    {
                        name += " (CPU ONLY)";
                    }

                    frameworkAspNetWcf.Children.Add(new PerfViewStackSource(this, name));
                }
            }

            if (hasIis)
            {
                advanced.Children.Add(new PerfViewIisStats(this));
            }

            if (hasProjectNExecutionTracingEvents)
            {
                advanced.Children.Add(new PerfViewStackSource(this, "Execution Tracing"));
            }

            if(hasDefenderEvents)
            {
                advanced.Children.Add(new PerfViewStackSource(this, "Anti-Malware Real-Time Scan"));
            }

            memory.Children.Add(new PerfViewGCStats(this));

            memory.Children.Add(new MemoryAnalyzer(this));

            if (hasJSHeapDumps || hasDotNetHeapDumps)
            {
                memory.Children.Add(new PerfViewHeapSnapshots(this));
            }

            advanced.Children.Add(new PerfViewJitStats(this));

            if (hasJIT || hasAssemblyLoad || hasTypeLoad)
            {
                advanced.Children.Add(new PerfViewRuntimeLoaderStats(this));
            }

            advanced.Children.Add(new PerfViewEventStats(this));
            advanced.Children.Add(new PerfViewFileVersionStats(this));

            m_Children.Add(new PerfViewEventSource(this));

            if (0 < memory.Children.Count)
            {
                m_Children.Add(memory);
            }

            if (0 < advanced.Children.Count)
            {
                m_Children.Add(advanced);
            }

            if (0 < frameworkAspNetWcf.Children.Count)
            {
                m_Children.Add(frameworkAspNetWcf);
            }

            if (0 < ui.Children.Count)
            {
                m_Children.Add(ui);
            }

            if (0 < experimental.Children.Count)
            {
                m_Children.Add(experimental);
            }

            return null;
        }
        // public override string DefaultStackSourceName { get { return "CPU"; } }

        public TraceLog GetTraceLog(TextWriter log, Action<bool, int, int> onLostEvents = null)
        {
            if (m_traceLog != null)
            {
                if (IsUpToDate)
                {
                    return m_traceLog;
                }

                m_traceLog.Dispose();
                m_traceLog = null;
            }
            var dataFileName = FilePath;
            var options = new TraceLogOptions();
            options.ConversionLog = log;
            if (App.CommandLineArgs.KeepAllEvents)
            {
                options.KeepAllEvents = true;
            }

            var traceEventDispatcherOptions = new TraceEventDispatcherOptions();
            traceEventDispatcherOptions.StartTime = App.CommandLineArgs.StartTime;
            traceEventDispatcherOptions.EndTime = App.CommandLineArgs.EndTime;

            options.MaxEventCount = App.CommandLineArgs.MaxEventCount;
            options.ContinueOnError = App.CommandLineArgs.ContinueOnError;
            options.SkipMSec = App.CommandLineArgs.SkipMSec;
            options.OnLostEvents = onLostEvents;
            options.LocalSymbolsOnly = false;
            options.ShouldResolveSymbols = delegate (string moduleFilePath) { return false; };       // Don't resolve any symbols

            // But if there is a directory called EtwManifests exists, look in there instead. 
            var etwManifestDirPath = Path.Combine(Path.GetDirectoryName(dataFileName), "EtwManifests");
            if (Directory.Exists(etwManifestDirPath))
            {
                options.ExplicitManifestDir = etwManifestDirPath;
            }

            CommandProcessor.UnZipIfNecessary(ref dataFileName, log);

            var etlxFile = dataFileName;
            var cachedEtlxFile = false;
            if (dataFileName.EndsWith(".etl", StringComparison.OrdinalIgnoreCase) || dataFileName.EndsWith(".btl", StringComparison.OrdinalIgnoreCase))
            {
                etlxFile = CacheFiles.FindFile(dataFileName, ".etlx");
                if (!File.Exists(etlxFile))
                {
                    log.WriteLine("Creating ETLX file {0} from {1}", etlxFile, dataFileName);
                    TraceLog.CreateFromEventTraceLogFile(dataFileName, etlxFile, options, traceEventDispatcherOptions);

                    var dataFileSize = "Unknown";
                    if (File.Exists(dataFileName))
                    {
                        dataFileSize = ((new System.IO.FileInfo(dataFileName)).Length / 1000000.0).ToString("n3") + " MB";
                    }

                    log.WriteLine("ETL Size {0} ETLX Size {1:n3} MB", dataFileSize, (new System.IO.FileInfo(etlxFile)).Length / 1000000.0);
                }
                else
                {
                    cachedEtlxFile = true;
                    log.WriteLine("Found a corresponding ETLX file {0}", etlxFile);
                }
            }

            try
            {
                m_traceLog = new TraceLog(etlxFile);

                // Add some more parser that we would like.  
                new ETWClrProfilerTraceEventParser(m_traceLog);
                new MicrosoftWindowsNDISPacketCaptureTraceEventParser(m_traceLog);
            }
            catch (Exception)
            {
                if (cachedEtlxFile)
                {
                    // Delete the file and try again.  
                    FileUtilities.ForceDelete(etlxFile);
                    if (!File.Exists(etlxFile))
                    {
                        return GetTraceLog(log, onLostEvents);
                    }
                }
                throw;
            }

            m_utcLastWriteAtOpen = File.GetLastWriteTimeUtc(FilePath);
            if (App.CommandLineArgs.UnsafePDBMatch)
            {
                m_traceLog.CodeAddresses.UnsafePDBMatching = true;
            }

            if (m_traceLog.Truncated)   // Warn about truncation.  
            {
                GuiApp.MainWindow.Dispatcher.BeginInvoke((Action)delegate ()
                {
                    MessageBox.Show("The ETL file was too big to convert and was truncated.\r\nSee log for details", "Log File Truncated", MessageBoxButton.OK);
                });
            }
            return m_traceLog;
        }
        public TraceLog TryGetTraceLog() { return m_traceLog; }

        private void HandleLostEvents(Window parentWindow, bool truncated, int numberOfLostEvents, int eventCountAtTrucation, StatusBar worker)
        {
            string warning;
            if (!truncated)
            {
                // TODO see if we can get the buffer size out of the ETL file to give a good number in the message. 
                warning = "WARNING: There were " + numberOfLostEvents + " lost events in the trace.\r\n" +
                    "Some analysis might be invalid.\r\n" +
                    "Use /InMemoryCircularBuffer or /BufferSize:1024 to avoid this in future traces.";
            }
            else
            {
                warning = "WARNING: The ETLX file was truncated at " + eventCountAtTrucation + " events.\r\n" +
                    "This is to keep the ETLX file size under 4GB, however all rundown events are processed.\r\n" +
                    "Use /SkipMSec:XXX after clearing the cache (File->Clear Temp Files) to see the later parts of the file.\r\n" +
                    "See log for more details.";
            }

            MessageBoxResult result = MessageBoxResult.None;
            parentWindow.Dispatcher.BeginInvoke((Action)delegate ()
            {
                result = MessageBox.Show(parentWindow, warning, "Lost Events", MessageBoxButton.OKCancel);
                worker.LogWriter.WriteLine(warning);
                if (result != MessageBoxResult.OK)
                {
                    worker.AbortWork();
                }
            });
        }
        public override void Close()
        {
            if (m_traceLog != null)
            {
                m_traceLog.Dispose();
                m_traceLog = null;
            }
            base.Close();
        }
        public override ImageSource Icon { get { return GuiApp.MainWindow.Resources["FileBitmapImage"] as ImageSource; } }

        internal static List<TraceModuleFile> GetInterestingModuleFiles(ETLPerfViewData etlFile, double pdbThresholdPercent, TextWriter log, List<int> focusProcessIDs = null)
        {
            // If a DLL is loaded into multiple processes or at different locations we can get repeats, strip them.  
            var ret = new List<TraceModuleFile>();
            var traceLog = etlFile.GetTraceLog(log);

            // There can be several TraceModuleFile for a given path because the module is loaded more than once.
            // Thus we need to accumulate the counts.  This is what moduleCodeAddressCounts does 
            var moduleCodeAddressCounts = new Dictionary<string, int>();
            // Get symbols in cache, generate NGEN images if necessary.  

            IEnumerable<TraceModuleFile> moduleList = traceLog.ModuleFiles;
            int totalCpu = traceLog.CodeAddresses.TotalCodeAddresses;
            if (focusProcessIDs != null)
            {
                var processtotalCpu = 0;
                var processModuleList = new List<TraceModuleFile>();
                foreach (var process in traceLog.Processes)
                {
                    processtotalCpu += (int)process.CPUMSec;
                    if (!focusProcessIDs.Contains(process.ProcessID))
                    {
                        continue;
                    }

                    log.WriteLine("Restricting to process {0} ({1})", process.Name, process.ProcessID);
                    foreach (var mod in process.LoadedModules)
                    {
                        processModuleList.Add(mod.ModuleFile);
                    }
                }
                if (processtotalCpu != 0 && processModuleList.Count > 0)
                {
                    totalCpu = processtotalCpu;
                    moduleList = processModuleList;
                }
                else
                {
                    log.WriteLine("ERROR: could not find any CPU in focus processes, using machine wide total.");
                }
            }
            log.WriteLine("Total CPU = {0} samples", totalCpu);
            int pdbThreshold = (int)((pdbThresholdPercent * totalCpu) / 100.0);
            log.WriteLine("Pdb threshold = {0:f2}% = {1} code address instances", pdbThresholdPercent, pdbThreshold);

            foreach (var moduleFile in moduleList)
            {
                if (moduleFile.CodeAddressesInModule == 0)
                {
                    continue;
                }

                int count = 0;
                if (moduleCodeAddressCounts.TryGetValue(moduleFile.FilePath, out count))
                {
                    // We have already hit the threshold so we don't need to do anything. 
                    if (count >= pdbThreshold)
                    {
                        continue;
                    }
                }

                count += moduleFile.CodeAddressesInModule;
                moduleCodeAddressCounts[moduleFile.FilePath] = count;
                if (count < pdbThreshold)
                {
                    continue;                   // Have not reached threshold
                }

                log.WriteLine("Addr Count = {0} >= {1}, adding: {2}", count, pdbThreshold, moduleFile.FilePath);
                ret.Add(moduleFile);
            }
            return ret;
        }



        #region private
        /// <summary>
        /// See if the log has events from VS providers.  If so we should register the VS providers. 
        /// </summary>
        private bool HasVSEvents(TraceLog traceLog)
        {
            if (!m_checkedForVSEvents)
            {
                var codeMarkerGuid = new Guid(0x143A31DB, 0x0372, 0x40B6, 0xB8, 0xF1, 0xB4, 0xB1, 0x6A, 0xDB, 0x5F, 0x54);
                var measurementBlockGuid = new Guid(0x641D7F6C, 0x481C, 0x42E8, 0xAB, 0x7E, 0xD1, 0x8D, 0xC5, 0xE5, 0xCB, 0x9E);
                foreach (var stats in traceLog.Stats)
                {
                    if (stats.ProviderGuid == codeMarkerGuid || stats.ProviderGuid == measurementBlockGuid)
                    {
                        m_hasVSEvents = true;
                        break;
                    }
                }

                m_checkedForVSEvents = true;
            }
            return m_hasVSEvents;
        }

        private bool m_checkedForVSEvents;
        private bool m_hasVSEvents;
        private TraceLog m_traceLog;
        private bool m_notifiedAboutLostEvents;
        private bool m_notifiedAboutWin8;
        private string m_extraTopStats;
        #endregion
    }

    internal class WTPerfViewFile : PerfViewFile
    {
        public override string FormatName { get { return "CDB WT calls"; } }
        public override string[] FileExtensions { get { return new string[] { ".wt" }; } }

        protected internal override StackSource OpenStackSourceImpl(TextWriter log)
        {
            return new WTStackSource(FilePath);
        }
        protected internal override void ConfigureStackWindow(string stackSourceName, StackWindow stackWindow)
        {
            stackWindow.FoldPercentTextBox.Text = stackWindow.GetDefaultFoldPercentage();
            stackWindow.ScalingPolicy = ScalingPolicyKind.TimeMetric;
        }
    }

    internal class OffProfPerfViewFile : PerfViewFile
    {
        public override string FormatName { get { return "Office Profiler"; } }
        public override string[] FileExtensions { get { return new string[] { ".offtree" }; } }

        protected internal override StackSource OpenStackSourceImpl(TextWriter log)
        {
            return new OffProfStackSource(FilePath);
        }
        protected internal override void ConfigureStackWindow(string stackSourceName, StackWindow stackWindow)
        {
            stackWindow.FoldPercentTextBox.Text = stackWindow.GetDefaultFoldPercentage();
            stackWindow.RemoveColumn("WhenColumn");
            stackWindow.RemoveColumn("FirstColumn");
            stackWindow.RemoveColumn("LastColumn");
        }
    }

    internal class DebuggerStackPerfViewFile : PerfViewFile
    {
        public override string FormatName
        {
            get { return "Windbg kc Call stack"; }
        }

        public override string[] FileExtensions
        {
            get { return new string[] { ".cdbStack", ".windbgStack" }; }
        }

        protected internal override StackSource OpenStackSourceImpl(TextWriter log)
        {
            return new DebuggerStackSource(FilePath);
        }

        protected internal override void ConfigureStackWindow(string stackSourceName, StackWindow stackWindow)
        {
            stackWindow.RemoveColumn("IncCountColumn");
            stackWindow.RemoveColumn("ExcCountColumn");
            stackWindow.RemoveColumn("FoldCountColumn");
        }
    }

    internal class XmlTreeFile : PerfViewFile
    {
        public override string FormatName { get { return "Tree XML FILE"; } }
        public override string[] FileExtensions { get { return new string[] { ".tree.xml" }; } }

        protected internal override StackSource OpenStackSourceImpl(TextWriter log)
        {
            return new XmlTreeStackSource(FilePath);
        }
    }

    internal class XmlPerfViewFile : PerfViewFile
    {
        public override string FormatName { get { return "PerfView XML FILE"; } }
        public override string[] FileExtensions { get { return new string[] { ".perfView.xml", ".perfView.xml.zip", ".perfView.json", ".perfView.json.zip" }; } }

        protected internal override StackSource OpenStackSourceImpl(TextWriter log)
        {
            m_guiState = new StackWindowGuiState();

            return new XmlStackSource(FilePath, delegate (XmlReader reader)
            {
                if (reader.Name == "StackWindowGuiState")
                {
                    m_guiState = m_guiState.ReadFromXml(reader);
                }
                // These are only here for backward compatibility
                else if (reader.Name == "FilterXml")
                {
                    m_guiState.FilterGuiState.ReadFromXml(reader);
                }
                else if (reader.Name == "Log")
                {
                    m_guiState.Log = reader.ReadElementContentAsString().Trim();
                }
                else if (reader.Name == "Notes")
                {
                    m_guiState.Notes = reader.ReadElementContentAsString().Trim();
                }
                else
                {
                    reader.Read();
                }
            });
        }

        protected internal override void ConfigureStackWindow(string stackSourceName, StackWindow stackWindow)
        {
            stackWindow.RestoreWindow(m_guiState, FilePath);
            stackWindow.GroupRegExTextBox.Items.Add(@"[group modules]           {%}!->module $1");
            stackWindow.GroupRegExTextBox.Items.Add(@"[group module entries]  {%}!=>module $1");
        }
        protected internal override void FirstAction(StackWindow stackWindow)
        {
            if (m_guiState != null)
            {
                stackWindow.GuiState = m_guiState;
            }

            m_guiState = null;
        }

        public override void LookupSymbolsForModule(string simpleModuleName, TextWriter log, int processId = 0)
        {
            throw new ApplicationException("Symbols can not be looked up after a stack view has been saved.\r\n" +
                "You must resolve all symbols you need before saving.\r\n" +
                "Consider the right click -> Lookup Warm Symbols command");
        }

        private StackWindowGuiState m_guiState;
    }

    internal class VmmapPerfViewFile : PerfViewFile
    {
        public override string FormatName { get { return "Vmmap data file"; } }
        public override string[] FileExtensions { get { return new string[] { ".mmp" }; } }


        protected internal override StackSource OpenStackSourceImpl(TextWriter log)
        {
            using (Stream dataStream = new FileStream(FilePath, FileMode.Open, FileAccess.Read, FileShare.Read | FileShare.Delete))
            {
                var xmlStream = dataStream;
                XmlReaderSettings settings = new XmlReaderSettings() { IgnoreWhitespace = true, IgnoreComments = true };
                using (XmlReader reader = XmlTextReader.Create(xmlStream, settings))
                {
                    return new VMMapStackSource(reader);
                }
            }
        }

        protected internal override void ConfigureStackWindow(string stackSourceName, StackWindow stackWindow)
        {
            var defaultFold = "^Block;^Shareable;^Image Section;^Heap;^Private data;^Thread Stack";
            stackWindow.FoldRegExTextBox.Items.Insert(0, "^Images in");
            stackWindow.FoldRegExTextBox.Items.Insert(0, defaultFold);

            stackWindow.IncludeRegExTextBox.Items.Insert(0, "^Images in;^MappedFiles in");
            stackWindow.IncludeRegExTextBox.Items.Insert(0, "^Block Private");

            stackWindow.GroupRegExTextBox.Items.Insert(0, "[group files] ^MappedFile{*}->Image$1;^Image{*}->Image$1;Group MappedFile->Group Image;Group Image->Group Image");
        }
        protected internal override void FirstAction(StackWindow stackWindow)
        {
            stackWindow.CallTreeTab.IsSelected = true;
        }

        #region private
        [Flags]
        private enum PageProtection
        {
            PAGE_EXECUTE = 0x10,
            PAGE_EXECUTE_READ = 0x20,
            PAGE_EXECUTE_READWRITE = 0x40,
            PAGE_EXECUTE_WRITECOPY = 0x80,
            PAGE_NOACCESS = 0x01,
            PAGE_READONLY = 0x02,
            PAGE_READWRITE = 0x04,
            PAGE_WRITECOPY = 0x08,
        }

        private enum UseType
        {
            Heap = 0,
            Stack = 1,
            Image = 2,
            MappedFile = 3,
            PrivateData = 4,
            Shareable = 5,
            Free = 6,
            // Unknown1 = 7,
            ManagedHeaps = 8,
            // Unknown2 = 9,
            Unusable = 10,
        }

        private class MemoryNode
        {
            public static MemoryNode Root()
            {
                var ret = new MemoryNode();
                ret.Size = ulong.MaxValue;
                ret.Details = "[ROOT]";
                return ret;
            }
            public MemoryNode Add(XmlReader reader)
            {
                var newNode = new MemoryNode(reader);
                Insert(newNode);
                return newNode;
            }

            public ulong End { get { return Address + Size; } }
            public ulong Address;
            public ulong Blocks;
            public ulong ShareableWS;
            public ulong SharedWS;
            public ulong Size;
            public ulong Commit;
            public ulong PrivateBytes;
            public ulong PrivateWS;
            public ulong Id;
            public PageProtection Protection;
            public ulong Storage;
            public UseType UseType;
            public string Type;
            public string Details;
            public List<MemoryNode> Children;
            public MemoryNode Parent;

            public override string ToString()
            {
                return string.Format("<MemoryNode Name=\"{0}\" Start=\"0x{1:x}\" Length=\"0x{2:x}\"/>", Details, Address, Size);
            }

            #region private

            private void Insert(MemoryNode newNode)
            {
                Debug.Assert(Address <= newNode.Address && newNode.End <= End);
                if (Children == null)
                {
                    Children = new List<MemoryNode>();
                }

                // Search backwards for efficiency.  
                for (int i = Children.Count; 0 < i;)
                {
                    var child = Children[--i];
                    if (child.Address <= newNode.Address && newNode.End <= child.End)
                    {
                        child.Insert(newNode);
                        return;
                    }
                }
                Children.Add(newNode);
                newNode.Parent = this;
            }
            private MemoryNode() { }
            private MemoryNode(XmlReader reader)
            {
                Address = FetchLong(reader, "Address");
                Blocks = FetchLong(reader, "Blocks");
                ShareableWS = FetchLong(reader, "ShareableWS");
                SharedWS = FetchLong(reader, "SharedWS");
                Size = FetchLong(reader, "Size");
                Commit = FetchLong(reader, "Commit");
                PrivateBytes = FetchLong(reader, "PrivateBytes");
                PrivateWS = FetchLong(reader, "PrivateWS");
                Id = FetchLong(reader, "Id");     // This identifies the heap (for Heap type data)
                Protection = (PageProtection)int.Parse(reader.GetAttribute("Protection") ?? "0");
                Storage = FetchLong(reader, "Storage");
                UseType = (UseType)int.Parse(reader.GetAttribute("UseType") ?? "0");
                Type = reader.GetAttribute("Type") ?? "";
                Details = reader.GetAttribute("Details") ?? "";
            }

            private static ulong FetchLong(XmlReader reader, string attributeName)
            {
                ulong ret = 0L;
                var attrValue = reader.GetAttribute(attributeName);
                if (attrValue != null)
                {
                    ulong.TryParse(attrValue, out ret);
                }

                return ret;
            }
            #endregion
        }

        private class VMMapStackSource : InternStackSource
        {
            public VMMapStackSource(XmlReader reader)
            {
                m_sample = new StackSourceSample(this);
                MemoryNode top = MemoryNode.Root();
                while (reader.Read())
                {
                    if (reader.NodeType == XmlNodeType.Element)
                    {
                        // Start over if we see another snapshot.  THus we read the last one.   
                        // THis is present VMMAP behavior.  TODO We should think about doing better.   
                        if (reader.Name == "Snapshot")
                        {
                            top = MemoryNode.Root();
                        }
                        else if (reader.Name == "Region")
                        {
                            top.Add(reader);
                        }
                    }
                }

                foreach (var child in top.Children)
                {
                    AddToSource(child, StackSourceCallStackIndex.Invalid);
                }

                Interner.DoneInterning();
            }

            /// <summary>
            /// Add all the nodes represented by 'node' to the source.  'parentStack' is the
            /// stack that represents the parent of 'node' (thus the top node is Invalid, 
            /// which represents the empty stack)
            /// </summary>
            private void AddToSource(MemoryNode node, StackSourceCallStackIndex parentStack)
            {
                if (node.Children != null)
                {
                    // At the topmost level we have group (UseType), for the node
                    if (parentStack == StackSourceCallStackIndex.Invalid)
                    {
                        parentStack = AddFrame("Group " + node.UseType.ToString(), parentStack);
                    }

                    if (node.Details.Length != 0)
                    {
                        // Group directories together.  
                        if (node.UseType == UseType.Image || node.UseType == UseType.MappedFile)
                        {
                            parentStack = AddDirPathNodes(node.Details, parentStack, false, node.UseType);
                        }
                        else
                        {
                            parentStack = AddFrame(node.Details, parentStack);
                        }
                    }

                    foreach (var child in node.Children)
                    {
                        AddToSource(child, parentStack);
                    }

                    return;
                }

                var details = node.Details;
                if (node.UseType == UseType.Image && details.Length != 0)
                {
                    details = "Image Section " + details;
                }

                if (details.Length == 0)
                {
                    details = node.Type;
                }

                var frameName = string.Format("{0,-20} address 0x{1:x} size 0x{2:x}", details, node.Address, node.Size);
                StackSourceCallStackIndex nodeStack = AddFrame(frameName, parentStack);

                if (node.PrivateWS != 0)
                {
                    AddSample("Block Private", node.PrivateWS, nodeStack);
                }

                if (node.ShareableWS != 0)
                {
                    AddSample("Block Sharable", node.ShareableWS, nodeStack);
                }
            }
            /// <summary>
            /// Adds nodes for each parent directory that has more than one 'child' (its count is different than it child) 
            /// </summary>
            private StackSourceCallStackIndex AddDirPathNodes(string path, StackSourceCallStackIndex parentStack, bool isDir, UseType useType)
            {
                var lastBackslashIdx = path.LastIndexOf('\\');
                if (lastBackslashIdx >= 0)
                {
                    var dir = path.Substring(0, lastBackslashIdx);
                    parentStack = AddDirPathNodes(dir, parentStack, true, useType);
                }

                var kindName = (useType == UseType.MappedFile) ? "MappedFile" : "Image";
                var prefix = isDir ? kindName + "s in" : kindName;
                return AddFrame(prefix + " " + path, parentStack);
            }
            private void AddSample(string memoryKind, ulong metric, StackSourceCallStackIndex parentStack)
            {
                m_sample.Metric = metric / 1024F;
                var frameName = string.Format("{0,-15} {1}K WS", memoryKind, metric / 1024);
                m_sample.StackIndex = AddFrame(frameName, parentStack);
                AddSample(m_sample);
            }
            private StackSourceCallStackIndex AddFrame(string frameName, StackSourceCallStackIndex parentStack)
            {
                var moduleIdx = Interner.ModuleIntern("");
                var frameIdx = Interner.FrameIntern(frameName, moduleIdx);
                return Interner.CallStackIntern(frameIdx, parentStack);
            }

            private StackSourceSample m_sample;

        }
        #endregion
    }

    internal class PdbScopePerfViewFile : PerfViewFile
    {
        public override string FormatName { get { return ".NET Native Size Graph"; } }
        public override string[] FileExtensions { get { return new string[] { ".imageSize.xml", ".pdb.xml" }; } }   // TODO remove pdb.xml after 1/2015

        protected internal override StackSource OpenStackSourceImpl(TextWriter log)
        {
            Graph graph = new PdbScopeMemoryGraph(FilePath);

            log.WriteLine(
                   "Opened Graph {0} Bytes: {1:f3}M NumObjects: {2:f3}K  NumRefs: {3:f3}K Types: {4:f3}K RepresentationSize: {5:f1}M",
                   FilePath, graph.TotalSize / 1000000.0, (int)graph.NodeIndexLimit / 1000.0,
                   graph.TotalNumberOfReferences / 1000.0, (int)graph.NodeTypeIndexLimit / 1000.0,
                   graph.SizeOfGraphDescription() / 1000000.0);

            log.WriteLine("Type Histogram > 1% of heap size");
            log.Write(graph.HistogramByTypeXml(graph.TotalSize / 100));

#if false // TODO FIX NOW remove
            using (StreamWriter writer = File.CreateText(Path.ChangeExtension(this.FilePath, ".Clrprof.xml")))
            {
                ((MemoryGraph)graph).DumpNormalized(writer);
            }
#endif
            var ret = new MemoryGraphStackSource(graph, log);
            return ret;
        }
        protected internal override void ConfigureStackWindow(string stackSourceName, StackWindow stackWindow)
        {
            stackWindow.ScalingPolicy = ScalingPolicyKind.TimeMetric;
            stackWindow.IsMemoryWindow = true;
            stackWindow.RemoveColumn("WhichColumn");
            stackWindow.GroupRegExTextBox.Items.Add("[group PDBKinds]          #{%}#->type $1");
            stackWindow.GroupRegExTextBox.Items.Add("[raw group modules]       {%}!->module $1");

            stackWindow.FoldRegExTextBox.Items.Add("^RUNTIME_DATA");
            stackWindow.FoldRegExTextBox.Items.Add("^RUNTIME_DATA;^Section;^Image Header");
        }
    }

    internal class ClrProfilerHeapPerfViewFile : PerfViewFile
    {
        public override string FormatName { get { return "CLR Profiler Heap"; } }
        public override string[] FileExtensions { get { return new string[] { ".gcheap", ".clrprofiler" }; } }

        protected internal override StackSource OpenStackSourceImpl(TextWriter log)
        {
            Graph graph = new ClrProfilerMemoryGraph(FilePath);

            // TODO FIX NOW var refGraph = new Experimental.RefGraph(graph);

            log.WriteLine(
                   "Opened Graph {0} Bytes: {1:f3}M NumObjects: {2:f3}K  NumRefs: {3:f3}K Types: {4:f3}K RepresentationSize: {5:f1}M",
                   FilePath, graph.TotalSize / 1000000.0, (int)graph.NodeIndexLimit / 1000.0,
                   graph.TotalNumberOfReferences / 1000.0, (int)graph.NodeTypeIndexLimit / 1000.0,
                   graph.SizeOfGraphDescription() / 1000000.0);

            log.WriteLine("Type Histogram > 1% of heap size");
            log.Write(graph.HistogramByTypeXml(graph.TotalSize / 100));

#if false // TODO FIX NOW remove
            using (StreamWriter writer = File.CreateText(Path.ChangeExtension(this.FilePath, ".Clrprof.xml")))
            {
                ((MemoryGraph)graph).DumpNormalized(writer);
            }
#endif
            var ret = new MemoryGraphStackSource(graph, log);
            return ret;
        }
        protected internal override void ConfigureStackWindow(string stackSourceName, StackWindow stackWindow)
        {
            ConfigureAsMemoryWindow(stackSourceName, stackWindow);
        }
    }

    internal class HeapDumpPerfViewFile : PerfViewFile
    {
        internal const string Gen0WalkableObjectsViewName = "Gen 0 Walkable Objects";
        internal const string Gen1WalkableObjectsViewName = "Gen 1 Walkable Objects";

        public override string FormatName { get { return "CLR Heap Dump"; } }
        public override string[] FileExtensions { get { return new string[] { ".gcDump", ".gcDump.xml" }; } }

        public const string DiagSessionIdentity = "Microsoft.Diagnostics.GcDump";

        public override string DefaultStackSourceName { get { return "Heap"; } }

        public GCHeapDump GCDump { get { return m_gcDump; } }

        protected internal override StackSource OpenStackSourceImpl(string streamName, TextWriter log, double startRelativeMSec, double endRelativeMSec, Predicate<TraceEvent> predicate)
        {
            OpenDump(log);

            Graph graph = m_gcDump.MemoryGraph;
            GCHeapDump gcDump = m_gcDump;

#if false  // TODO FIX NOW remove
            using (StreamWriter writer = File.CreateText(Path.ChangeExtension(this.FilePath, ".heapDump.xml")))
            {
                ((MemoryGraph)graph).DumpNormalized(writer);
            }
#endif
            int gen = -1;
            if (streamName == Gen0WalkableObjectsViewName)
            {
                Debug.Assert(m_gcDump.DotNetHeapInfo != null);
                gen = 0;
            }
            else if (streamName == Gen1WalkableObjectsViewName)
            {
                Debug.Assert(m_gcDump.DotNetHeapInfo != null);
                gen = 1;
            }

            var ret = GenerationAwareMemoryGraphBuilder.CreateStackSource(m_gcDump, log, gen);

#if false // TODO FIX NOW: support post collection filtering?   
            // Set the sampling ratio so that the number of objects does not get too far out of control.  
            if (2000000 <= (int)graph.NodeIndexLimit)
            {
                ret.SamplingRate = ((int)graph.NodeIndexLimit / 1000000);
                log.WriteLine("Setting the sampling rate to {0}.", ret.SamplingRate);
                MessageBox.Show("The graph has more than 2M Objects.  " +
                    "The sampling rate has been set " + ret.SamplingRate.ToString() + " to keep the GUI responsive.");
            }
#endif
            m_extraTopStats = "";

            double unreachableMemory;
            double totalMemory;
            ComputeUnreachableMemory(ret, out unreachableMemory, out totalMemory);

            if (unreachableMemory != 0)
            {
                m_extraTopStats += string.Format(" Unreachable Memory: {0:n3}MB ({1:f1}%)",
                    unreachableMemory / 1000000.0, unreachableMemory * 100.0 / totalMemory);
            }

            if (gcDump.CountMultipliersByType != null)
            {
                m_extraTopStats += string.Format(" Heap Sampled: Mean Count Multiplier {0:f2} Mean Size Multiplier {1:f2}",
                        gcDump.AverageCountMultiplier, gcDump.AverageSizeMultiplier);
            }

            log.WriteLine("Type Histogram > 1% of heap size");
            log.Write(graph.HistogramByTypeXml(graph.TotalSize / 100));
            return ret;
        }

        protected override Action<Action> OpenImpl(Window parentWindow, StatusBar worker)
        {
            OpenDump(worker.LogWriter);

            var advanced = new PerfViewTreeGroup("Advanced Group");

            m_Children = new List<PerfViewTreeItem>(2);

            var defaultSource = new PerfViewStackSource(this, DefaultStackSourceName);
            defaultSource.IsSelected = true;
            m_Children.Add(defaultSource);

            if (m_gcDump.InteropInfo != null)
            {
                // TODO FIX NOW.   This seems to be broken right now  hiding it for now.  
                // advanced.Children.Add(new HeapDumpInteropObjects(this));
            }

            if (m_gcDump.DotNetHeapInfo != null)
            {
                advanced.Children.Add(new PerfViewStackSource(this, Gen0WalkableObjectsViewName));
                advanced.Children.Add(new PerfViewStackSource(this, Gen1WalkableObjectsViewName));
            }

            if (advanced.Children.Count > 0)
            {
                m_Children.Add(advanced);
            }

            return null;
        }

        protected internal override void ConfigureStackWindow(string stackSourceName, StackWindow stackWindow)
        {
            ConfigureAsMemoryWindow(stackSourceName, stackWindow);
            stackWindow.ExtraTopStats = m_extraTopStats;

            if (stackSourceName.Equals(Gen0WalkableObjectsViewName) || stackSourceName.Equals(Gen1WalkableObjectsViewName))
            {
                stackWindow.CallTreeTab.IsSelected = true;      // start with the call tree view
            }
        }

        #region private

        protected internal void OpenDump(TextWriter log)
        {
            if (m_gcDump == null)
            {
                // TODO this is kind of backwards.   The super class should not know about the subclasses.  
                var asSnapshot = this as PerfViewHeapSnapshot;
                if (asSnapshot != null)
                {
                    DotNetHeapInfo dotNetHeapInfo = null;
                    var etlFile = FilePath;
                    CommandProcessor.UnZipIfNecessary(ref etlFile, log);

                    MemoryGraph memoryGraph = null;
                    if (asSnapshot.Kind == "JS")
                    {
                        var dumper = new JavaScriptDumpGraphReader(log);
                        memoryGraph = dumper.Read(etlFile, asSnapshot.m_processId, asSnapshot.m_timeRelativeMSec);
                    }
                    else if (asSnapshot.Kind == ".NET")
                    {
                        var dumper = new DotNetHeapDumpGraphReader(log);
                        dumper.DotNetHeapInfo = dotNetHeapInfo = new DotNetHeapInfo();
                        memoryGraph = dumper.Read(etlFile, asSnapshot.m_processId.ToString(), asSnapshot.m_timeRelativeMSec);
                        var resolver = new TypeNameSymbolResolver(FilePath, log);
                        memoryGraph.ResolveTypeName = resolver.ResolveTypeName;
                    }

                    if (memoryGraph == null)
                    {
                        log.WriteLine("Error Unknown dump kind {0} found, ", asSnapshot.Kind);
                        return;
                    }
                    m_gcDump = new GCHeapDump(memoryGraph);
                    m_gcDump.DotNetHeapInfo = dotNetHeapInfo;
                }
                else
                {

                    if (FilePath.EndsWith(".gcDump.xml", StringComparison.OrdinalIgnoreCase))
                    {
                        m_gcDump = XmlGcHeapDump.ReadGCHeapDumpFromXml(FilePath);
                    }
                    else
                    {
                        m_gcDump = new GCHeapDump(FilePath);

                        // set it up so we resolve any types 
                        var resolver = new TypeNameSymbolResolver(FilePath, log);
                        m_gcDump.MemoryGraph.ResolveTypeName = resolver.ResolveTypeName;
                    }
                }


                if (m_gcDump.TimeCollected.Ticks != 0)
                {
                    log.WriteLine("GCDump collected on {0}", m_gcDump.TimeCollected);
                }
                else
                {
                    log.WriteLine("GCDump collected from a DMP file no time/machine/process info");
                }

                if (m_gcDump.MachineName != null)
                {
                    log.WriteLine("GCDump collected on Machine {0}", m_gcDump.MachineName);
                }

                if (m_gcDump.ProcessName != null)
                {
                    log.WriteLine("GCDump collected on Process {0} ({1})", m_gcDump.MachineName, m_gcDump.ProcessName, m_gcDump.ProcessID);
                }

                if (m_gcDump.TotalProcessCommit != 0)
                {
                    log.WriteLine("Total Process CommitSize {0:n1} MB Working Set {1:n1} MB", m_gcDump.TotalProcessCommit / 1000000.0, m_gcDump.TotalProcessWorkingSet / 1000000.0);
                }

                if (m_gcDump.CollectionLog != null)
                {
                    log.WriteLine("******************** START OF LOG FILE FROM TIME OF COLLECTION **********************");
                    log.Write(m_gcDump.CollectionLog);
                    log.WriteLine("********************  END OF LOG FILE FROM TIME OF COLLECTION  **********************");
                }

#if false // TODO FIX NOW REMOVE
                using (StreamWriter writer = File.CreateText(Path.ChangeExtension(FilePath, ".rawGraph.xml")))
                {
                    m_gcDump.MemoryGraph.WriteXml(writer);
                }
#endif
            }

            MemoryGraph graph = m_gcDump.MemoryGraph;
            log.WriteLine(
                   "Opened Graph {0} Bytes: {1:f3}M NumObjects: {2:f3}K  NumRefs: {3:f3}K Types: {4:f3}K RepresentationSize: {5:f1}M",
                   FilePath, graph.TotalSize / 1000000.0, (int)graph.NodeIndexLimit / 1000.0,
                   graph.TotalNumberOfReferences / 1000.0, (int)graph.NodeTypeIndexLimit / 1000.0,
                   graph.SizeOfGraphDescription() / 1000000.0);
        }

        private static void ComputeUnreachableMemory(MemoryGraphStackSource memoryStackSource, out double unreachableMemoryRet, out double totalMemoryRet)
        {
            double unreachableMemory = 0;
            double totalMemory = 0;

            memoryStackSource.ForEachUnordered(delegate (StackSourceSample sample, bool reachable)
            {
                totalMemory += sample.Metric;
                if (!reachable)
                {
                    unreachableMemory += sample.Metric;
                }
            });

            unreachableMemoryRet = unreachableMemory;
            totalMemoryRet = totalMemory;
        }

        protected internal GCHeapDump m_gcDump;
        private string m_extraTopStats;
        #endregion
    }

    public partial class LinuxPerfViewData : PerfViewFile
    {
        private string[] PerfScriptStreams = new string[]
        {
            "CPU",
            "CPU (with Optimization Tiers)",
            "Thread Time"
        };

        public override string FormatName { get { return "Perf"; } }

        public override string[] FileExtensions { get { return new string[] { ".trace.zip", "perf.data.txt" }; } }

        public override bool SupportsProcesses => true;

        protected internal override EventSource OpenEventSourceImpl(TextWriter log)
        {
            var traceLog = GetTraceLog(log);
            return new ETWEventSource(traceLog);
        }
        protected internal override StackSource OpenStackSourceImpl(string streamName, TextWriter log, double startRelativeMSec = 0, double endRelativeMSec = double.PositiveInfinity, Predicate<TraceEvent> predicate = null)
        {
            if (PerfScriptStreams.Contains(streamName))
            {
                string xmlPath;
                bool doThreadTime = false;

                if (streamName == "Thread Time")
                {
                    xmlPath = CacheFiles.FindFile(FilePath, ".perfscript.threadtime.xml.zip");
                    doThreadTime = true;
                }
                else
                {
                    xmlPath = CacheFiles.FindFile(FilePath, ".perfscript.cpu.xml.zip");
                }

#if !DEBUG
                if (!CacheFiles.UpToDate(xmlPath, FilePath))
#endif
                {
                    XmlStackSourceWriter.WriteStackViewAsZippedXml(
                        new LinuxPerfScriptStackSource(FilePath, doThreadTime), xmlPath);
                }

                bool showOptimizationTiers =
                    App.CommandLineArgs.ShowOptimizationTiers || streamName.Contains("(with Optimization Tiers)");
                return new XmlStackSource(xmlPath, null, showOptimizationTiers);
            }

            return null;
        }

        protected override Action<Action> OpenImpl(Window parentWindow, StatusBar worker)
        {
            // Open the file.
            m_traceLog = GetTraceLog(worker.LogWriter);

            bool hasGC = false;
            bool hasJIT = false;
            bool hasTypeLoad = false;
            bool hasAssemblyLoad = false;
            if (m_traceLog != null)
            {
                foreach (TraceEventCounts eventStats in m_traceLog.Stats)
                {
                    if (eventStats.EventName.StartsWith("GC/Start"))
                    {
                        hasGC = true;
                    }
                    else if (eventStats.EventName.StartsWith("Method/JittingStarted"))
                    {
                        hasJIT = true;
                    }
                    else if (eventStats.EventName.StartsWith("TypeLoad/Start"))
                    {
                        hasTypeLoad = true;
                    }
                    else if (eventStats.EventName.StartsWith("Loader/AssemblyLoad"))
                    {
                        hasAssemblyLoad = true;
                    }
                }
            }

            m_Children = new List<PerfViewTreeItem>();
            var advanced = new PerfViewTreeGroup("Advanced Group");
            var memory = new PerfViewTreeGroup("Memory Group");
            var experimental = new PerfViewTreeGroup("Experimental Group");

            m_Children.Add(new PerfViewStackSource(this, "CPU"));

            if (!App.CommandLineArgs.ShowOptimizationTiers &&
                m_traceLog != null &&
                m_traceLog.Events.Any(
                    e => e is MethodLoadUnloadTraceDataBase td && td.OptimizationTier != OptimizationTier.Unknown))
            {
                advanced.AddChild(new PerfViewStackSource(this, "CPU (with Optimization Tiers)"));
            }

            experimental.AddChild(new PerfViewStackSource(this, "Thread Time"));

            if (m_traceLog != null)
            {
                m_Children.Add(new PerfViewEventSource(this));
                m_Children.Add(new PerfViewEventStats(this));

                if (hasGC)
                {
                    memory.AddChild(new PerfViewGCStats(this));
                }

                if (hasJIT)
                {
                    advanced.AddChild(new PerfViewJitStats(this));
                }

                if (hasJIT || hasTypeLoad || hasAssemblyLoad)
                {
                    advanced.AddChild(new PerfViewRuntimeLoaderStats(this));
                }
            }

            if (memory.Children.Count > 0)
            {
                m_Children.Add(memory);
            }

            if (advanced.Children.Count > 0)
            {
                m_Children.Add(advanced);
            }

            if(experimental.Children.Count > 0)
            {
                m_Children.Add(experimental);
            }

            return null;
        }

        public override void Close()
        {
            if (m_traceLog != null)
            {
                m_traceLog.Dispose();
                m_traceLog = null;
            }
            base.Close();
        }

        public override ImageSource Icon { get { return GuiApp.MainWindow.Resources["FileBitmapImage"] as ImageSource; } }

        protected internal override void ConfigureStackWindow(string stackSourceName, StackWindow stackWindow)
        {
            stackWindow.ScalingPolicy = ScalingPolicyKind.TimeMetric;
            stackWindow.GroupRegExTextBox.Text = stackWindow.GetDefaultGroupPat();

            ConfigureGroupRegExTextBox(stackWindow, windows: false);
        }

        public TraceLog GetTraceLog(TextWriter log)
        {
            if (m_traceLog != null)
            {
                if (IsUpToDate)
                {
                    return m_traceLog;
                }

                m_traceLog.Dispose();
                m_traceLog = null;
            }
            else if (m_noTraceLogInfo)
            {
                return null;
            }

            var dataFileName = FilePath;
            var options = new TraceLogOptions();
            options.ConversionLog = log;
            if (App.CommandLineArgs.KeepAllEvents)
            {
                options.KeepAllEvents = true;
            }

            options.MaxEventCount = App.CommandLineArgs.MaxEventCount;
            options.ContinueOnError = App.CommandLineArgs.ContinueOnError;
            options.SkipMSec = App.CommandLineArgs.SkipMSec;
            //options.OnLostEvents = onLostEvents;
            options.LocalSymbolsOnly = false;
            options.ShouldResolveSymbols = delegate (string moduleFilePath) { return false; };       // Don't resolve any symbols

            // Generate the etlx file path / name.
            string etlxFile = CacheFiles.FindFile(dataFileName, ".etlx");
            if (!File.Exists(etlxFile) || File.GetLastWriteTimeUtc(etlxFile) < File.GetLastWriteTimeUtc(dataFileName))
            {
                FileUtilities.ForceDelete(etlxFile);
                log.WriteLine("Creating ETLX file {0} from {1}", etlxFile, dataFileName);
                try
                {
                    TraceLog.CreateFromLttngTextDataFile(dataFileName, etlxFile, options);
                }
                catch (Exception e)        // Throws this if there is no CTF Information
                {
                    if (e is EndOfStreamException)
                    {
                        log.WriteLine("Warning: Trying to open CTF stream failed, no CTF (lttng) information");
                    }
                    else
                    {
                        log.WriteLine("Error: Exception CTF conversion: {0}", e.ToString());
                        log.WriteLine("[Error: exception while opening CTF (lttng) data.]");
                    }

                    Debug.Assert(m_traceLog == null);
                    m_noTraceLogInfo = true;
                    return m_traceLog;
                }
            }

            var dataFileSize = "Unknown";
            if (File.Exists(dataFileName))
            {
                dataFileSize = ((new System.IO.FileInfo(dataFileName)).Length / 1000000.0).ToString("n3") + " MB";
            }

            log.WriteLine("ETL Size {0} ETLX Size {1:n3} MB", dataFileSize, (new System.IO.FileInfo(etlxFile)).Length / 1000000.0);

            // Open the ETLX file.  
            m_traceLog = new TraceLog(etlxFile);
            m_utcLastWriteAtOpen = File.GetLastWriteTimeUtc(FilePath);
            if (App.CommandLineArgs.UnsafePDBMatch)
            {
                m_traceLog.CodeAddresses.UnsafePDBMatching = true;
            }

            if (m_traceLog.Truncated)   // Warn about truncation.  
            {
                GuiApp.MainWindow.Dispatcher.BeginInvoke((Action)delegate ()
                {
                    MessageBox.Show("The ETL file was too big to convert and was truncated.\r\nSee log for details", "Log File Truncated", MessageBoxButton.OK);
                });
            }
            return m_traceLog;
        }

        public TraceLog TryGetTraceLog() { return m_traceLog; }

        #region Private
        private TraceLog m_traceLog;
        private bool m_noTraceLogInfo;
        #endregion
    }

    public partial class EventPipePerfViewData : PerfViewFile
    {
        public override string FormatName => "EventPipe";

        public override string[] FileExtensions => new string[] { ".netperf", ".netperf.zip", ".nettrace" };

        private string m_extraTopStats;

        protected internal override EventSource OpenEventSourceImpl(TextWriter log)
        {
            var traceLog = GetTraceLog(log);
            return new ETWEventSource(traceLog);
        }

        protected override Action<Action> OpenImpl(Window parentWindow, StatusBar worker)
        {
            // Open the file.
            m_traceLog = GetTraceLog(worker.LogWriter, delegate (bool truncated, int numberOfLostEvents, int eventCountAtTrucation)
            {
                if (!m_notifiedAboutLostEvents)
                {
                    HandleLostEvents(parentWindow, truncated, numberOfLostEvents, eventCountAtTrucation, worker);
                    m_notifiedAboutLostEvents = true;
                }
            });

            bool hasGC = false;
            bool hasJIT = false;
            bool hasAnyStacks = false;
            bool hasDotNetHeapDumps = false;
            bool hasGCAllocationTicks = false;
            bool hasObjectUpdate = false;
            bool hasMemAllocStacks = false;
            bool hasTypeLoad = false;
            bool hasAssemblyLoad = false;
            if (m_traceLog != null)
            {
                foreach (TraceEventCounts eventStats in m_traceLog.Stats)
                {
                    if (eventStats.StackCount > 0)
                    {
                        hasAnyStacks = true;
                    }

                    if (eventStats.EventName.StartsWith("GC/Start"))
                    {
                        hasGC = true;
                    }
                    else if (eventStats.EventName.StartsWith("Method/JittingStarted"))
                    {
                        hasJIT = true;
                    }
                    else if (eventStats.EventName.StartsWith("GC/BulkNode"))
                    {
                        hasDotNetHeapDumps = true;
                    }
                    else if (eventStats.EventName.StartsWith("GC/AllocationTick"))
                    {
                        hasGCAllocationTicks = true;
                    }
                    if (eventStats.EventName.StartsWith("GC/BulkSurvivingObjectRanges") || eventStats.EventName.StartsWith("GC/BulkMovedObjectRanges"))
                    {
                        hasObjectUpdate = true;
                    }
                    if (eventStats.EventName.StartsWith("GC/SampledObjectAllocation"))
                    {
                        hasMemAllocStacks = true;
                    }
                    else if (eventStats.EventName.StartsWith("TypeLoad/Start"))
                    {
                        hasTypeLoad = true;
                    }
                    else if (eventStats.EventName.StartsWith("Loader/AssemblyLoad"))
                    {
                        hasAssemblyLoad = true;
                    }
                }
            }

            m_Children = new List<PerfViewTreeItem>();
            var advanced = new PerfViewTreeGroup("Advanced Group");
            var memory = new PerfViewTreeGroup("Memory Group");

            if (m_traceLog != null)
            {
                m_Children.Add(new PerfViewEventSource(this));
                m_Children.Add(new PerfViewEventStats(this));

                if (hasAnyStacks)
                {
                    m_Children.Add(new PerfViewStackSource(this, "Thread Time (with StartStop Activities)"));
                    m_Children.Add(new PerfViewStackSource(this, "Any"));
                }

                if (hasGC)
                {
                    memory.AddChild(new PerfViewGCStats(this));
                }

                if (hasGCAllocationTicks)
                {
                    if (hasObjectUpdate)
                    {
                        memory.Children.Add(new PerfViewStackSource(this, "GC Heap Net Mem (Coarse Sampling)"));
                        memory.Children.Add(new PerfViewStackSource(this, "Gen 2 Object Deaths (Coarse Sampling)"));
                    }
                    memory.Children.Add(new PerfViewStackSource(this, "GC Heap Alloc Ignore Free (Coarse Sampling)"));
                }
                if (hasMemAllocStacks)
                {
                    memory.Children.Add(new PerfViewStackSource(this, "GC Heap Net Mem"));
                    memory.Children.Add(new PerfViewStackSource(this, "GC Heap Alloc Ignore Free"));
                    memory.Children.Add(new PerfViewStackSource(this, "Gen 2 Object Deaths"));
                }

                if (hasDotNetHeapDumps)
                    memory.AddChild(new PerfViewHeapSnapshots(this));

                if (hasJIT)
                {
                    advanced.AddChild(new PerfViewJitStats(this));
                }

                if (hasJIT || hasTypeLoad || hasAssemblyLoad)
                {
                    advanced.AddChild(new PerfViewRuntimeLoaderStats(this));
                }
            }

            if (memory.Children.Count > 0)
            {
                m_Children.Add(memory);
            }

            if (advanced.Children.Count > 0)
            {
                m_Children.Add(advanced);
            }

            return null;
        }

        protected internal override StackSource OpenStackSourceImpl(string streamName, TextWriter log, double startRelativeMSec = 0, double endRelativeMSec = double.PositiveInfinity, Predicate<TraceEvent> predicate = null)
        {
            switch (streamName)
            {
                case "Any":
                    {
                        var eventLog = GetTraceLog(log);

                        var stackSource = new MutableTraceEventStackSource(eventLog);
                        // EventPipe currently only has managed code stacks.
                        stackSource.OnlyManagedCodeStacks = true;

                        stackSource.ShowUnknownAddresses = App.CommandLineArgs.ShowUnknownAddresses;
                        stackSource.ShowOptimizationTiers = App.CommandLineArgs.ShowOptimizationTiers;

                        TraceEvents events = eventLog.Events;

                        if (startRelativeMSec != 0 || endRelativeMSec != double.PositiveInfinity)
                        {
                            events = events.FilterByTime(startRelativeMSec, endRelativeMSec);
                        }

                        var eventSource = events.GetSource();
                        var sample = new StackSourceSample(stackSource);

                        eventSource.AllEvents += (data) =>
                        {
                            var callStackIdx = data.CallStackIndex();
                            if (callStackIdx != CallStackIndex.Invalid)
                            {
                                StackSourceCallStackIndex stackIndex = stackSource.GetCallStack(callStackIdx, data);

                                var asClrThreadSample = data as ClrThreadSampleTraceData;
                                if (asClrThreadSample != null)
                                {
                                    stackIndex = stackSource.Interner.CallStackIntern(stackSource.Interner.FrameIntern("Type: " + asClrThreadSample.Type), stackIndex);
                                    goto ADD_EVENT_FRAME;
                                }

                                var asAllocTick = data as GCAllocationTickTraceData;
                                if (asAllocTick != null)
                                {
                                    var frameIdx = stackSource.Interner.FrameIntern("EventData Kind " + asAllocTick.AllocationKind);
                                    stackIndex = stackSource.Interner.CallStackIntern(frameIdx, stackIndex);

                                    if (data.Version >= 4)
                                    {
                                        frameIdx = stackSource.Interner.FrameIntern("EventData ObjectSize " + asAllocTick.ObjectSize);
                                        stackIndex = stackSource.Interner.CallStackIntern(frameIdx, stackIndex);
                                    }

                                    frameIdx = stackSource.Interner.FrameIntern("EventData AllocationSize " + asAllocTick.AllocationAmount64);
                                    stackIndex = stackSource.Interner.CallStackIntern(frameIdx, stackIndex);

                                    var typeName = asAllocTick.TypeName;
                                    if (string.IsNullOrEmpty(typeName))
                                    {
                                        typeName = "TypeId 0x" + asAllocTick.TypeID;
                                    }

                                    frameIdx = stackSource.Interner.FrameIntern("EventData TypeName " + typeName);
                                    stackIndex = stackSource.Interner.CallStackIntern(frameIdx, stackIndex);
                                    goto ADD_EVENT_FRAME;
                                }
                                
                                var asTaskWaitSend = data as TaskWaitSendArgs;
                                if (asTaskWaitSend != null)
                                {
                                    var frameIdx = stackSource.Interner.FrameIntern("EventData Behavior " + asTaskWaitSend.Behavior);
                                    stackIndex = stackSource.Interner.CallStackIntern(frameIdx, stackIndex);
                        
                                    goto ADD_EVENT_FRAME;
                                }

                                var asTraceOperationStart = data as TraceOperationStartArgs;
                                if (asTraceOperationStart != null)
                                {
                                    var frameIdx = stackSource.Interner.FrameIntern("EventData OperationName " + asTraceOperationStart.OperationName);
                                    stackIndex = stackSource.Interner.CallStackIntern(frameIdx, stackIndex);

                                    goto ADD_EVENT_FRAME;
                                }

                                var asTraceOperationStop = data as TraceOperationStopArgs;
                                if (asTraceOperationStop != null)
                                {
                                    var frameIdx = stackSource.Interner.FrameIntern("EventData Status " + asTraceOperationStop.Status);
                                    stackIndex = stackSource.Interner.CallStackIntern(frameIdx, stackIndex);

                                    goto ADD_EVENT_FRAME;
                                }

                                var asWaitHandleWaitStart = data as WaitHandleWaitStartTraceData;
                                if (asWaitHandleWaitStart != null)
                                {
                                    var frameIdx = stackSource.Interner.FrameIntern("EventData WaitSource " + asWaitHandleWaitStart.WaitSource);
                                    stackIndex = stackSource.Interner.CallStackIntern(frameIdx, stackIndex);

                                    goto ADD_EVENT_FRAME;
                                }

                                // Tack on event nam
                                ADD_EVENT_FRAME:
                                var eventNodeName = "Event " + data.ProviderName + "/" + data.EventName;
                                stackIndex = stackSource.Interner.CallStackIntern(stackSource.Interner.FrameIntern(eventNodeName), stackIndex);
                                // Add sample
                                sample.StackIndex = stackIndex;
                                sample.TimeRelativeMSec = data.TimeStampRelativeMSec;
                                sample.Metric = 1;
                                stackSource.AddSample(sample);
                            }
                        };
                        eventSource.Process();

                        stackSource.DoneAddingSamples();
                        return stackSource;
                    }
                case "Thread Time (with StartStop Activities)":
                    {
                        var eventLog = GetTraceLog(log);

                        var startStopSource = new MutableTraceEventStackSource(eventLog);
                        // EventPipe currently only has managed code stacks.
                        startStopSource.OnlyManagedCodeStacks = true;

                        var computer = new SampleProfilerThreadTimeComputer(eventLog, App.GetSymbolReader(eventLog.FilePath));
                        computer.GenerateThreadTimeStacks(startStopSource);

                        return startStopSource;
                    }
                case "GC Heap Alloc Ignore Free":
                    {
                        var eventLog = GetTraceLog(log);
                        var eventSource = eventLog.Events.GetSource();
                        var stackSource = new MutableTraceEventStackSource(eventLog);
                        var sample = new StackSourceSample(stackSource);

                        var gcHeapSimulators = new GCHeapSimulators(eventLog, eventSource, stackSource, log);
                        gcHeapSimulators.OnNewGCHeapSimulator = delegate (GCHeapSimulator newHeap)
                        {
                            newHeap.OnObjectCreate += delegate (Address objAddress, GCHeapSimulatorObject objInfo)
                            {
                                sample.Metric = objInfo.RepresentativeSize;
                                sample.Count = objInfo.GuessCountBasedOnSize();                                                          // We guess a count from the size.
                                sample.TimeRelativeMSec = objInfo.AllocationTimeRelativeMSec;
                                sample.StackIndex = stackSource.Interner.CallStackIntern(objInfo.ClassFrame, objInfo.AllocStack);        // Add the type as a pseudo frame.  
                                stackSource.AddSample(sample);
                                return true;
                            };
                        };
                        eventSource.Process();
                        stackSource.DoneAddingSamples();

                        return stackSource;
                    }
                default:
                    {
                        var eventLog = GetTraceLog(log);
                        var eventSource = eventLog.Events.GetSource();
                        var stackSource = new MutableTraceEventStackSource(eventLog);
                        var sample = new StackSourceSample(stackSource);

                        if (streamName.StartsWith("GC Heap Net Mem"))
                        {
                            var gcHeapSimulators = new GCHeapSimulators(eventLog, eventSource, stackSource, log);
                            if (streamName == "GC Heap Net Mem (Coarse Sampling)")
                            {
                                gcHeapSimulators.UseOnlyAllocTicks = true;
                                m_extraTopStats = "Sampled only 100K bytes";
                            }

                            gcHeapSimulators.OnNewGCHeapSimulator = delegate (GCHeapSimulator newHeap)
                            {
                                newHeap.OnObjectCreate += delegate (Address objAddress, GCHeapSimulatorObject objInfo)
                                {
                                    sample.Metric = objInfo.RepresentativeSize;
                                    sample.Count = objInfo.GuessCountBasedOnSize();                                                          // We guess a count from the size.
                                    sample.TimeRelativeMSec = objInfo.AllocationTimeRelativeMSec;
                                    sample.StackIndex = stackSource.Interner.CallStackIntern(objInfo.ClassFrame, objInfo.AllocStack);        // Add the type as a pseudo frame.  
                                    stackSource.AddSample(sample);
                                    return true;
                                };
                                newHeap.OnObjectDestroy += delegate (double time, int gen, Address objAddress, GCHeapSimulatorObject objInfo)
                                {
                                    sample.Metric = -objInfo.RepresentativeSize;
                                    sample.Count = -(objInfo.GuessCountBasedOnSize());                                                      // We guess a count from the size.
                                    sample.TimeRelativeMSec = time;
                                    sample.StackIndex = stackSource.Interner.CallStackIntern(objInfo.ClassFrame, objInfo.AllocStack);       // We remove the same stack we added at alloc.  
                                    stackSource.AddSample(sample);
                                };

                                newHeap.OnGC += delegate (double time, int gen)
                                {
                                    sample.Metric = double.Epsilon;
                                    sample.Count = 1;
                                    sample.TimeRelativeMSec = time;
                                    StackSourceCallStackIndex processStack = stackSource.GetCallStackForProcess(newHeap.Process);
                                    StackSourceFrameIndex gcFrame = stackSource.Interner.FrameIntern("GC Occurred Gen(" + gen + ")");
                                    sample.StackIndex = stackSource.Interner.CallStackIntern(gcFrame, processStack);
                                    stackSource.AddSample(sample);
                                };
                            };
                            eventSource.Process();
                            stackSource.DoneAddingSamples();
                        }
                        else if (streamName.StartsWith("Gen 2 Object Deaths"))
                        {
                            var gcHeapSimulators = new GCHeapSimulators(eventLog, eventSource, stackSource, log);

                            if (streamName == "Gen 2 Object Deaths (Coarse Sampling)")
                            {
                                gcHeapSimulators.UseOnlyAllocTicks = true;
                                m_extraTopStats = "Sampled only 100K bytes";
                            }

                            gcHeapSimulators.OnNewGCHeapSimulator = delegate (GCHeapSimulator newHeap)
                            {
                                newHeap.OnObjectDestroy += delegate (double time, int gen, Address objAddress, GCHeapSimulatorObject objInfo)
                                {
                                    if (2 <= gen)
                                    {
                                        sample.Metric = objInfo.RepresentativeSize;
                                        sample.Count = objInfo.GuessCountBasedOnSize();                                         // We guess a count from the size.
                                        sample.TimeRelativeMSec = objInfo.AllocationTimeRelativeMSec;
                                        sample.StackIndex = stackSource.Interner.CallStackIntern(objInfo.ClassFrame, objInfo.AllocStack);
                                        stackSource.AddSample(sample);
                                    }
                                };

                                newHeap.OnGC += delegate (double time, int gen)
                                {
                                    sample.Metric = double.Epsilon;
                                    sample.Count = 1;
                                    sample.TimeRelativeMSec = time;
                                    StackSourceCallStackIndex processStack = stackSource.GetCallStackForProcess(newHeap.Process);
                                    StackSourceFrameIndex gcFrame = stackSource.Interner.FrameIntern("GC Occurred Gen(" + gen + ")");
                                    sample.StackIndex = stackSource.Interner.CallStackIntern(gcFrame, processStack);
                                    stackSource.AddSample(sample);
                                };
                            };

                            eventSource.Process();
                            stackSource.DoneAddingSamples();
                        }
                        else if (streamName == "GC Heap Alloc Ignore Free (Coarse Sampling)")
                        {
                            TypeNameSymbolResolver typeNameSymbolResolver = new TypeNameSymbolResolver(FilePath, log);

                            bool seenBadAllocTick = false;

                            eventSource.Clr.GCAllocationTick += delegate (GCAllocationTickTraceData data)
                            {
                                sample.TimeRelativeMSec = data.TimeStampRelativeMSec;

                                var stackIndex = stackSource.GetCallStack(data.CallStackIndex(), data);

                                var typeName = data.TypeName;
                                if (string.IsNullOrEmpty(typeName))
                                {
                                    // Attempt to resolve the type name.
                                    TraceLoadedModule module = data.Process().LoadedModules.GetModuleContainingAddress(data.TypeID, data.TimeStampRelativeMSec);
                                    if (module != null)
                                    {
                                        // Resolve the type name.
                                        typeName = typeNameSymbolResolver.ResolveTypeName((int)(data.TypeID - module.ModuleFile.ImageBase), module.ModuleFile, TypeNameSymbolResolver.TypeNameOptions.StripModuleName);
                                    }
                                }

                                if (typeName != null && typeName.Length > 0)
                                {
                                    var nodeIndex = stackSource.Interner.FrameIntern("Type " + typeName);
                                    stackIndex = stackSource.Interner.CallStackIntern(nodeIndex, stackIndex);
                                }

                                sample.Metric = data.GetAllocAmount(ref seenBadAllocTick);

                                if (data.AllocationKind == GCAllocationKind.Large)
                                {

                                    var nodeIndex = stackSource.Interner.FrameIntern("LargeObject");
                                    stackIndex = stackSource.Interner.CallStackIntern(nodeIndex, stackIndex);
                                }

                                sample.StackIndex = stackIndex;
                                stackSource.AddSample(sample);
                            };
                            eventSource.Process();
                            m_extraTopStats = "Sampled only 100K bytes";
                        }
                        else
                        {
                            return null;
                        }

                        return stackSource;
                    }
            }
        }

        protected internal override void ConfigureStackWindow(string stackSourceName, StackWindow stackWindow)
        {
            ConfigureAsEtwStackWindow(stackWindow, false, true, true, false);
            if (stackSourceName.Contains("(with Tasks)") || stackSourceName.Contains("(with StartStop Activities)"))
            {
                var taskFoldPat = "^STARTING TASK";
                stackWindow.FoldRegExTextBox.Items.Add(taskFoldPat);
                stackWindow.FoldRegExTextBox.Text = taskFoldPat;

                var excludePat = "LAST_BLOCK";
                stackWindow.ExcludeRegExTextBox.Items.Add(excludePat);
                stackWindow.ExcludeRegExTextBox.Text = excludePat;
            }

            if (stackSourceName.Contains("Thread Time"))
            {
                stackWindow.ScalingPolicy = ScalingPolicyKind.TimeMetric;
                stackWindow.FoldRegExTextBox.Text += ";UNMANAGED_CODE_TIME;CPU";
            }

            if (stackSourceName.StartsWith("GC Heap Net Mem") || stackSourceName.StartsWith("GC Heap Alloc Ignore Free"))
            {
                stackWindow.ComputeMaxInTopStats = true;
            }

            if (m_extraTopStats != null)
            {
                stackWindow.ExtraTopStats += " " + m_extraTopStats;
            }
        }

        public override void Close()
        {
            if (m_traceLog != null)
            {
                m_traceLog.Dispose();
                m_traceLog = null;
            }
            base.Close();
        }

        public TraceLog GetTraceLog(TextWriter log, Action<bool, int, int> onLostEvents = null)
        {
            if (m_traceLog != null)
            {
                if (IsUpToDate)
                {
                    return m_traceLog;
                }

                m_traceLog.Dispose();
                m_traceLog = null;
            }
            else if (m_noTraceLogInfo)
            {
                return null;
            }

            var dataFileName = FilePath;
            UnZipIfNecessary(ref dataFileName);

            var options = new TraceLogOptions();
            options.ConversionLog = log;
            if (App.CommandLineArgs.KeepAllEvents)
            {
                options.KeepAllEvents = true;
            }

            options.MaxEventCount = App.CommandLineArgs.MaxEventCount;
            options.ContinueOnError = App.CommandLineArgs.ContinueOnError;
            options.SkipMSec = App.CommandLineArgs.SkipMSec;
            options.OnLostEvents = onLostEvents;
            options.LocalSymbolsOnly = false;
            options.ShouldResolveSymbols = delegate (string moduleFilePath) { return false; };       // Don't resolve any symbols

            // Generate the etlx file path / name.
            string etlxFile = CacheFiles.FindFile(dataFileName, ".etlx");
            bool isCachedEtlx = false;
            if (!File.Exists(etlxFile) || File.GetLastWriteTimeUtc(etlxFile) < File.GetLastWriteTimeUtc(dataFileName))
            {
                FileUtilities.ForceDelete(etlxFile);
                log.WriteLine("Creating ETLX file {0} from {1}", etlxFile, dataFileName);
                try
                {
                    TraceLog.CreateFromEventPipeDataFile(dataFileName, etlxFile, options);
                }
                catch (Exception e)
                {
                    log.WriteLine("Error: Exception EventPipe conversion: {0}", e.ToString());
                    log.WriteLine("[Error: exception while opening EventPipe data.]");

                    Debug.Assert(m_traceLog == null);
                    m_noTraceLogInfo = true;
                    return m_traceLog;
                }
            }
            else
            {
                isCachedEtlx = true;
            }

            var dataFileSize = "Unknown";
            if (File.Exists(dataFileName))
            {
                dataFileSize = ((new System.IO.FileInfo(dataFileName)).Length / 1000000.0).ToString("n3") + " MB";
            }

            log.WriteLine("ETL Size {0} ETLX Size {1:n3} MB", dataFileSize, (new System.IO.FileInfo(etlxFile)).Length / 1000000.0);

            // Open the ETLX file. 
            try
            {
                m_traceLog = new TraceLog(etlxFile);
            }
            catch (Exception)
            {
                if (isCachedEtlx)
                {
                    //  Delete the file and try again.
                    FileUtilities.ForceDelete(etlxFile);
                    if (!File.Exists(etlxFile))
                    {
                        return GetTraceLog(log, onLostEvents);
                    }
                }
                throw;
            }

            m_utcLastWriteAtOpen = File.GetLastWriteTimeUtc(FilePath);
            if (App.CommandLineArgs.UnsafePDBMatch)
            {
                m_traceLog.CodeAddresses.UnsafePDBMatching = true;
            }

            if (m_traceLog.Truncated)   // Warn about truncation.  
            {
                GuiApp.MainWindow.Dispatcher.BeginInvoke((Action)delegate ()
                {
                    MessageBox.Show("The ETL file was too big to convert and was truncated.\r\nSee log for details", "Log File Truncated", MessageBoxButton.OK);
                });
            }
            return m_traceLog;
        }

        private void UnZipIfNecessary(ref string inputFileName)
        {
            string extension = Path.GetExtension(inputFileName);
            string rest = Path.GetFileNameWithoutExtension(inputFileName);
            if (string.Compare(extension, ".zip", StringComparison.OrdinalIgnoreCase) == 0)
            {
                string subExtension = Path.GetExtension(rest);
                if (subExtension.Length > 0)
                {
                    string unzippedFile = CacheFiles.FindFile(inputFileName, subExtension);
                    if (File.Exists(unzippedFile) && File.GetLastWriteTimeUtc(inputFileName) <= File.GetLastWriteTimeUtc(unzippedFile))
                    {
                        inputFileName = unzippedFile;
                        return;
                    }

                    using (var zipArchive = ZipFile.OpenRead(inputFileName))
                    {
                        int count = zipArchive.Entries.Count;
                        foreach (var entry in zipArchive.Entries)
                        {
                            if (zipArchive.Entries.Count == 1 || entry.FullName.EndsWith(subExtension, StringComparison.OrdinalIgnoreCase))
                            {
                                entry.ExtractToFile(unzippedFile, true);
                                File.SetLastWriteTime(unzippedFile, DateTime.Now); // touch the file. 
                                break;
                            }
                        }
                    }
                    inputFileName = unzippedFile;
                }
            }
        }

        public TraceLog TryGetTraceLog() { return m_traceLog; }

        #region Private

        private void HandleLostEvents(Window parentWindow, bool truncated, int numberOfLostEvents, int eventCountAtTrucation, StatusBar worker)
        {
            string warning;
            if (!truncated)
            {
                warning = "WARNING: There were " + numberOfLostEvents + " lost events in the trace.\r\n" +
                    "Some analysis might be invalid.";
            }
            else
            {
                warning = "WARNING: The ETLX file was truncated at " + eventCountAtTrucation + " events.\r\n" +
                    "This is to keep the ETLX file size under 4GB, however all rundown events are processed.\r\n" +
                    "Use /SkipMSec:XXX after clearing the cache (File->Clear Temp Files) to see the later parts of the file.\r\n" +
                    "See log for more details.";
            }

            MessageBoxResult result = MessageBoxResult.None;
            parentWindow.Dispatcher.BeginInvoke((Action)delegate ()
            {
                result = MessageBox.Show(parentWindow, warning, "Lost Events", MessageBoxButton.OKCancel);
                worker.LogWriter.WriteLine(warning);
                if (result != MessageBoxResult.OK)
                {
                    worker.AbortWork();
                }
            });
        }

        private TraceLog m_traceLog;
        private bool m_noTraceLogInfo;
        private bool m_notifiedAboutLostEvents;
        #endregion
    }

    /// <summary>
    /// A simple helper class that looks up symbols for Project N GCDumps 
    /// </summary>
    internal class TypeNameSymbolResolver
    {
        public enum TypeNameOptions
        {
            None,
            StripModuleName,
        }

        /// <summary>
        /// Create a new symbol resolver.  You give it a context file path (PDBS are looked up next to this if non-null) and
        /// a text writer in which to write symbol diagnostic messages.  
        /// </summary>
        public TypeNameSymbolResolver(string contextFilePath, TextWriter log) { m_contextFilePath = contextFilePath; m_log = log; }

        public string ResolveTypeName(int rvaOfType, TraceModuleFile module, TypeNameOptions options = TypeNameOptions.None)
        {
            Module mod = new Module(module.ImageBase);
            mod.BuildTime = module.BuildTime;
            mod.Path = module.FilePath;
            mod.PdbAge = module.PdbAge;
            mod.PdbGuid = module.PdbSignature;
            mod.PdbName = module.PdbName;
            mod.Size = module.ImageSize;

            string typeName = ResolveTypeName(rvaOfType, mod);

            // Trim the module from the type name if requested.
            if (options == TypeNameOptions.StripModuleName && !string.IsNullOrEmpty(typeName))
            {
                // Strip off the module name if present.
                string[] typeNameParts = typeName.Split(new char[] { '!' }, 2);
                if (typeNameParts.Length == 2)
                {
                    typeName = typeNameParts[1];
                }
            }

            return typeName;
        }

        public string ResolveTypeName(int typeID, Graphs.Module module)
        {
            if (module == null || module.Path == null)
            {
                m_log.WriteLine("Error: null module looking up typeID  0x{0:x}", typeID);
                return null;
            }
            if (module.PdbName == null || module.PdbGuid == Guid.Empty)
            {
                m_log.WriteLine("Error: module for typeID 0x{0:x} {1} does not have PDB signature info.", typeID, module.Path);
                return null;
            }
            if (module.PdbGuid == m_badPdb && m_badPdb != Guid.Empty)
            {
                return null;
            }

            if (m_pdbLookupFailures != null && m_pdbLookupFailures.ContainsKey(module.PdbGuid))  // TODO we are assuming unique PDB names (at least for failures). 
            {
                return null;
            }

            if (m_symReader == null)
            {
                m_symReader = App.GetSymbolReader(m_contextFilePath);
            }

            NativeSymbolModule symbolModule = null;
            var pdbPath = m_symReader.FindSymbolFilePath(module.PdbName, module.PdbGuid, module.PdbAge, module.Path);
            if (pdbPath != null)
            {
                symbolModule = m_symReader.OpenNativeSymbolFile(pdbPath);
            }
            else
            {
                if (m_pdbLookupFailures == null)
                {
                    m_pdbLookupFailures = new Dictionary<Guid, bool>();
                }

                m_pdbLookupFailures.Add(module.PdbGuid, true);
            }

            if (symbolModule == null)
            {
                m_numFailures++;
                if (m_numFailures <= 5)
                {
                    if (m_numFailures == 1 && !Path.GetFileName(module.Path).StartsWith("mrt", StringComparison.OrdinalIgnoreCase))
                    {
                        GuiApp.MainWindow.Dispatcher.BeginInvoke((Action)delegate ()
                        {
                            MessageBox.Show(GuiApp.MainWindow,
                                "Warning: Could not find PDB for module " + Path.GetFileName(module.Path) + "\r\n" +
                                "Some types will not have symbolic names.\r\n" +
                                "See log for more details.\r\n" +
                                "Fix by placing PDB on symbol path or in a directory called 'symbols' beside .gcdump file.",
                                "PDB lookup failure");
                        });
                    }
                    m_log.WriteLine("Failed to find PDB for module {0} to look up type 0x{1:x}", module.Path, typeID);
                    if (m_numFailures == 5)
                    {
                        m_log.WriteLine("Discontinuing PDB module lookup messages");
                    }
                }
                return null;
            }

            string typeName;
            try
            {
                typeName = symbolModule.FindNameForRva((uint)typeID);
            }
            catch (OutOfMemoryException)
            {
                // TODO find out why this happens?   I think this is because we try to do a ReadRVA 
                m_log.WriteLine("Error: Caught out of memory exception on file " + symbolModule.SymbolFilePath + ".   Skipping.");
                m_badPdb = module.PdbGuid;
                return null;
            }

            typeName = typeName.Replace(@"::`vftable'", "");
            typeName = typeName.Replace(@"::", ".");
            typeName = typeName.Replace(@"EEType__", "");
            typeName = typeName.Replace(@".Boxed_", ".");

            return typeName;
        }

        #region private 
        private TextWriter m_log;
        private string m_contextFilePath;
        private SymbolReader m_symReader;
        private int m_numFailures;
        private Guid m_badPdb;        // If we hit a bad PDB remember it to avoid logging too much 
        private Dictionary<Guid, bool> m_pdbLookupFailures;
        #endregion
    }

    internal class ClrProfilerCodeSizePerfViewFile : PerfViewFile
    {
        public override string FormatName { get { return "Clr Profiler Code Size"; } }
        public override string[] FileExtensions { get { return new string[] { ".codesize" }; } }

        protected internal override StackSource OpenStackSourceImpl(TextWriter log)
        {
            var codeSizeSource = new ClrProfiler.ClrProfilerMethodSizeStackSource(FilePath);
            log.WriteLine("Info Read:  method called:{0}  totalILSize called:{1}  totalCalls:{2}",
                    codeSizeSource.TotalMethodCount, codeSizeSource.TotalMethodSize, codeSizeSource.TotalCalls);
            return codeSizeSource;
        }
        protected internal override void ConfigureStackWindow(string stackSourceName, StackWindow stackWindow)
        {
            var defaultGroup = "[group framework] !System.=> CLR;!Microsoft.=>CLR";
            stackWindow.GroupRegExTextBox.Text = defaultGroup;
            stackWindow.GroupRegExTextBox.Items.Insert(0, defaultGroup);
        }
    }

    internal class ClrProfilerAllocStacksPerfViewFile : PerfViewFile
    {
        public override string FormatName { get { return "Clr Profiler Alloc"; } }
        public override string[] FileExtensions { get { return new string[] { ".allocStacks" }; } }

        protected internal override StackSource OpenStackSourceImpl(TextWriter log)
        {
            return new ClrProfiler.ClrProfilerAllocStackSource(FilePath);
        }
        protected internal override void ConfigureStackWindow(string stackSourceName, StackWindow stackWindow)
        {
            var defaultGroup = "[group framework] !System.=> CLR;!Microsoft.=>CLR";
            stackWindow.GroupRegExTextBox.Text = defaultGroup;
            stackWindow.GroupRegExTextBox.Items.Insert(0, defaultGroup);
        }
    }

    public class ProcessDumpPerfViewFile : PerfViewFile
    {
        public override string FormatName { get { return "Process Dump"; } }
<<<<<<< HEAD
        public override string[] FileExtensions { get { return new string[] { ".dmp", ".hdmp" }; } }
=======
        public override string[] FileExtensions { get { return new string[] { ".dmp", ".hdmp", ".mdmp" }; } }
>>>>>>> f312aef7

        public override void Open(Window parentWindow, StatusBar worker, Action doAfter = null)
        {
            App.CommandLineArgs.ProcessDumpFile = FilePath;
            GuiApp.MainWindow.TakeHeapShapshot(null);
        }
        public override void Close() { }
        public override ImageSource Icon { get { return GuiApp.MainWindow.Resources["FileBitmapImage"] as ImageSource; } }

        public const string DiagSessionIdentity = "Microsoft.Diagnostics.Minidump";
    }

    public class ScenarioSetPerfViewFile : PerfViewFile
    {
        public override string FormatName { get { return "Scenario Set"; } }
        public override string[] FileExtensions { get { return new string[] { ".scenarioSet.xml" }; } }

        public override string HelpAnchor { get { return "ViewingMultipleScenarios"; } }

        protected internal override StackSource OpenStackSourceImpl(TextWriter log)
        {
            Dictionary<string, string> pathDict = null;
            XmlReaderSettings settings = new XmlReaderSettings() { IgnoreWhitespace = true, IgnoreComments = true };
            using (Stream dataStream = new FileStream(FilePath, FileMode.Open, FileAccess.Read, FileShare.Read | FileShare.Delete))
            {
                using (XmlReader reader = XmlTextReader.Create(dataStream, settings))
                {
                    pathDict = DeserializeConfig(reader, log);
                }
            }

            if (pathDict.Count == 0)
            {
                throw new ApplicationException("No scenarios found");
            }

            // Open XmlStackSources on each of our paths.
            var sources = pathDict.Select(
                (pair, idx) =>
                {
                    string name = pair.Key, path = pair.Value;
                    log.WriteLine("[Opening [{0}/{1}] {2} ({3})]", idx + 1, pathDict.Count, name, path);
                    var source = new XmlStackSource(path);
                    return new KeyValuePair<string, StackSource>(name, source);
                }
            ).ToList(); // Copy to list to prevent repeated enumeration from having an effect.

            return new AggregateStackSource(sources);
        }

        protected internal override void ConfigureStackWindow(string stackSourceName, StackWindow stackWindow)
        {
            ConfigureAsEtwStackWindow(stackWindow, false, false);
        }

        #region private

        /// <summary>
        /// Search for scenario data files matching a pattern, and add them to a dictionary.
        /// </summary>
        /// <param name="filePattern">The wildcard file pattern to match. Must not be null.</param>
        /// <param name="namePattern">The pattern by which to name scenarios. If null, defaults to "scenario $1".</param>
        /// <param name="includePattern">If non-null, a pattern which must be matched for the scenario to be added</param>
        /// <param name="excludePattern">If non-null, a pattern which if matched causes the scenario to be excluded</param>
        /// <param name="dict">The dictionary to which to add the scenarios found.</param>
        /// <param name="log">A log file to write log messages.</param>
        /// <param name="baseDir">
        /// The directory used to resolve relative paths.
        /// Defaults to the directory of the XML file represented by this ScenarioSetPerfViewFile.
        /// </param>
        private void AddScenariosToDictionary(
            string filePattern, string namePattern, string includePattern, string excludePattern,
            Dictionary<string, string> dict, TextWriter log,
            string baseDir = null)
        {
            Debug.Assert(filePattern != null);

            if (baseDir == null)
            {
                baseDir = Path.GetDirectoryName(FilePath);
            }

            if (namePattern == null)
            {
                namePattern = "scenario $1";
            }

            string replacePattern = Regex.Escape(filePattern)
                                    .Replace(@"\*", @"([^\\]*)")
                                    .Replace(@"\?", @"[^\\]");

            if (!(filePattern.EndsWith(".perfView.xml", StringComparison.OrdinalIgnoreCase) ||
                  filePattern.EndsWith(".perfView.xml.zip", StringComparison.OrdinalIgnoreCase)))
            {
                throw new ApplicationException("Files must be PerfView XML files");
            }

            string pattern = Path.GetFileName(filePattern);
            string dir = Path.GetDirectoryName(filePattern);

            // Tack on the base directory if we're not already an absolute path.
            if (!Path.IsPathRooted(dir))
            {
                dir = Path.Combine(baseDir, dir);
            }

            var replaceRegex = new Regex(replacePattern, RegexOptions.IgnoreCase);
            var defaultRegex = new Regex(@"(.*)", RegexOptions.IgnoreCase);

            // TODO: Directory.GetFile
            foreach (string file in Directory.GetFiles(dir, pattern, SearchOption.AllDirectories))
            {
                // Filter out those that don't match the include pattern 
                if (includePattern != null && !Regex.IsMatch(file, includePattern))
                {
                    continue;
                }
                // or do match the exclude pattern.  
                if (excludePattern != null && Regex.IsMatch(file, excludePattern))
                {
                    continue;
                }

                string name = null;
                if (namePattern != null)
                {
                    var match = replaceRegex.Match(file);

                    // We won't have a group to match if there were no wildcards in the pattern.
                    if (match.Groups.Count < 1)
                    {
                        match = defaultRegex.Match(GetFileNameWithoutExtension(file));
                    }

                    name = match.Result(namePattern);
                }

                dict[name] = file;

                log.WriteLine("Added '{0}' ({1})", name, file);
            }
        }

        /// <summary>
        /// Deserialize a scenario XML config file.
        /// </summary>
        /// <param name="reader">The XmlReader containing the data to deserialize.</param>
        /// <param name="log">The TextWriter to log output to.</param>
        /// <returns>A Dictionary mapping scenario names to .perfView.xml(.zip) data file paths.</returns>
        /// <remarks>
        /// Scenario XML config files contain a ScenarioSet root element. That element contains
        /// one or more Scenarios elements. A Scenarios element has two attributes: "files" is a required
        /// filename pattern, and namePattern is a pattern by which to name the scenario.
        /// 
        /// files is a required attribute specifying where to find the data files for the scenario(s). Wildcards
        /// are acceptable - any files matched by the wildcard will be added to the scenario set. All paths are
        /// relative to the location of the XML config file.
        /// 
        /// namePattern can contain substitutions as specified in Regex.Replace. Each * in the wildcard
        /// pattern will be converted to an appropriate capturing group. If no wildcards are specified, $1 will be
        /// set to the base name of the data file as specified by <see cref="PerfViewFile.GetFileNameWithoutExtension"/>.
        /// 
        /// files is a required attribute. namePattern is optional, and defaults to "scenario $1".
        /// 
        /// If multiple scenarios have the same name, scenarios later in the file will override scenarios
        /// earlier in the file.
        /// </remarks>
        /// <example>
        /// Example config file:
        /// <ScenarioSet>
        /// <Scenarios files="*.perfView.xml.zip" namePattern="Example scenario [$1]" />
        /// <Scenarios files="foo.perfView.xml.zip" namePattern="Example scenario [baz]" />
        /// </ScenarioSet>
        /// 
        /// Files in the directory:
        /// foo.perfView.xml.zip
        /// bar.perfView.xml.zip
        /// baz.perfView.xml.zip
        /// 
        /// Return value:
        /// "Example scenario [foo]" => "foo.perfView.xml.zip"
        /// "Example scenario [bar]" => "bar.perfView.xml.zip"
        /// "Example scenario [baz]" => "foo.perfView.xml.zip"
        /// </example>
        private Dictionary<string, string> DeserializeConfig(XmlReader reader, TextWriter log)
        {
            var pathDict = new Dictionary<string, string>();

            if (!reader.ReadToDescendant("ScenarioSet"))
            {
                throw new ApplicationException("The file " + FilePath + " does not have a Scenario element");
            }

            if (!reader.ReadToDescendant("Scenarios"))
            {
                throw new ApplicationException("No scenarios specified");
            }

            do
            {
                string filePattern = reader["files"];
                string namePattern = reader["namePattern"];
                string includePattern = reader["includePattern"];
                string excludePattern = reader["excludePattern"];

                if (filePattern == null)
                {
                    throw new ApplicationException("File path is required.");
                }

                AddScenariosToDictionary(filePattern, namePattern, includePattern, excludePattern, pathDict, log);
            }
            while (reader.ReadToNextSibling("Scenarios"));

            return pathDict;
        }

        #endregion
    }

    /// <summary>
    /// Class to represent the Visual Studio .diagsesion file format that is defined
    /// as part of Microsoft.DiagnosticsHub.Packaging
    /// </summary>
    public class DiagSessionPerfViewFile : PerfViewFile
    {
        public override string FormatName { get { return "Diagnostics Session"; } }
        public override string[] FileExtensions { get { return new string[] { ".diagsession" }; } }

        public override IList<PerfViewTreeItem> Children
        {
            get
            {
                if (m_Children == null)
                {
                    m_Children = new List<PerfViewTreeItem>();
                }

                return m_Children;
            }
        }

        public override void Open(Window parentWindow, StatusBar worker, Action doAfter = null)
        {
            if (!m_opened)
            {
                IsExpanded = false;

                worker.StartWork("Opening " + Name, delegate ()
                {
                    OpenImpl(parentWindow, worker);
                    ExecuteOnOpenCommand(worker);

                    worker.EndWork(delegate ()
                    {
                        m_opened = true;

                        FirePropertyChanged("Children");

                        IsExpanded = true;

                        doAfter?.Invoke();
                    });
                });
            }
        }

        protected override Action<Action> OpenImpl(Window parentWindow, StatusBar worker)
        {
            worker.Log("Opening diagnostics session file " + Path.GetFileName(FilePath));

            using (DhPackage dhPackage = DhPackage.Open(FilePath))
            {
                // Get all heap dump resources
                AddResourcesAsChildren(worker, dhPackage, HeapDumpPerfViewFile.DiagSessionIdentity, ".gcdump", (localFilePath) =>
                {
                    return HeapDumpPerfViewFile.Get(localFilePath);
                });

                // Get all process dump resources
                AddResourcesAsChildren(worker, dhPackage, ProcessDumpPerfViewFile.DiagSessionIdentity, ".dmp", (localFilePath) =>
                {
                    return ProcessDumpPerfViewFile.Get(localFilePath);
                });

                // Get all ETL files
                AddEtlResourcesAsChildren(worker, dhPackage);

                // Extract the symbols contained in the package
                ExtractSymbolResources(worker, dhPackage);
            }

            return null;
        }

        public override void Close() { }
        public override ImageSource Icon { get { return GuiApp.MainWindow.Resources["FileBitmapImage"] as ImageSource; } }

        /// <summary>
        /// Gets a new local file path for the given resource, extracting it from the .diagsession if required
        /// </summary>
        /// <param name="packageFilePath">The file path to the package</param>
        /// <param name="package">The diagsession package object (opened from the file path)</param>
        /// <param name="resource">The diagsession resource object</param>
        /// <param name="fileExtension">The final extension to use</param>
        /// <param name="alternateName">Alternate name to use for file</param>
        /// <returns>The full local file path to the resource</returns>
        private static string GetLocalFilePath(string packageFilePath, DhPackage package, ResourceInfo resource, string fileExtension, string alternateName = null)
        {
            string localFileName = alternateName ?? Path.GetFileNameWithoutExtension(resource.Name);
            string localFilePath = CacheFiles.FindFile(packageFilePath, "_" + localFileName + fileExtension);

            if (!File.Exists(localFilePath))
            {
                package.ExtractResourceToPath(ref resource.ResourceId, localFilePath);
            }

            return localFilePath;
        }

        /// <summary>
        /// Gets a new local path for the given resource, extracting it from the .diagsession if required
        /// </summary>
        /// <param name="packageFilePath">The file path to the package</param>
        /// <param name="package">The diagsession package object (opened from the file path)</param>
        /// <param name="resource">The diagsession resource object</param>
        /// <returns>The full local path to the resource</returns>
        private static string GetLocalDirPath(string packageFilePath, DhPackage package, ResourceInfo resource)
        {
            string localDirName = resource.Name;
            string localDirPath = CacheFiles.FindFile(packageFilePath, "_" + localDirName);

            if (!Directory.Exists(localDirPath))
            {
                package.ExtractResourceToPath(ref resource.ResourceId, localDirPath);
            }

            return localDirPath;
        }

        /// <summary>
        /// Adds child files from resources in the DhPackage
        /// </summary>
        private void AddResourcesAsChildren(StatusBar worker, DhPackage dhPackage, string resourceIdentity, string fileExtension, Func<string/*localFileName*/, PerfViewFile> getPerfViewFile)
        {
            ResourceInfo[] resources;
            dhPackage.GetResourceInformationByType(resourceIdentity, out resources);

            foreach (var resource in resources)
            {
                string localFilePath = GetLocalFilePath(FilePath, dhPackage, resource, fileExtension);

                worker.Log("Found '" + resource.ResourceId + "' resource '" + resource.Name + "'. Loading ...");

                PerfViewFile perfViewFile = getPerfViewFile(localFilePath);
                perfViewFile.Name = resource.Name;

                Children.Add(perfViewFile);

                worker.Log("Loaded " + resource.Name + ". Loading ...");
            }
        }

        /// <summary>
        /// Extract symbols from the DhPackage
        /// </summary>
        private void ExtractSymbolResources(StatusBar worker, DhPackage dhPackage)
        {
            string symbolCachePath = new SymbolPath(App.SymbolPath).DefaultSymbolCache();

            try
            {
                ResourceInfo[] resources;
                dhPackage.GetResourceInformationByType("DiagnosticsHub.Resource.SymbolCache", out resources);

                foreach (var resource in resources)
                {
                    string localDirPath = GetLocalDirPath(FilePath, dhPackage, resource);

                    worker.Log("Found '" + resource.ResourceId + "' resource '" + resource.Name + "'. Loading ...");

                    foreach (var subPath in Directory.EnumerateDirectories(localDirPath))
                    {
                        // The directories contained in the symbol cache resource _are_ in the symbol cache format
                        // which means directories are in the form of /<file.ext>/<hash>/file.ext so in this case
                        // we use the GetFileName API since it will consider the directory name a file name.
                        var targetDir = Path.Combine(symbolCachePath, Path.GetFileName(subPath));

                        // The directory exists, so we must merge the two cache directories
                        foreach (var symbolVersionDir in Directory.EnumerateDirectories(subPath))
                        {
                            var targetVersionDir = Path.Combine(targetDir, Path.GetFileName(symbolVersionDir));
                            if (!Directory.Exists(targetVersionDir))
                            {
                                Directory.CreateDirectory(targetVersionDir);
                                foreach (var symbolFilePath in Directory.EnumerateFiles(symbolVersionDir))
                                {
                                    string targetFilePath = Path.Combine(targetVersionDir, Path.GetFileName(symbolFilePath));
                                    File.Move(symbolFilePath, Path.Combine(symbolFilePath, targetFilePath));
                                }
                            }
                        }
                    }

                    // Clean up the extracted symbol cache
                    Directory.Delete(localDirPath, true);
                }
            }
            catch (Exception e)
            {
                worker.Log($"Failed to extract symbols from {Path.GetFileName(FilePath)} ... (Exception: {e.Message})");
            }
        }

        /// <summary>
        /// Adds child files from ETL resources in the DhPackage
        /// </summary>
        private void AddEtlResourcesAsChildren(StatusBar worker, DhPackage dhPackage)
        {
            ResourceInfo[] resources;
            dhPackage.GetResourceInformationByType("DiagnosticsHub.Resource.EtlFile", out resources);

            foreach (var resource in CreateEtlResources(dhPackage, resources))
            {
                worker.Log("Found  resource '" + resource.Name + "'. Loading ...");

                Children.Add(resource);

                worker.Log("Loaded '" + resource.Name + "'. Loading ...");
            }
        }

        /// <summary>
        /// Organize DiagSession ETL resources for the UI
        /// </summary>
        private IEnumerable<PerfViewFile> CreateEtlResources(
            DhPackage dhPackage,
            IEnumerable<ResourceInfo> resources)
        {
            string auxStandardCollectorEtlFile = null;
            var newResources = new List<PerfViewFile>();
            foreach (var resource in resources)
            {
                // If the standard collector auxiliary file is present, the standard collection (Diagnostics Hub)
                // created this DiagSession which means we should process the ETL files in bulk.
                if (resource.Name.Equals("sc.user_aux.etl", StringComparison.OrdinalIgnoreCase))
                {
                    auxStandardCollectorEtlFile = GetLocalFilePath(FilePath, dhPackage, resource, ".etl", "sc");
                }
                else
                {
                    var etlFile = GetLocalFilePath(FilePath, dhPackage, resource, ".etl");

                    // The "sc." prefix is considered reserved when loading an ETL from a DiagSession, but we
                    // still want to extract the file, even though the UI will not show it.
                    if (!resource.Name.StartsWith("sc.", StringComparison.OrdinalIgnoreCase))
                    {
                        var file = ETLPerfViewData.Get(etlFile);
                        file.Name = resource.Name;
                        newResources.Add(file);
                    }
                }
            }

            if (auxStandardCollectorEtlFile != null)
            {
                Debug.Assert(File.Exists(auxStandardCollectorEtlFile), "Standard Collector auxiliary file must exist to properly handle bulk processing");
                var mergedEtlFilename = Path.GetFileNameWithoutExtension(FilePath);

                var file = ETLPerfViewData.Get(auxStandardCollectorEtlFile);
                file.Name = $"{mergedEtlFilename}.etl (Merged)";

                // Insert the "merged" file at the top of the list
                newResources.Insert(0, file);
            }

            return newResources;
        }
    }

    public partial class StracePerfViewData : PerfViewFile
    {
        private string[] StreamNames = new string[]
        {
            "Syscalls",
        };

        public override string FormatName { get { return "strace"; } }

        public override string[] FileExtensions { get { return new string[] { ".strace" }; } }

        public override bool SupportsProcesses => false;

        protected internal override StackSource OpenStackSourceImpl(string streamName, TextWriter log, double startRelativeMSec = 0, double endRelativeMSec = double.PositiveInfinity, Predicate<TraceEvent> predicate = null)
        {
            if (StreamNames.Contains(streamName))
            {
                string xmlPath;

                xmlPath = CacheFiles.FindFile(FilePath, $"{streamName}.strace.xml.zip");

#if !DEBUG
                if (!CacheFiles.UpToDate(xmlPath, FilePath))
#endif
                {
                    XmlStackSourceWriter.WriteStackViewAsZippedXml(
                        new StraceStackSource(FilePath), xmlPath);
                }

                return new XmlStackSource(xmlPath, null);
            }

            return null;
        }

        protected override Action<Action> OpenImpl(Window parentWindow, StatusBar worker)
        {
            m_Children = new List<PerfViewTreeItem>()
            {
                new PerfViewStackSource(this, "Syscalls"),
            };

            return null;
        }

        public override ImageSource Icon { get { return GuiApp.MainWindow.Resources["FileBitmapImage"] as ImageSource; } }

        protected internal override void ConfigureStackWindow(string stackSourceName, StackWindow stackWindow)
        {
            stackWindow.ScalingPolicy = ScalingPolicyKind.TimeMetric;
            stackWindow.GroupRegExTextBox.Text = stackWindow.GetDefaultGroupPat();

            stackWindow.CallTreeTab.IsSelected = true;      // start with the call tree view

            ConfigureGroupRegExTextBox(stackWindow, windows: false);
        }
    }
}<|MERGE_RESOLUTION|>--- conflicted
+++ resolved
@@ -9668,11 +9668,7 @@
     public class ProcessDumpPerfViewFile : PerfViewFile
     {
         public override string FormatName { get { return "Process Dump"; } }
-<<<<<<< HEAD
-        public override string[] FileExtensions { get { return new string[] { ".dmp", ".hdmp" }; } }
-=======
         public override string[] FileExtensions { get { return new string[] { ".dmp", ".hdmp", ".mdmp" }; } }
->>>>>>> f312aef7
 
         public override void Open(Window parentWindow, StatusBar worker, Action doAfter = null)
         {

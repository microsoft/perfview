using Diagnostics.Tracing.StackSources;
using global::DiagnosticsHub.Packaging.Interop;
using Graphs;
using Microsoft.Diagnostics.Symbols;
using Microsoft.Diagnostics.Tracing;
using Microsoft.Diagnostics.Tracing.AutomatedAnalysis;
using Microsoft.Diagnostics.Tracing.Etlx;
using Microsoft.Diagnostics.Tracing.EventPipe;
using Microsoft.Diagnostics.Tracing.Parsers;
using Microsoft.Diagnostics.Tracing.Parsers.AspNet;
using Microsoft.Diagnostics.Tracing.Parsers.Clr;
using Microsoft.Diagnostics.Tracing.Parsers.ClrPrivate;
using Microsoft.Diagnostics.Tracing.Parsers.ETWClrProfiler;
using Microsoft.Diagnostics.Tracing.Parsers.IIS_Trace;
using Microsoft.Diagnostics.Tracing.Parsers.InteropEventProvider;
using Microsoft.Diagnostics.Tracing.Parsers.JSDumpHeap;
using Microsoft.Diagnostics.Tracing.Parsers.Kernel;
using Microsoft.Diagnostics.Tracing.Parsers.MicrosoftAntimalwareAMFilter;
using Microsoft.Diagnostics.Tracing.Parsers.MicrosoftAntimalwareEngine;
using Microsoft.Diagnostics.Tracing.Stacks;
using Microsoft.Diagnostics.Tracing.StackSources;
using Microsoft.Diagnostics.Utilities;
using Microsoft.DiagnosticsHub.Packaging.InteropEx;
using PerfView.GuiUtilities;
using PerfViewExtensibility;
using PerfViewModel;
using System;
using System.Collections.Generic;
using System.ComponentModel;
using System.Diagnostics;
using System.IO;
using System.IO.Compression;
using System.Linq;
using System.Text;
using System.Text.RegularExpressions;
using System.Threading;
using System.Windows;
using System.Windows.Media;
using System.Xml;
using Microsoft.Diagnostics.Tracing.Parsers.Tpl;
using Utilities;
using Address = System.UInt64;
using EventSource = EventSources.EventSource;

namespace PerfView
{
    /// <summary>
    /// PerfViewTreeItem is a common base class for something that can be represented in the 
    /// TreeView GUI.  in particular it has a name, and children.   This includes both
    /// file directories as well as data file (that might have multiple sources inside them)
    /// </summary>
    public abstract class PerfViewTreeItem : INotifyPropertyChanged
    {
        /// <summary>
        /// The name to place in the treeview (should be short).  
        /// </summary>
        public string Name { get; protected internal set; }
        /// <summary>
        /// If the entry should have children in the TreeView, this is them.
        /// </summary>
        public virtual IList<PerfViewTreeItem> Children { get { return m_Children; } }
        /// <summary>
        /// All items have some sort of file path that is associated with them.  
        /// </summary>
        public virtual string FilePath { get { return m_filePath; } }
        public virtual string HelpAnchor { get { return GetType().Name; } }

        public bool IsExpanded { get { return m_isExpanded; } set { m_isExpanded = value; FirePropertyChanged("IsExpanded"); } }
        public bool IsSelected { get { return m_isSelected; } set { m_isSelected = value; FirePropertyChanged("IsSelected"); } }

        /// <summary>
        /// Open the file (This might be expensive (but maybe not).  It should not be run on
        /// the GUI thread.  This should populate the Children property if that is appropriate.  
        /// 
        /// if 'doAfter' is present, it will be run after the window has been opened.   It is always
        /// executed on the GUI thread.  
        /// </summary>
        public abstract void Open(Window parentWindow, StatusBar worker, Action doAfter = null);
        /// <summary>
        /// Once something is opened, it should be closed.  
        /// </summary>
        public abstract void Close();

        // Support so that we can update children and the view will update
        public event PropertyChangedEventHandler PropertyChanged;
        protected void FirePropertyChanged(string propertyName)
        {
            PropertyChanged?.Invoke(this, new PropertyChangedEventArgs(propertyName));
        }

        /// <summary>
        /// The Icon to show next to the entry.  
        /// </summary>
        public virtual ImageSource Icon { get { return GuiApp.MainWindow.Resources["StackSourceBitmapImage"] as ImageSource; } }
        #region private
        public override string ToString() { if (FilePath != null) { return FilePath; } return Name; }

        protected List<PerfViewTreeItem> m_Children;
        protected List<PerfViewReport> m_UserDeclaredChildren;
        protected string m_filePath;
        private bool m_isExpanded;
        private bool m_isSelected;
        #endregion
    }

    public class PerfViewDirectory : PerfViewTreeItem
    {
        // Only names that match this filter are displayed. 
        public Regex Filter
        {
            get { return m_filter; }
            set
            {
                if (m_filter != value)
                {
                    m_filter = value;
                    m_Children = null;
                    FirePropertyChanged("Children");
                }
            }
        }
        public PerfViewDirectory(string path)
        {
            m_filePath = path;
            Name = System.IO.Path.GetFileName(path);
        }

        public override IList<PerfViewTreeItem> Children
        {
            get
            {
                if (m_Children == null)
                {
                    m_Children = new List<PerfViewTreeItem>();
                    if (Name != "..")
                    {
                        try
                        {
                            foreach (var filePath in FilesInDirectory(m_filePath))
                            {
                                var template = PerfViewFile.TryGet(filePath);
                                if (template != null)
                                {
                                    // Filter out kernel, rundown files etc, if the base file exists.  
                                    Match m = Regex.Match(filePath, @"^(.*)\.(kernel|clr|user)[^.]*\.etl$", RegexOptions.IgnoreCase);
                                    if (m.Success && File.Exists(m.Groups[1].Value + ".etl"))
                                        continue;

                                    // Filter out any items we were asked to filter out.  
                                    if (m_filter != null && !m_filter.IsMatch(Path.GetFileName(filePath)))
                                        continue;

                                    m_Children.Add(PerfViewFile.Get(filePath, template));
                                }
                            }

                            foreach (var dir in DirsInDirectory(m_filePath))
                            {
                                // Filter out any items we were asked to filter out.  
                                if (m_filter != null && !m_filter.IsMatch(Path.GetFileName(dir)))
                                {
                                    continue;
                                }
                                // We know that .NGENPDB directories are uninteresting, filter them out.  
                                if (dir.EndsWith(".NGENPDB", StringComparison.OrdinalIgnoreCase))
                                {
                                    continue;
                                }

                                m_Children.Add(new PerfViewDirectory(dir));
                            }

                            // We always have the parent directory.  
                            m_Children.Add(new PerfViewDirectory(System.IO.Path.Combine(m_filePath, "..")));
                        }
                        // FIX NOW review
                        catch (Exception) { }
                    }
                }
                return m_Children;
            }
        }
        public override string HelpAnchor { get { return null; } }      // Don't bother with help for this.  

        /// <summary>
        /// Open the file (This might be expensive (but maybe not).  This should populate the Children property 
        /// too.  
        /// </summary>
        public override void Open(Window parentWindow, StatusBar worker, Action doAfter)
        {
            var mainWindow = parentWindow as MainWindow;
            if (mainWindow != null)
            {
                mainWindow.OpenPath(FilePath);
            }

            doAfter?.Invoke();
        }
        /// <summary>
        /// Close the file
        /// </summary>
        public override void Close() { }

        public override ImageSource Icon { get { return GuiApp.MainWindow.Resources["FolderOpenBitmapImage"] as ImageSource; } }

        #region private

        private class DirCacheEntry
        {
            public string[] FilesInDirectory;
            public string[] DirsInDirectory;
            public DateTime LastWriteTimeUtc;
        }

        // To speed things up we remember the list list of directory items we fetched from disk
        private static Dictionary<string, DirCacheEntry> s_dirCache = new Dictionary<string, DirCacheEntry>();

        private static string[] FilesInDirectory(string directoryPath)
        {
            var entry = GetDirEntry(directoryPath);
            if (entry.FilesInDirectory == null)
            {
                entry.FilesInDirectory = Directory.GetFiles(directoryPath);
            }

            return entry.FilesInDirectory;
        }

        private static string[] DirsInDirectory(string directoryPath)
        {
            var entry = GetDirEntry(directoryPath);
            if (entry.DirsInDirectory == null)
            {
                entry.DirsInDirectory = Directory.GetDirectories(directoryPath);
            }

            return entry.DirsInDirectory;
        }

        /// <summary>
        /// Gets a cache entry, nulls it out if it is out of date.  
        /// </summary>
        private static DirCacheEntry GetDirEntry(string directoryPath)
        {
            DateTime lastWrite = Directory.GetLastWriteTimeUtc(directoryPath);
            DirCacheEntry entry;
            if (!s_dirCache.TryGetValue(directoryPath, out entry))
            {
                s_dirCache[directoryPath] = entry = new DirCacheEntry();
            }

            if (lastWrite != entry.LastWriteTimeUtc)
            {
                entry.DirsInDirectory = null;
                entry.FilesInDirectory = null;
            }
            entry.LastWriteTimeUtc = lastWrite;
            return entry;
        }

        private Regex m_filter;
        #endregion
    }

    /// <summary>
    /// A PerfViewTreeGroup simply groups other Items.  Thus it has a name, and you use the Children
    /// to add Child nodes to the group.  
    /// </summary>
    public class PerfViewTreeGroup : PerfViewTreeItem
    {
        public PerfViewTreeGroup(string name)
        {
            Name = name;
            m_Children = new List<PerfViewTreeItem>();
        }

        public PerfViewTreeGroup AddChild(PerfViewTreeItem child)
        {
            m_Children.Add(child);
            return this;
        }

        // Groups do no semantic action.   All the work is in the visual GUI part.  
        public override void Open(Window parentWindow, StatusBar worker, Action doAfter = null)
        {
            doAfter?.Invoke();
        }
        public override void Close() { }

        public override IList<PerfViewTreeItem> Children { get { return m_Children; } }

        public override string HelpAnchor { get { return Name.Replace(" ", ""); } }

        public override ImageSource Icon { get { return GuiApp.MainWindow.Resources["FolderOpenBitmapImage"] as ImageSource; } }
    }

    /// <summary>
    /// PerfViewData is an abstraction of something that PerfViewGui knows how to display.   It is 
    /// </summary>
    public abstract class PerfViewFile : PerfViewTreeItem
    {
        public bool IsOpened { get { return m_opened; } }
        public bool IsUpToDate { get { return m_utcLastWriteAtOpen == File.GetLastWriteTimeUtc(FilePath); } }

        /// <summary>
        /// Get does not actually open the file (which might be expensive).   It also does not
        /// populate the children for the node (which again might be expensive).  Instead it 
        /// just looks at the file name).   It DOES however determine how this data will be
        /// treated from here on (based on file extension or an explicitly passed template parameter.
        /// 
        /// Get implements interning, so if you Get the same full file path, then you will get the
        /// same PerfViewDataFile structure. 
        /// 
        /// After you have gotten a PerfViewData, you use instance methods to manipulate it
        /// 
        /// This routine throws if the path name does not have a suffix we understand.  
        /// </summary>
        public static PerfViewFile Get(string filePath, PerfViewFile format = null)
        {
            var ret = TryGet(filePath, format);
            if (ret == null)
            {
                throw new ApplicationException("Could not determine data Template from the file extension for " + filePath + ".");
            }

            return ret;
        }
        /// <summary>
        /// Tries to to a 'Get' operation on filePath.   If format == null (indicating
        /// that we should try to determine the type of the file from the file suffix) and 
        /// it does not have a suffix we understand, then we return null.   
        /// </summary>
        public static PerfViewFile TryGet(string filePath, PerfViewFile format = null)
        {
            if (format == null)
            {
                // See if it is any format we recognize.  
                foreach (PerfViewFile potentalFormat in Formats)
                {
                    if (potentalFormat.IsMyFormat(filePath))
                    {
                        format = potentalFormat;
                        break;
                    };
                }
                if (format == null)
                {
                    return null;
                }
            }

            string fullPath = Path.GetFullPath(filePath);
            PerfViewFile ret;
            if (!s_internTable.TryGetValue(fullPath, out ret))
            {
                ret = (PerfViewFile)format.MemberwiseClone();
                ret.m_filePath = filePath;
                s_internTable[fullPath] = ret;
            }
            ret.Name = Path.GetFileName(ret.FilePath);
            if (ret.Name.EndsWith(".etl", StringComparison.OrdinalIgnoreCase))
            {
                var dir = Path.GetDirectoryName(ret.FilePath);
                if (dir.Length == 0)
                {
                    dir = ".";
                }

                var wildCard = ret.Name.Insert(ret.Name.Length - 4, ".*");
                if (Directory.GetFiles(dir, wildCard).Length > 0)
                {
                    ret.Name += " (unmerged)";
                }
            }
            return ret;
        }

        /// <summary>
        /// Logs the fact that the GUI should call a user defined method when a file is opened.  
        /// </summary>
        public static PerfViewFile GetTemplateForExtension(string extension)
        {
            foreach (PerfViewFile potentalFormat in Formats)
            {
                if (potentalFormat.IsMyFormat(extension))
                {
                    return potentalFormat;
                }
            }
            var ret = new PerfViewUserFile(extension + " file", new string[] { extension });
            Formats.Add(ret);
            return ret;
        }

        public static void AddTemplate(PerfViewFile file)
        {
            foreach (string extension in file.FileExtensions)
            {
                foreach (PerfViewFile potentalFormat in Formats)
                {
                    if (potentalFormat.IsMyFormat(extension))
                    {
                        throw new Exception($"The file extension '{extension}' is already handled by {potentalFormat.GetType().FullName}");
                    }
                }
            }

            Formats.Add(file);
        }

        /// <summary>
        /// Declares that the user command 'userCommand' (that takes one string argument) 
        /// should be called when the file is opened.  
        /// </summary>
        public void OnOpenFile(string userCommand)
        {
            if (userCommands == null)
            {
                userCommands = new List<string>();
            }

            userCommands.Add(userCommand);
        }

        /// <summary>
        /// Declares that the file should have a view called 'viewName' and the user command
        /// 'userCommand' (that takes two string arguments (file, viewName)) should be called 
        /// when that view is opened 
        /// </summary>
        public void DeclareFileView(string viewName, string userCommand)
        {
            if (m_UserDeclaredChildren == null)
            {
                m_UserDeclaredChildren = new List<PerfViewReport>();
            }

            m_UserDeclaredChildren.Add(new PerfViewReport(viewName, delegate (string reportFileName, string reportViewName)
            {
                PerfViewExtensibility.Extensions.ExecuteUserCommand(userCommand, new string[] { reportFileName, reportViewName });
            }));
        }

        internal void ExecuteOnOpenCommand(StatusBar worker)
        {
            if (m_UserDeclaredChildren != null)
            {
                // The m_UserDeclaredChildren are templates.  We need to instantiate them to this file before adding them as children. 
                foreach (var userDeclaredChild in m_UserDeclaredChildren)
                {
                    m_Children.Add(new PerfViewReport(userDeclaredChild, this));
                }

                m_UserDeclaredChildren = null;
            }
            // Add the command to the list 
            if (userCommands == null)
            {
                return;
            }

            var args = new string[] { FilePath };
            foreach (string command in userCommands)
            {
                worker.LogWriter.WriteLine("Running User defined OnFileOpen command " + command);
                try
                {
                    PerfViewExtensibility.Extensions.ExecuteUserCommand(command, args);
                }
                catch (Exception e)
                {
                    worker.LogError(@"Error executing OnOpenFile command " + command + "\r\n" + e.ToString());
                }
            }
            return;
        }

        // A list of user commands to be executed when a file is opened 
        private List<string> userCommands;

        /// <summary>
        /// Retrieves the base file name from a PerfView data source's name.
        /// </summary>
        /// <example>
        /// GetBaseName(@"C:\data\foo.bar.perfView.xml.zip") == "foo.bar"
        /// </example>
        /// <param name="filePath">The path to the data source.</param>
        /// <returns>The base name, without extensions or path, of <paramref name="filePath"/>.</returns>
        public static string GetFileNameWithoutExtension(string filePath)
        {
            string fileName = Path.GetFileName(filePath);

            foreach (var fmt in Formats)
            {
                foreach (string ext in fmt.FileExtensions)
                {
                    if (fileName.EndsWith(ext))
                    {
                        return fileName.Substring(0, fileName.Length - ext.Length);
                    }
                }
            }

            return fileName;
        }
        /// <summary>
        /// Change the extension of a PerfView data source path.
        /// </summary>
        /// <param name="filePath">The path to change.</param>
        /// <param name="newExtension">The new extension to add.</param>
        /// <returns>The path to a file with the same directory and base name of <paramref name="filePath"/>, 
        /// but with extension <paramref name="newExtension"/>.</returns>
        public static string ChangeExtension(string filePath, string newExtension)
        {
            string dirName = Path.GetDirectoryName(filePath);
            string fileName = GetFileNameWithoutExtension(filePath) + newExtension;
            return Path.Combine(dirName, fileName);
        }

        public override void Open(Window parentWindow, StatusBar worker, Action doAfter = null)
        {
            if (!m_opened)
            {
                worker.StartWork("Opening " + Name, delegate ()
            {
                Action<Action> continuation = OpenImpl(parentWindow, worker);
                ExecuteOnOpenCommand(worker);

                worker.EndWork(delegate ()
                {
                    m_opened = true;
                    FirePropertyChanged("Children");

                    IsExpanded = true;
                    var defaultSource = GetStackSource();
                    if (defaultSource != null)
                    {
                        defaultSource.IsSelected = true;
                    }

                    if (continuation != null)
                    {
                        continuation(doAfter);
                    }
                    else
                    {
                        doAfter?.Invoke();
                    }
                });
            });
            }
            else
            {
                if (m_singletonStackSource != null && m_singletonStackSource.Viewer != null)
                {
                    m_singletonStackSource.Viewer.Focus();
                }
            }
        }
        public override void Close()
        {
            if (m_opened)
            {
                m_opened = false;
                s_internTable.Remove(FilePath);
            }

            if (m_Children != null)
            {
                m_Children.Clear();
                FirePropertyChanged("Children");
            }
        }

        public virtual PerfViewStackSource GetStackSource(string sourceName = null)
        {
            if (sourceName == null)
            {
                sourceName = DefaultStackSourceName;
                if (sourceName == null)
                {
                    return null;
                }
            }

            Debug.Assert(m_opened);
            if (m_Children != null)
            {
                foreach (var child in m_Children)
                {
                    var asStackSource = child as PerfViewStackSource;
                    if (asStackSource != null && asStackSource.SourceName == sourceName)
                    {
                        return asStackSource;
                    }

                    var asGroup = child as PerfViewTreeGroup;
                    if (asGroup != null && asGroup.Children != null)
                    {
                        foreach (var groupChild in asGroup.Children)
                        {
                            asStackSource = groupChild as PerfViewStackSource;
                            if (asStackSource != null && asStackSource.SourceName == sourceName)
                            {
                                return asStackSource;
                            }
                        }
                    }
                }
            }
            else if (m_singletonStackSource != null)
            {
                var asStackSource = m_singletonStackSource as PerfViewStackSource;
                if (asStackSource != null)
                {
                    return asStackSource;
                }
            }
            return null;
        }
        public virtual string DefaultStackSourceName { get { return "CPU"; } }

        /// <summary>
        /// Gets or sets the processes to be initially included in stack views. The default value is null. 
        /// The names are not case sensitive.
        /// </summary>
        /// <remarks>
        /// If this is null, a dialog will prompt the user to choose the initially included processes
        /// from a list that contains all processes from the trace.
        /// If this is NOT null, the 'Choose Process' dialog will never show and the initially included
        /// processes will be all processes with a name in InitiallyIncludedProcesses.
        /// </remarks>
        /// <example>
        /// Let's say these are the processes in the trace: devenv (104), PerfWatson2, (67) devenv (56)
        /// and InitiallyIncludedProcesses = ["devenv", "vswinexpress"].
        /// When the user opens a stack window, the included filter will be set to "^Process32% devenv (104)|^Process32% devenv (56)"
        /// </example>
        public string[] InitiallyIncludedProcesses { get; set; }
        /// <summary>
        /// If the stack sources have their first tier being the Process, then SupportsProcesses should be true.  
        /// </summary>
        public virtual bool SupportsProcesses { get { return false; } }
        /// <summary>
        /// If the source logs data from multiple processes, this gives a list
        /// of those processes.  Returning null means you don't support this.  
        /// 
        /// This can take a while.  Don't call on the GUI thread.  
        /// </summary>
        public virtual List<IProcess> GetProcesses(TextWriter log)
        {
            // This can take a while, should not be on GUI thread.  
            Debug.Assert(GuiApp.MainWindow.Dispatcher.Thread != System.Threading.Thread.CurrentThread);

            var dataSource = GetStackSource(DefaultStackSourceName);
            if (dataSource == null)
            {
                return null;
            }

            StackSource stackSource = dataSource.GetStackSource(log);

            // maps call stack indexes to callStack closest to the root.
            var rootMostFrameCache = new Dictionary<StackSourceCallStackIndex, IProcessForStackSource>();
            var processes = new List<IProcess>();

            DateTime start = DateTime.Now;
            stackSource.ForEach(delegate (StackSourceSample sample)
            {
                if (sample.StackIndex != StackSourceCallStackIndex.Invalid)
                {
                    var process = GetProcessFromStack(sample.StackIndex, stackSource, rootMostFrameCache, processes);
                    if (process != null)
                    {
                        process.CPUTimeMSec += sample.Metric;
                        long sampleTicks = start.Ticks + (long)(sample.TimeRelativeMSec * 10000);
                        if (sampleTicks < process.StartTime.Ticks)
                        {
                            process.StartTime = new DateTime(sampleTicks);
                        }

                        if (sampleTicks > process.EndTime.Ticks)
                        {
                            process.EndTime = new DateTime(sampleTicks);
                        }

                        Debug.Assert(process.EndTime >= process.StartTime);
                    }
                }
            });
            processes.Sort();
            if (processes.Count == 0)
            {
                processes = null;
            }

            return processes;
        }

        public virtual string Title
        {
            get
            {
                // Arrange the title putting most descriptive inTemplateion first.  
                var fullName = m_filePath;
                Match m = Regex.Match(fullName, @"(([^\\]+)\\)?([^\\]+)$");
                return m.Groups[3].Value + " in " + m.Groups[2].Value + " (" + fullName + ")";
            }
        }

        public SymbolReader GetSymbolReader(TextWriter log, SymbolReaderOptions symbolFlags = SymbolReaderOptions.None)
        {
            return App.GetSymbolReader(FilePath, symbolFlags);
        }
        public virtual void LookupSymbolsForModule(string simpleModuleName, TextWriter log, int processId = 0)
        {
            throw new ApplicationException("This file type does not support lazy symbol resolution.");
        }

        // Things a subclass should be overriding 
        /// <summary>
        /// The name of the file format.
        /// </summary>
        public abstract string FormatName { get; }
        /// <summary>
        /// The file extensions that this format knows how to read.  
        /// </summary>
        public abstract string[] FileExtensions { get; }
        /// <summary>
        /// Implements the open operation.   Executed NOT on the GUI thread.   Typically returns null
        /// which means the open is complete.  If some operation has to be done on the GUI thread afterward
        /// then  action(doAfter) continuation is returned.  This function is given an addition action 
        /// that must be done at the every end.   
        /// </summary>
        protected virtual Action<Action> OpenImpl(Window parentWindow, StatusBar worker)
        {
            return delegate (Action doAfter)
            {
                // By default we have a singleton source (which we don't show on the GUI) and we immediately open it
                m_singletonStackSource = new PerfViewStackSource(this, "");
                m_singletonStackSource.Open(parentWindow, worker);
                doAfter?.Invoke();
            };
        }

        protected internal virtual void ConfigureStackWindow(string stackSourceName, StackWindow stackWindow) { }
        /// <summary>
        /// Allows you to do a first action after everything is done.  
        /// </summary>
        protected internal virtual void FirstAction(StackWindow stackWindow) { }
        protected internal virtual StackSource OpenStackSourceImpl(
            string streamName, TextWriter log, double startRelativeMSec = 0, double endRelativeMSec = double.PositiveInfinity, Predicate<TraceEvent> predicate = null)
        {
            return null;
        }
        /// <summary>
        /// Simplified form, you should implement one overload or the other.  
        /// </summary>
        protected internal virtual StackSource OpenStackSourceImpl(TextWriter log) { return null; }
        protected internal virtual EventSource OpenEventSourceImpl(TextWriter log) { return null; }

        // Helper functions for ConfigStackWindowImpl (we often configure windows the same way)
        internal static void ConfigureAsMemoryWindow(string stackSourceName, StackWindow stackWindow)
        {
            bool walkableObjectView = HeapDumpPerfViewFile.Gen0WalkableObjectsViewName.Equals(stackSourceName) || HeapDumpPerfViewFile.Gen1WalkableObjectsViewName.Equals(stackSourceName);

            // stackWindow.ScalingPolicy = ScalingPolicyKind.TimeMetric;
            stackWindow.IsMemoryWindow = true;
            stackWindow.FoldPercentTextBox.Text = stackWindow.GetDefaultFoldPercentage();
            stackWindow.FoldRegExTextBox.Items.Insert(0, "[];mscorlib!String");

            var defaultExclusions = "[not reachable from roots]";
            stackWindow.ExcludeRegExTextBox.Text = defaultExclusions;
            stackWindow.ExcludeRegExTextBox.Items.Insert(0, defaultExclusions);

            stackWindow.GroupRegExTextBox.Items.Insert(0, "[group modules]           {%}!->module $1");
            stackWindow.GroupRegExTextBox.Items.Insert(0, "[group full path module entries]  {*}!=>module $1");
            stackWindow.GroupRegExTextBox.Items.Insert(0, "[group module entries]  {%}!=>module $1");

            var defaultGroup = @"[group Framework] mscorlib!=>LIB;System%!=>LIB;";
            stackWindow.GroupRegExTextBox.Items.Insert(0, defaultGroup);

            stackWindow.PriorityTextBox.Text = Graphs.MemoryGraphStackSource.DefaultPriorities;

            stackWindow.RemoveColumn("WhenColumn");
            stackWindow.RemoveColumn("WhichColumn");
            stackWindow.RemoveColumn("FirstColumn");
            stackWindow.RemoveColumn("LastColumn");
            stackWindow.RemoveColumn("IncAvgColumn");
        }
        internal static void ConfigureAsEtwStackWindow(StackWindow stackWindow, bool removeCounts = true, bool removeScenarios = true, bool removeIncAvg = true, bool windows = true)
        {
            if (removeCounts)
            {
                stackWindow.RemoveColumn("IncCountColumn");
                stackWindow.RemoveColumn("ExcCountColumn");
                stackWindow.RemoveColumn("FoldCountColumn");
            }

            if (removeScenarios)
            {
                stackWindow.RemoveColumn("WhichColumn");
            }

            if (removeIncAvg)
            {
                stackWindow.RemoveColumn("IncAvgColumn");
            }

            var defaultEntry = stackWindow.GetDefaultFoldPat();
            stackWindow.FoldRegExTextBox.Text = defaultEntry;
            stackWindow.FoldRegExTextBox.Items.Clear();
            if (!string.IsNullOrWhiteSpace(defaultEntry))
            {
                stackWindow.FoldRegExTextBox.Items.Add(defaultEntry);
            }

            if (windows && defaultEntry != "ntoskrnl!%ServiceCopyEnd")
            {
                stackWindow.FoldRegExTextBox.Items.Add("ntoskrnl!%ServiceCopyEnd");
            }

            ConfigureGroupRegExTextBox(stackWindow, windows);
        }

        internal static void ConfigureGroupRegExTextBox(StackWindow stackWindow, bool windows)
        {
            stackWindow.GroupRegExTextBox.Text = stackWindow.GetDefaultGroupPat();
            stackWindow.GroupRegExTextBox.Items.Clear();
            stackWindow.GroupRegExTextBox.Items.Add(@"[no grouping]");
            if (windows)
            {
                stackWindow.GroupRegExTextBox.Items.Add(@"[group CLR/OS entries] \Temporary ASP.NET Files\->;v4.0.30319\%!=>CLR;v2.0.50727\%!=>CLR;mscoree=>CLR;\mscorlib.*!=>LIB;\System.Xaml.*!=>WPF;\System.*!=>LIB;Presentation%=>WPF;WindowsBase%=>WPF;system32\*!=>OS;syswow64\*!=>OS;{%}!=> module $1");
            }

            stackWindow.GroupRegExTextBox.Items.Add(@"[group modules]           {%}!->module $1");
            stackWindow.GroupRegExTextBox.Items.Add(@"[group module entries]  {%}!=>module $1");
            stackWindow.GroupRegExTextBox.Items.Add(@"[group full path module entries]  {*}!=>module $1");
            stackWindow.GroupRegExTextBox.Items.Add(@"[group class entries]     {%!*}.%(=>class $1;{%!*}::=>class $1");
            stackWindow.GroupRegExTextBox.Items.Add(@"[group classes]            {%!*}.%(->class $1;{%!*}::->class $1");
            stackWindow.GroupRegExTextBox.Items.Add(@"[fold threads]            Thread -> AllThreads");
        }

        // ideally this function would not exist.  Does the open logic on the current thread (likely GUI thread)
        // public is consumed by external extensions
        public void OpenWithoutWorker()
        {
            OpenWithoutWorker(GuiApp.MainWindow, GuiApp.MainWindow.StatusBar);
        }

        internal void OpenWithoutWorker(Window parentWindow, StatusBar worker)
        {
            OpenImpl(parentWindow, worker);
        }

        // This is the global list of all known file types.  
        private static List<PerfViewFile> Formats = new List<PerfViewFile>(18)
        {
            new CSVPerfViewData(),
            new ETLPerfViewData(),
            new WTPerfViewFile(),
            new ClrProfilerCodeSizePerfViewFile(),
            new ClrProfilerAllocStacksPerfViewFile(),
            new XmlPerfViewFile(),
            new ClrProfilerHeapPerfViewFile(),
            new PdbScopePerfViewFile(),
            new VmmapPerfViewFile(),
            new DebuggerStackPerfViewFile(),
            new HeapDumpPerfViewFile(),
            new ProcessDumpPerfViewFile(),
            new ScenarioSetPerfViewFile(),
            new OffProfPerfViewFile(),
            new DiagSessionPerfViewFile(),
            new LinuxPerfViewData(),
            new XmlTreeFile(),
            new EventPipePerfViewData(),
            new StracePerfViewData()
        };

        #region private
        internal void StackSourceClosing(PerfViewStackSource dataSource)
        {
            // TODO FIX NOW.   WE need reference counting 
            if (m_singletonStackSource != null)
            {
                m_opened = false;
            }
        }

        protected PerfViewFile() { }        // Don't allow public default constructor
        /// <summary>
        /// Gets the process from the stack.  It assumes that the stack frame closest to the root is the process
        /// name and returns an IProcess representing it.  
        /// </summary>
        private IProcessForStackSource GetProcessFromStack(StackSourceCallStackIndex callStack, StackSource stackSource,
            Dictionary<StackSourceCallStackIndex, IProcessForStackSource> rootMostFrameCache, List<IProcess> processes)
        {
            Debug.Assert(callStack != StackSourceCallStackIndex.Invalid);

            IProcessForStackSource ret;
            if (rootMostFrameCache.TryGetValue(callStack, out ret))
            {
                return ret;
            }

            var caller = stackSource.GetCallerIndex(callStack);
            if (caller == StackSourceCallStackIndex.Invalid)
            {
                string topCallStackStr = stackSource.GetFrameName(stackSource.GetFrameIndex(callStack), true);

                if (GetProcessForStackSourceFromTopCallStackFrame(topCallStackStr, out ret))
                {
                    processes.Add(ret);
                }
            }
            else
            {
                ret = GetProcessFromStack(caller, stackSource, rootMostFrameCache, processes);
            }

            rootMostFrameCache.Add(callStack, ret);
            return ret;
        }

        internal virtual string GetProcessIncPat(IProcess process) => $"Process% {process.Name} ({process.ProcessID})";

        /// <summary>
        /// This is and ugly routine that scrapes the data to find the full path (without the .exe extension) of the
        /// exe in the program.   It may fail (return nulls).   
        /// </summary>
        internal virtual string FindExeName(string incPat)
        {
            string procName = null;
            if (!string.IsNullOrWhiteSpace(incPat))
            {
                Match m = Regex.Match(incPat, @"^Process%\s+([^();]+[^(); ])", RegexOptions.IgnoreCase);
                if (m.Success)
                {
                    procName = m.Groups[1].Value;
                }
            }
            return procName;
        }

        internal virtual bool GetProcessForStackSourceFromTopCallStackFrame(string topCallStackStr, out IProcessForStackSource result)
        {
            Match m = Regex.Match(topCallStackStr, @"^Process\d*\s+([^()]*?)\s*(\(\s*(\d+)\s*\))?\s*$");
            if (m.Success)
            {
                var processIDStr = m.Groups[3].Value;
                var processName = m.Groups[1].Value;
                if (processName.Length == 0)
                {
                    processName = "(" + processIDStr + ")";
                }

                result = new IProcessForStackSource(processName);
                if (int.TryParse(processIDStr, out int processID))
                {
                    result.ProcessID = processID;
                }

                return true;
            }

            result = null;
            return false;
        }

        protected bool IsMyFormat(string fileName)
        {
            foreach (var extension in FileExtensions)
            {
                if (fileName.EndsWith(extension, StringComparison.OrdinalIgnoreCase))
                {
                    return true;
                }
            }

            return false;
        }
        protected bool m_opened;
        protected internal DateTime m_utcLastWriteAtOpen;

        // If we have only one stack source put it here
        protected PerfViewStackSource m_singletonStackSource;

        private static Dictionary<string, PerfViewFile> s_internTable = new Dictionary<string, PerfViewFile>();
        #endregion
    }

    // Used for new user defined file formats.  
    internal class PerfViewUserFile : PerfViewFile
    {
        public PerfViewUserFile(string formatName, string[] fileExtensions)
        {
            m_formatName = formatName;
            m_fileExtensions = fileExtensions;
            m_Children = new List<PerfViewTreeItem>();
        }

        public override string FormatName { get { return m_formatName; } }
        public override string[] FileExtensions { get { return m_fileExtensions; } }
        protected override Action<Action> OpenImpl(Window parentWindow, StatusBar worker) { return null; }

        #region private
        private string m_formatName;
        private string[] m_fileExtensions;
        #endregion
    }

    public class PerfViewReport : PerfViewTreeItem
    {
        // Used to create a template for all PerfViewFiles
        public PerfViewReport(string name, Action<string, string> onOpen)
        {
            Name = name;
            m_onOpen = onOpen;
        }

        // Used to clone a PerfViewReport and specialize it to a particular data file.  
        internal PerfViewReport(PerfViewReport template, PerfViewFile dataFile)
        {
            Name = template.Name;
            m_onOpen = template.m_onOpen;
            DataFile = dataFile;
        }

        #region overrides
        public virtual string Title { get { return Name + " for " + DataFile.Title; } }
        public PerfViewFile DataFile { get; private set; }
        public override string FilePath { get { return DataFile.FilePath; } }
        public override void Open(Window parentWindow, StatusBar worker, Action doAfter)
        {
            m_onOpen(DataFile.FilePath, Name);
        }
        public override void Close() { }
        public override ImageSource Icon { get { return GuiApp.MainWindow.Resources["HtmlReportBitmapImage"] as ImageSource; } }
        #endregion
        #region private
        private Action<string, string> m_onOpen;
        #endregion
    }

    /// <summary>
    /// Represents a report from an ETL file that can be viewed in a web browsers.  Subclasses need 
    /// to override OpenImpl().  
    /// </summary>
    public abstract class PerfViewHtmlReport : PerfViewTreeItem
    {
        public PerfViewHtmlReport(PerfViewFile dataFile, string name)
        {
            DataFile = dataFile;
            Name = name;
        }
        public virtual string Title { get { return Name + " for " + DataFile.Title; } }
        public PerfViewFile DataFile { get; private set; }
        public WebBrowserWindow Viewer { get; internal set; }
        public override string FilePath { get { return DataFile.FilePath; } }
        protected abstract void WriteHtmlBody(TraceLog dataFile, TextWriter writer, string fileName, TextWriter log);
        /// <summary>
        /// You can make Command:XXXX urls which come here when users click on them.   
        /// Returns an  error message (or null if it succeeds).  
        /// </summary>
        protected virtual string DoCommand(string command, StatusBar worker)
        {
            return "Unimplemented command: " + command;
        }

        protected virtual string DoCommand(string command, StatusBar worker, out Action continuation)
        {
            continuation = null;
            return DoCommand(command, worker);
        }

        protected virtual string DoCommand(Uri commandUri, StatusBar worker, out Action continuation)
        {
            return DoCommand(commandUri.LocalPath, worker, out continuation);
        }

        public override void Open(Window parentWindow, StatusBar worker, Action doAfter)
        {
            if (Viewer == null)
            {
                TraceLog trace = GetTrace(worker);

                worker.StartWork("Opening " + Name, delegate ()
                {
                    string reportFileName = GenerateReportFile(worker, trace);

                    worker.EndWork(delegate ()
                    {
                        Viewer = new WebBrowserWindow(parentWindow);
                        Viewer.WindowState = System.Windows.WindowState.Maximized;
                        Viewer.Closing += delegate (object sender, CancelEventArgs e)
                        {
                            Viewer = null;
                        };
                        Viewer.Browser.Navigating += delegate (object sender, System.Windows.Navigation.NavigatingCancelEventArgs e)
                        {
                            if (e.Uri.Scheme == "command")
                            {
                                e.Cancel = true;
                                Viewer.StatusBar.StartWork("Following Hyperlink", delegate ()
                                {
                                    Action continuation;
                                    var message = DoCommand(e.Uri, Viewer.StatusBar, out continuation);
                                    Viewer.StatusBar.EndWork(delegate ()
                                    {
                                        if (message != null)
                                        {
                                            Viewer.StatusBar.Log(message);
                                        }

                                        continuation?.Invoke();
                                    });
                                });
                            }
                        };

                        Viewer.Width = 1000;
                        Viewer.Height = 600;
                        Viewer.Title = Title;
                        WebBrowserWindow.Navigate(Viewer.Browser, reportFileName);
                        Viewer.Show();

                        doAfter?.Invoke();
                    });
                });
            }
            else
            {
                Viewer.Focus();
                doAfter?.Invoke();
            }
        }

        /// <summary>
        /// Generates an HTML report and opens it using the machine's default handler .html file paths.
        /// </summary>
        /// <param name="worker">The StatusBar that should be updated with progress.</param>
        public void OpenInExternalBrowser(StatusBar worker)
        {
            TraceLog trace = GetTrace(worker);

            worker.StartWork("Opening in external browser " + Name, delegate ()
            {
                string reportFileName = GenerateReportFile(worker, trace);

                worker.EndWork(delegate ()
                {
                    System.Diagnostics.Process.Start(reportFileName);
                });
            });
        }

        public override void Close() { }
        public override ImageSource Icon { get { return GuiApp.MainWindow.Resources["HtmlReportBitmapImage"] as ImageSource; } }

        private TraceLog GetTrace(StatusBar worker)
        {
            var etlDataFile = DataFile as ETLPerfViewData;
            TraceLog trace = null;
            if (etlDataFile != null)
            {
                trace = etlDataFile.GetTraceLog(worker.LogWriter);
            }
            else
            {
                var linuxDataFile = DataFile as LinuxPerfViewData;
                if (linuxDataFile != null)
                {
                    trace = linuxDataFile.GetTraceLog(worker.LogWriter);
                }
                else
                {
                    var eventPipeDataFile = DataFile as EventPipePerfViewData;
                    if (eventPipeDataFile != null)
                    {
                        trace = eventPipeDataFile.GetTraceLog(worker.LogWriter);
                    }
                }
            }

            return trace;
        }

        private string GenerateReportFile(StatusBar worker, TraceLog trace)
        {
            var reportFileName = CacheFiles.FindFile(FilePath, "." + Name + ".html");
            using (var writer = File.CreateText(reportFileName))
            {
                writer.WriteLine("<html>");
                writer.WriteLine("<head>");
                writer.WriteLine("<title>{0}</title>", Title);
                writer.WriteLine("<meta charset=\"UTF-8\"/>");
                writer.WriteLine("<meta http-equiv=\"X-UA-Compatible\" content=\"IE=edge\"/>");

                // Add basic styling to the generated HTML
                writer.WriteLine(@"
<style>
body {
    font-family: Segoe UI Light, Helvetica, sans-serif;
}

tr:hover {
    background-color: #eeeeee;
}

th {
    background-color: #eeeeee;
    font-family: Helvetica;
    padding: 4px;
    font-size: small;
    font-weight: normal;
}

td {
    font-family: Consolas, monospace;
    font-size: small;
    padding: 3px;
    padding-bottom: 5px;
}

table {
    border-collapse: collapse;
}
</style>
");

                writer.WriteLine("</head>");
                writer.WriteLine("<body>");
                WriteHtmlBody(trace, writer, reportFileName, worker.LogWriter);
                writer.WriteLine("</body>");
                writer.WriteLine("</html>");


            }

            return reportFileName;
        }
    }

    public class PerfViewTraceInfo : PerfViewHtmlReport
    {
        public PerfViewTraceInfo(PerfViewFile dataFile) : base(dataFile, "TraceInfo") { }
        protected override void WriteHtmlBody(TraceLog dataFile, TextWriter writer, string fileName, TextWriter log)
        {
            writer.WriteLine("<H2>Information on the Trace and Machine</H2>");
            writer.WriteLine("<Table Border=\"1\">");
            writer.WriteLine("<TR><TD>Machine Name</TD><TD Align=\"Center\">{0}</TD></TR>",
                string.IsNullOrEmpty(dataFile.MachineName) ? "&nbsp;" : dataFile.MachineName);
            writer.WriteLine("<TR><TD>Operating System</TD><TD Align=\"Center\">{0}</TD></TR>",
                string.IsNullOrEmpty(dataFile.OSName) ? "&nbsp;" : dataFile.OSName);
            writer.WriteLine("<TR><TD>OS Build Number</TD><TD Align=\"Center\">{0}</TD></TR>",
                string.IsNullOrEmpty(dataFile.OSBuild) ? "&nbsp;" : dataFile.OSBuild);
            writer.WriteLine("<TR><TD Title=\"This is negative if the data was collected in a time zone west of UTC\">UTC offset where data was collected</TD><TD Align=\"Center\">{0}</TD></TR>",
                dataFile.UTCOffsetMinutes.HasValue ? (dataFile.UTCOffsetMinutes.Value / 60.0).ToString("f2") : "Unknown");
            writer.WriteLine("<TR><TD Title=\"This is negative if PerfView is running in a time zone west of UTC\">UTC offset where PerfView is running</TD><TD Align=\"Center\">{0:f2}</TD></TR>",
                TimeZoneInfo.Local.GetUtcOffset(dataFile.SessionStartTime).TotalHours);

            if (dataFile.UTCOffsetMinutes.HasValue)
            {
                writer.WriteLine("<TR><TD Title=\"This is negative if analysis is happening west of collection\">Delta of Local and Collection Time</TD><TD Align=\"Center\">{0:f2}</TD></TR>",
                    TimeZoneInfo.Local.GetUtcOffset(dataFile.SessionStartTime).TotalHours - (dataFile.UTCOffsetMinutes.Value / 60.0));
            }
            writer.WriteLine("<TR><TD>OS Boot Time</TD><TD Align=\"Center\">{0:MM/dd/yyyy HH:mm:ss.fff}</TD></TR>", dataFile.BootTime);
            writer.WriteLine("<TR><TD>Trace Start Time</TD><TD Align=\"Center\">{0:MM/dd/yyyy HH:mm:ss.fff}</TD></TR>", dataFile.SessionStartTime);
            writer.WriteLine("<TR><TD>Trace End Time</TD><TD Align=\"Center\">{0:MM/dd/yyyy HH:mm:ss.fff}</TD></TR>", dataFile.SessionEndTime);
            writer.WriteLine("<TR><TD>Trace Duration (Sec)</TD><TD Align=\"Center\">{0:n1}</TD></TR>", dataFile.SessionDuration.TotalSeconds);
            writer.WriteLine("<TR><TD>CPU Frequency (MHz)</TD><TD Align=\"Center\">{0:n0}</TD></TR>", dataFile.CpuSpeedMHz);
            writer.WriteLine("<TR><TD>Number Of Processors</TD><TD Align=\"Center\">{0}</TD></TR>", dataFile.NumberOfProcessors);
            writer.WriteLine("<TR><TD>Memory Size (MB)</TD><TD Align=\"Center\">{0:n0}</TD></TR>", dataFile.MemorySizeMeg);
            writer.WriteLine("<TR><TD>Pointer Size</TD><TD Align=\"Center\">{0}</TD></TR>", dataFile.PointerSize);
            writer.WriteLine("<TR><TD>Sample Profile Interval (MSec) </TD><TD Align=\"Center\">{0:n2}</TD></TR>", dataFile.SampleProfileInterval.TotalMilliseconds);
            writer.WriteLine("<TR><TD>Total Events</TD><TD Align=\"Center\">{0:n0}</TD></TR>", dataFile.EventCount);
            writer.WriteLine("<TR><TD>Lost Events</TD><TD Align=\"Center\">{0:n0}</TD></TR>", dataFile.EventsLost);

            double len = 0;
            try
            {
                len = new System.IO.FileInfo(DataFile.FilePath).Length / 1000000.0;
            }
            catch (Exception) { }
            if (len > 0)
            {
                writer.WriteLine("<TR><TD>ETL File Size (MB)</TD><TD Align=\"Center\">{0:n1}</TD></TR>", len);
            }

            string logPath = null;

            Debug.Assert(fileName.EndsWith("TraceInfo.html"));
            if (fileName.EndsWith(".TraceInfo.html"))
            {
                logPath = fileName.Substring(0, fileName.Length - 15) + ".LogFile.txt";
            }

            if (logPath != null && File.Exists(logPath))
            {
                writer.WriteLine("<TR><TD colspan=\"2\" Align=\"Center\"> <A HREF=\"command:displayLog:{0}\">View data collection log file</A></TD></TR>", logPath);
            }
            else
            {
                writer.WriteLine("<TR><TD colspan=\"2\" Align=\"Center\"> No data collection log file found</A></TD></TR>");
            }

            writer.WriteLine("</Table>");
        }

        protected override string DoCommand(string command, StatusBar worker)
        {

            if (command.StartsWith("displayLog:"))
            {
                string logFile = command.Substring(command.IndexOf(':') + 1);
                worker.Parent.Dispatcher.BeginInvoke((Action)delegate ()
                {
                    var logTextWindow = new Controls.TextEditorWindow(GuiApp.MainWindow);
                    logTextWindow.TextEditor.OpenText(logFile);
                    logTextWindow.TextEditor.IsReadOnly = true;
                    logTextWindow.Title = "Collection time log";
                    logTextWindow.HideOnClose = true;
                    logTextWindow.Show();
                    logTextWindow.TextEditor.Body.ScrollToEnd();
                });

                return "Displaying Log";
            }
            return "Unknown command " + command;
        }
    }
    /// <summary>
    /// Used to Display Processes Summary 
    /// </summary>
    public class PerfViewProcesses : PerfViewHtmlReport
    {

        public PerfViewProcesses(PerfViewFile dataFile) : base(dataFile, "Processes") { }
        protected override void WriteHtmlBody(TraceLog dataFile, TextWriter writer, string fileName, TextWriter log)
        {
            m_processes = new List<TraceProcess>(dataFile.Processes);
            // Sort by CPU time (largest first), then by start time (latest first)
            m_processes.Sort(delegate (TraceProcess x, TraceProcess y)
            {
                var ret = y.CPUMSec.CompareTo(x.CPUMSec);
                if (ret != 0)
                {
                    return ret;
                }

                return y.StartTimeRelativeMsec.CompareTo(x.StartTimeRelativeMsec);
            });

            var shortProcs = new List<TraceProcess>();
            var longProcs = new List<TraceProcess>();
            foreach (var process in m_processes)
            {
                if (process.ProcessID < 0)
                {
                    continue;
                }

                if (process.StartTimeRelativeMsec == 0 &&
                    process.EndTimeRelativeMsec == dataFile.SessionEndTimeRelativeMSec)
                {
                    longProcs.Add(process);
                }
                else
                {
                    shortProcs.Add(process);
                }
            }

            writer.WriteLine("<H2>Process Summary</H2>");

            writer.WriteLine("<UL>");
            writer.WriteLine("<LI> <A HREF=\"command:processes\">View Process Data in Excel</A></LI>");
            writer.WriteLine("<LI> <A HREF=\"command:module\">View Process Modules in Excel</A></LI>");
            writer.WriteLine("</UL>");

            if (shortProcs.Count > 0)
            {
                writer.WriteLine("<H3>Processes that did <strong>not</strong> live for the entire trace.</H3>");
                WriteProcTable(writer, shortProcs, true);
            }
            if (longProcs.Count > 0)
            {
                writer.WriteLine("<H3>Processes that <strong>did</strong> live for the entire trace.</H3>");
                WriteProcTable(writer, longProcs, false);
            }
        }
        /// <summary>
        /// Takes in either "processes" or "module" which will make a csv of their respective format
        /// </summary>
        protected override string DoCommand(string command, StatusBar worker)
        {
            if (command == "processes")
            {
                var csvFile = CacheFiles.FindFile(FilePath, ".processesSummary.csv");
                if (!File.Exists(csvFile) || File.GetLastWriteTimeUtc(csvFile) < File.GetLastWriteTimeUtc(FilePath) ||
                    File.GetLastWriteTimeUtc(csvFile) < File.GetLastWriteTimeUtc(SupportFiles.MainAssemblyPath))
                {
                    MakeProcessesCsv(m_processes, csvFile);
                }
                Command.Run(Command.Quote(csvFile), new CommandOptions().AddStart().AddTimeout(CommandOptions.Infinite));
                System.Threading.Thread.Sleep(500);     // Give it time to start a bit.  
                return "Opening CSV " + csvFile;
            }
            else if (command == "module")
            {
                var csvFile = CacheFiles.FindFile(FilePath, ".processesModule.csv");
                if (!File.Exists(csvFile) || File.GetLastWriteTimeUtc(csvFile) < File.GetLastWriteTimeUtc(FilePath) ||
                    File.GetLastWriteTimeUtc(csvFile) < File.GetLastWriteTimeUtc(SupportFiles.MainAssemblyPath))
                {
                    MakeModuleCsv(m_processes, csvFile);
                }
                Command.Run(Command.Quote(csvFile), new CommandOptions().AddStart().AddTimeout(CommandOptions.Infinite));
                System.Threading.Thread.Sleep(500);     // Give it time to start a bit.  
                return "Opening CSV " + csvFile;
            }
            return null;
        }
        #region private
        private void WriteProcTable(TextWriter writer, List<TraceProcess> processes, bool showExit)
        {
            bool showBitness = false;
            if (processes.Count > 0)
            {
                showBitness = (processes[0].Log.PointerSize == 8);
            }

            writer.WriteLine("<Table Border=\"1\">");
            writer.Write("<TR>");
            writer.Write("<TH Align=\"Center\">Name</TH>");
            writer.Write("<TH Align=\"Center\">ID</TH>");
            writer.Write("<TH Align=\"Center\">Parent<BR/>ID</TH>");
            if (showBitness)
            {
                writer.Write("<TH Align=\"Center\">Bitness</TH>");
            }

            writer.Write("<TH Align=\"Center\" Title=\"The amount of CPU time used (on any processor).\" >CPU<BR/>MSec</TH>");
            writer.Write("<TH Align=\"Center\" Title=\"The CPU used divided by the duration.\">Ave Procs<BR/>Used</TH>");
            if (showExit)
            {
                writer.Write("<TH Align=\"Center\">Duration<BR/>MSec</TH>");
                writer.Write("<TH Align=\"Center\" Title=\"The start time in milliseconds from the time the trace started.\">Start<BR/>MSec</TH>");
                writer.Write("<TH Align=\"Center\" Title=\"The integer that the process returned when it exited.\">Exit<BR/>Code</TH>");
            }
            writer.Write("<TH Align=\"Center\">Command Line</TH>");
            writer.WriteLine("</TR>");
            foreach (TraceProcess process in processes)
            {
                writer.Write("<TR>");
                writer.Write("<TD Align=\"Left\">{0}</TD>", process.Name);
                writer.Write("<TD Align=\"Right\">{0}</TD>", process.ProcessID);
                writer.Write("<TD Align=\"Right\">{0}</TD>", process.ParentID);
                if (showBitness)
                {
                    writer.Write("<TD Align=\"Center\">{0}</TD>", process.Is64Bit ? 64 : 32);
                }

                writer.Write("<TD Align=\"Right\">{0:n0}</TD>", process.CPUMSec);
                writer.Write("<TD Align=\"Right\">{0:n3}</TD>", process.CPUMSec / (process.EndTimeRelativeMsec - process.StartTimeRelativeMsec));
                if (showExit)
                {
                    writer.Write("<TD Align=\"Right\">{0:n3}</TD>", process.EndTimeRelativeMsec - process.StartTimeRelativeMsec);
                    writer.Write("<TD Align=\"Right\">{0:n3}</TD>", process.StartTimeRelativeMsec);
                    writer.Write("<TD Align=\"Right\">{0}</TD>", process.ExitStatus.HasValue ? "0x" + process.ExitStatus.Value.ToString("x") : "?");
                }
                writer.Write("<TD Align=\"Left\">{0}</TD>", process.CommandLine);
                writer.WriteLine("</TR>");
            }
            writer.WriteLine("</Table>");
        }

        /// <summary>
        /// Makes a csv file of the contents or processes at the filepath. 
        /// Headers to csv are  Name,ID,Parent_ID,Bitness,CPUMsec,AveProcsUsed,DurationMSec,StartMSec,ExitCode,CommandLine
        /// </summary>
        private void MakeProcessesCsv(List<TraceProcess> processes, string filepath)
        {
            using (var writer = File.CreateText(filepath))
            {
                //add headers 
                string listSeparator = Thread.CurrentThread.CurrentCulture.TextInfo.ListSeparator;
                writer.WriteLine("Name{0}ID{0}Parent_ID{0}Bitness{0}CPUMsec{0}AveProcsUsed{0}DurationMSec{0}StartMSec{0}ExitCode{0}CommandLine", listSeparator);
                foreach (TraceProcess process in processes)
                {
                    writer.Write("{0}{1}", process.Name, listSeparator);
                    writer.Write("{0}{1}", process.ProcessID, listSeparator);
                    writer.Write("{0}{1}", process.ParentID, listSeparator);
                    writer.Write("{0}{1}", process.Is64Bit ? 64 : 32, listSeparator);
                    writer.Write("{0:f0}{1}", process.CPUMSec, listSeparator);
                    writer.Write("{0:f3}{1}", process.CPUMSec / (process.EndTimeRelativeMsec - process.StartTimeRelativeMsec), listSeparator);
                    writer.Write("{0:f3}{1}", process.EndTimeRelativeMsec - process.StartTimeRelativeMsec, listSeparator);
                    writer.Write("{0:f3}{1}", process.StartTimeRelativeMsec, listSeparator);
                    writer.Write("{0}{1}", process.ExitStatus.HasValue ? "0x" + process.ExitStatus.Value.ToString("x") : "?", listSeparator);
                    writer.Write("{0}", PerfViewExtensibility.Events.EscapeForCsv(process.CommandLine, listSeparator));
                    writer.WriteLine("");
                }
            }
        }
        /// <summary>
        /// Makes a Csv at filepath
        /// </summary>
        private void MakeModuleCsv(List<TraceProcess> processes, string filepath)
        {
            using (var writer = File.CreateText(filepath))
            {
                //add headers 
                string listSeparator = Thread.CurrentThread.CurrentCulture.TextInfo.ListSeparator;
                writer.WriteLine("ProcessName{0}ProcessID{0}Name{0}FileVersion{0}Commit{0}BuildTime{0}FilePath{0}", listSeparator);
                foreach (TraceProcess process in processes)  //turn into private function 
                {
                    foreach (TraceLoadedModule module in process.LoadedModules)
                    {
                        writer.Write("{0}{1}", process.Name, listSeparator);
                        writer.Write("{0}{1}", process.ProcessID, listSeparator);
                        writer.Write("{0}{1}", module.ModuleFile.Name, listSeparator);
                        writer.Write("{0}{1}", module.ModuleFile.FileVersion, listSeparator);
                        writer.Write("{0}{1}", module.ModuleFile.GitCommitHash, listSeparator);
                        writer.Write("{0}{1}", PerfViewExtensibility.Events.EscapeForCsv(module.ModuleFile.BuildTime.ToString(), listSeparator), listSeparator);
                        writer.Write("{0}", module.ModuleFile.FilePath);
                        writer.WriteLine();
                    }
                }
            }
        }

        /// <summary>
        /// All the processes in this view.  
        /// </summary>
        private List<TraceProcess> m_processes;
        #endregion
    }

    public class AutomatedAnalysisReport : PerfViewHtmlReport
    {
        public AutomatedAnalysisReport(PerfViewFile dataFile) : base(dataFile, "Automated Trace Analysis") { }

        protected override void WriteHtmlBody(TraceLog dataFile, TextWriter writer, string fileName, TextWriter log)
        {
            string analyzersDirectory = Path.Combine(SupportFiles.SupportFileDir, "Analyzers");
            DirectoryAnalyzerResolver resolver = new DirectoryAnalyzerResolver(analyzersDirectory);
            TraceProcessor traceProcessor = new TraceProcessor(resolver);
            AutomatedAnalysisTraceLog traceLog = new AutomatedAnalysisTraceLog(dataFile, App.GetSymbolReader(dataFile.FilePath));
            TraceProcessorResult result = traceProcessor.ProcessTrace(traceLog);

            using (HtmlReportGenerator reportGenerator = new HtmlReportGenerator(writer))
            {
                // Write out issues.
                foreach (KeyValuePair<Microsoft.Diagnostics.Tracing.AutomatedAnalysis.Process, List<AnalyzerIssue>> pair in result.Issues)
                {
                    if (pair.Value.Count > 0)
                    {
                        reportGenerator.WriteIssuesForProcess(pair.Key, pair.Value);
                    }
                }

                // Write the list of executed analyzers.
                reportGenerator.WriteExecutedAnalyzerList(result.ExecutedAnalyzers);
            }
        }
    }

    public class PerfViewIisStats : PerfViewHtmlReport
    {
        private Dictionary<Guid, IisRequest> m_Requests = new Dictionary<Guid, IisRequest>();
        private List<ExceptionDetails> allExceptions = new List<ExceptionDetails>();

        public PerfViewIisStats(PerfViewFile dataFile) : base(dataFile, "IIS Stats") { }

        protected override void WriteHtmlBody(TraceLog dataFile, TextWriter writer, string fileName, TextWriter log)
        {
            writer.WriteLine("<H2>IIS Request Statistics</H2>");

            var dispatcher = dataFile.Events.GetSource();

            dispatcher.Dynamic.AddCallbackForProviderEvent("Microsoft-Windows-ASPNET", "Request/Send", delegate (TraceEvent data)
            {
                IisRequest request;
                if (m_Requests.TryGetValue(data.ActivityID, out request))
                {
                    if (data.RelatedActivityID != Guid.Empty)
                    {
                        request.RelatedActivityId = data.RelatedActivityID;
                    }
                }
            });

            Dictionary<Guid, int> childRequests = new Dictionary<Guid, int>();

            var iis = new IisTraceEventParser(dispatcher);

            int startcount = 0;
            int endcount = 0;

            iis.IISGeneralGeneralChildRequestStart += delegate (W3GeneralChildRequestStart traceEvent)
            {
                int childRequestRecurseLevel = 0;
                if (childRequests.ContainsKey(traceEvent.ContextId))
                {
                    if (childRequests.TryGetValue(traceEvent.ContextId, out childRequestRecurseLevel))
                    {
                        childRequests[traceEvent.ContextId] = childRequestRecurseLevel + 1;
                    }
                }
                else
                {
                    childRequests.Add(traceEvent.ContextId, 1);
                }

            };

            iis.IISGeneralGeneralChildRequestEnd += delegate (W3GeneralChildRequestEnd traceEvent)
            {
                int childRequestRecurseLevel = 0;
                if (childRequests.ContainsKey(traceEvent.ContextId))
                {
                    if (childRequests.TryGetValue(traceEvent.ContextId, out childRequestRecurseLevel))
                    {
                        childRequests[traceEvent.ContextId] = childRequestRecurseLevel - 1;
                    }
                }
            };

            iis.IISGeneralGeneralRequestStart += delegate (W3GeneralStartNewRequest request)
            {

                IisRequest req = new IisRequest();
                req.ContextId = request.ContextId;
                req.StartTimeRelativeMSec = request.TimeStampRelativeMSec;
                req.Method = request.RequestVerb;
                req.Path = request.RequestURL;

                // This check is required for requests which have child
                // request events in them. For those, the StartNewRequest 
                // would be called twice for the same request. At this 
                // point, I don't think that is causing any problems to us
                if (!m_Requests.ContainsKey(request.ContextId))
                {
                    m_Requests.Add(request.ContextId, req);
                }

                startcount++;


            };

            iis.IISGeneralGeneralRequestEnd += delegate (W3GeneralEndNewRequest req)
            {
                IisRequest request;
                if (m_Requests.TryGetValue(req.ContextId, out request))
                {
                    request.EndTimeRelativeMSec = req.TimeStampRelativeMSec;
                    request.BytesReceived = req.BytesReceived;
                    request.BytesSent = req.BytesSent;
                    request.StatusCode = req.HttpStatus;
                    request.SubStatusCode = req.HttpSubStatus;

                }

                endcount++;
            };


            iis.IISRequestNotificationPreBeginRequestStart += delegate (IISRequestNotificationPreBeginStart preBeginEvent)
            {
                IisRequest request;
                if (!m_Requests.TryGetValue(preBeginEvent.ContextId, out request))
                {
                    // so this is the case where we dont have a GENERAL_REQUEST_START 
                    // event but we got a MODULE\START Event fired for this request 
                    // so we do our best to create a FAKE start request event
                    // populating as much information as we can as this is one of 
                    // those requests which could have started before the trace was started
                    request = GenerateFakeIISRequest(preBeginEvent.ContextId, preBeginEvent);
                    m_Requests.Add(preBeginEvent.ContextId, request);
                }
                int childRequestRecurseLevel = GetChildEventRecurseLevel(preBeginEvent.ContextId, childRequests);

                var iisPrebeginModuleEvent = new IisPrebeginModuleEvent();
                iisPrebeginModuleEvent.Name = preBeginEvent.ModuleName;
                iisPrebeginModuleEvent.StartTimeRelativeMSec = preBeginEvent.TimeStampRelativeMSec;
                iisPrebeginModuleEvent.ProcessId = preBeginEvent.ProcessID;
                iisPrebeginModuleEvent.StartThreadId = preBeginEvent.ThreadID;
                iisPrebeginModuleEvent.ChildRequestRecurseLevel = childRequestRecurseLevel;
                request.PipelineEvents.Add(iisPrebeginModuleEvent);

            };

            iis.IISRequestNotificationPreBeginRequestEnd += delegate (IISRequestNotificationPreBeginEnd preBeginEvent)
            {
                IisRequest request;
                int childRequestRecurseLevel = GetChildEventRecurseLevel(preBeginEvent.ContextId, childRequests);
                if (m_Requests.TryGetValue(preBeginEvent.ContextId, out request))
                {
                    var module = request.PipelineEvents.FirstOrDefault(m => m.Name == preBeginEvent.ModuleName && m.ChildRequestRecurseLevel == childRequestRecurseLevel);

                    if (module != null)
                    {
                        module.EndTimeRelativeMSec = preBeginEvent.TimeStampRelativeMSec;
                        module.EndThreadId = preBeginEvent.ThreadID;
                    }
                }
                // so this is the case where we dont have a GENERAL_REQUEST_START 
                // event as well as Module Start event for the request but we got 
                // a Module End Event fired for this request. Assuming this happens, 
                // the worst we will miss is delay between this module end event
                // to the next module start event and that should ideally be very
                // less. Hence we don't need the else part for this condition
                //else { }  
            };

            iis.IISRequestNotificationNotifyModuleStart += delegate (IISRequestNotificationEventsStart moduleEvent)
            {
                IisRequest request;
                if (!m_Requests.TryGetValue(moduleEvent.ContextId, out request))
                {
                    // so this is the case where we dont have a GENERAL_REQUEST_START 
                    // event but we got a MODULE\START Event fired for this request 
                    // so we do our best to create a FAKE start request event
                    // populating as much information as we can as this is one of 
                    // those requests which could have started before the trace was started
                    request = GenerateFakeIISRequest(moduleEvent.ContextId, moduleEvent);
                    m_Requests.Add(moduleEvent.ContextId, request);
                }

                int childRequestRecurseLevel = GetChildEventRecurseLevel(moduleEvent.ContextId, childRequests);
                var iisModuleEvent = new IisModuleEvent();
                iisModuleEvent.Name = moduleEvent.ModuleName;
                iisModuleEvent.StartTimeRelativeMSec = moduleEvent.TimeStampRelativeMSec;
                iisModuleEvent.ProcessId = moduleEvent.ProcessID;
                iisModuleEvent.StartThreadId = moduleEvent.ThreadID;
                iisModuleEvent.fIsPostNotification = moduleEvent.fIsPostNotification;
                iisModuleEvent.Notification = (RequestNotification)moduleEvent.Notification;
                iisModuleEvent.ChildRequestRecurseLevel = childRequestRecurseLevel;
                iisModuleEvent.foundEndEvent = false;
                request.PipelineEvents.Add(iisModuleEvent);
            };

            iis.IISRequestNotificationNotifyModuleEnd += delegate (IISRequestNotificationEventsEnd moduleEvent)
            {
                IisRequest request;
                int childRequestRecurseLevel = GetChildEventRecurseLevel(moduleEvent.ContextId, childRequests);
                if (m_Requests.TryGetValue(moduleEvent.ContextId, out request))
                {
                    IEnumerable<IisModuleEvent> iisModuleEvents = request.PipelineEvents.OfType<IisModuleEvent>();
                    var module = iisModuleEvents.FirstOrDefault(m => m.Name == moduleEvent.ModuleName && m.Notification == (RequestNotification)moduleEvent.Notification && m.fIsPostNotification == moduleEvent.fIsPostNotificationEvent && m.ChildRequestRecurseLevel == childRequestRecurseLevel && m.foundEndEvent == false);
                    if (module != null)
                    {
                        module.EndTimeRelativeMSec = moduleEvent.TimeStampRelativeMSec;
                        module.EndThreadId = moduleEvent.ThreadID;
                        module.foundEndEvent = true;
                    }
                }

                // so this is the case where we dont have a GENERAL_REQUEST_START event as well 
                // as Module Start event for the request but we got a Module End Event fired for 
                // this request. Assuming this happens, the worst we will miss is delay between 
                // this module end event to the next module start event and that should ideally be 
                // less. Hence we don't need the else part for this condition

            };

            iis.IISRequestNotificationModuleSetResponseErrorStatus += delegate (IISRequestNotificationEventsResponseErrorStatus responseErrorStatusNotification)
            {
                IisRequest request;
                if (m_Requests.TryGetValue(responseErrorStatusNotification.ContextId, out request))
                {
                    request.FailureDetails = new RequestFailureDetails();
                    request.FailureDetails.HttpReason = responseErrorStatusNotification.HttpReason;
                    request.FailureDetails.HttpStatus = responseErrorStatusNotification.HttpStatus;
                    request.FailureDetails.HttpSubStatus = responseErrorStatusNotification.HttpSubStatus;
                    request.FailureDetails.ModuleName = responseErrorStatusNotification.ModuleName;
                    request.FailureDetails.ErrorCode = responseErrorStatusNotification.ErrorCode;
                    request.FailureDetails.ConfigExceptionInfo = responseErrorStatusNotification.ConfigExceptionInfo;
                    request.FailureDetails.Notification = (RequestNotification)responseErrorStatusNotification.Notification;
                    request.FailureDetails.TimeStampRelativeMSec = responseErrorStatusNotification.TimeStampRelativeMSec;
                }
            };

            iis.IISGeneralGeneralFlushResponseStart += delegate (W3GeneralFlushResponseStart traceEvent)
            {
                AddGenericStartEventToRequest(traceEvent.ContextId, traceEvent, childRequests);
            };

            iis.IISGeneralGeneralFlushResponseEnd += delegate (W3GeneralFlushResponseEnd traceEvent)
            {
                AddGenericStopEventToRequest(traceEvent.ContextId, traceEvent, childRequests);
            };

            iis.IISGeneralGeneralReadEntityStart += delegate (W3GeneralReadEntityStart traceEvent)
            {
                AddGenericStartEventToRequest(traceEvent.ContextId, traceEvent, childRequests);
            };

            iis.IISGeneralGeneralReadEntityEnd += delegate (W3GeneralReadEntityEnd traceEvent)
            {
                AddGenericStopEventToRequest(traceEvent.ContextId, traceEvent, childRequests);
            };

            iis.IISCacheFileCacheAccessStart += delegate (W3CacheFileCacheAccessStart traceEvent)
            {
                AddGenericStartEventToRequest(traceEvent.ContextId, traceEvent, childRequests);
            };

            iis.IISCacheFileCacheAccessEnd += delegate (W3CacheFileCacheAccessEnd traceEvent)
            {
                AddGenericStopEventToRequest(traceEvent.ContextId, traceEvent, childRequests);
            };
            iis.IISCacheUrlCacheAccessStart += delegate (W3CacheURLCacheAccessStart traceEvent)
            {
                AddGenericStartEventToRequest(traceEvent.ContextId, traceEvent, childRequests);
            };

            iis.IISCacheUrlCacheAccessEnd += delegate (W3CacheURLCacheAccessEnd traceEvent)
            {
                AddGenericStopEventToRequest(traceEvent.ContextId, traceEvent, childRequests);
            };

            iis.IISFilterFilterStart += delegate (W3FilterStart traceEvent)
            {
                AddGenericStartEventToRequest(traceEvent.ContextId, traceEvent, childRequests);
            };
            iis.IISFilterFilterEnd += delegate (W3FilterEnd traceEvent)
            {
                AddGenericStopEventToRequest(traceEvent.ContextId, traceEvent, childRequests);
            };
            iis.IISAuthenticationAuthStart += delegate (W3AuthStart traceEvent)
            {
                AddGenericStartEventToRequest(traceEvent.ContextId, traceEvent, childRequests);
            };
            iis.IISAuthenticationAuthEnd += delegate (W3AuthEnd traceEvent)
            {
                AddGenericStopEventToRequest(traceEvent.ContextId, traceEvent, childRequests);
            };
            iis.IISCacheOutputCacheLookupStart += delegate (W3OutputCacheLookupStart traceEvent)
            {
                AddGenericStartEventToRequest(traceEvent.ContextId, traceEvent, childRequests);
            };
            iis.IISCacheOutputCacheLookupEnd += delegate (W3OutputCacheLookupEnd traceEvent)
            {
                AddGenericStopEventToRequest(traceEvent.ContextId, traceEvent, childRequests);
            };
            iis.IISCompressionDynamicCompressionStart += delegate (W3DynamicCompressionStart traceEvent)
            {
                AddGenericStartEventToRequest(traceEvent.ContextId, traceEvent, childRequests);
            };
            iis.IISCompressionDynamicCompressionEnd += delegate (W3DynamicCompressionEnd traceEvent)
            {
                AddGenericStopEventToRequest(traceEvent.ContextId, traceEvent, childRequests);
            };
            iis.IISCompressionStaticCompressionStart += delegate (W3StaticCompressionStart traceEvent)
            {
                AddGenericStartEventToRequest(traceEvent.ContextId, traceEvent, childRequests);
            };
            iis.IISCompressionStaticCompressionEnd += delegate (W3StaticCompressionEnd traceEvent)
            {
                AddGenericStopEventToRequest(traceEvent.ContextId, traceEvent, childRequests);
            };
            iis.IISFilterFilterPreprocHeadersStart += delegate (W3FilterPreprocStart traceEvent)
            {
                AddGenericStartEventToRequest(traceEvent.ContextId, traceEvent, childRequests);
            };
            iis.IISFilterFilterPreprocHeadersEnd += delegate (W3FilterPreprocEnd traceEvent)
            {
                AddGenericStopEventToRequest(traceEvent.ContextId, traceEvent, childRequests);
            };

            var aspNet = new AspNetTraceEventParser(dispatcher);

            // The logic used here is that delays between "AspNetTrace/AspNetReq/Start" and "AspNetTrace/AspNetReq/AppDomainEnter"
            // will be due to the delay introduced due to the CLR threadpool code based on how
            // ASP.NET code emits these events.
            aspNet.AspNetReqStart += delegate (AspNetStartTraceData traceEvent)
            {
                IisRequest iisRequest;
                if (m_Requests.TryGetValue(traceEvent.ContextId, out iisRequest))
                {
                    AddGenericStartEventToRequest(traceEvent.ContextId, traceEvent, childRequests, "CLRThreadPoolQueue");
                }
            };
            aspNet.AspNetReqAppDomainEnter += delegate (AspNetAppDomainEnterTraceData traceEvent)
            {
                IisRequest iisRequest;
                if (m_Requests.TryGetValue(traceEvent.ContextId, out iisRequest))
                {
                    AddGenericStopEventToRequest(traceEvent.ContextId, traceEvent, childRequests, "CLRThreadPoolQueue");
                }
            };

            aspNet.AspNetReqSessionDataBegin += delegate (AspNetAcquireSessionBeginTraceData traceEvent)
            {
                IisRequest iisRequest;
                if (m_Requests.TryGetValue(traceEvent.ContextId, out iisRequest))
                {
                    AddGenericStartEventToRequest(traceEvent.ContextId, traceEvent, childRequests, "AspNetReqSessionData");
                }
            };
            aspNet.AspNetReqSessionDataEnd += delegate (AspNetAcquireSessionEndTraceData traceEvent)
            {
                IisRequest iisRequest;
                if (m_Requests.TryGetValue(traceEvent.ContextId, out iisRequest))
                {
                    AddGenericStopEventToRequest(traceEvent.ContextId, traceEvent, childRequests, "AspNetReqSessionData");
                }
            };

            aspNet.AspNetReqPipelineModuleEnter += delegate (AspNetPipelineModuleEnterTraceData traceEvent)
            {
                IisRequest request;
                if (m_Requests.TryGetValue(traceEvent.ContextId, out request))
                {

                    var aspnetPipelineModuleEvent = new AspNetPipelineModuleEvent()
                    {
                        Name = traceEvent.ModuleName,
                        ModuleName = traceEvent.ModuleName,
                        StartTimeRelativeMSec = traceEvent.TimeStampRelativeMSec,
                        ProcessId = traceEvent.ProcessID,
                        StartThreadId = traceEvent.ThreadID,
                    };
                    request.PipelineEvents.Add(aspnetPipelineModuleEvent);
                }

            };

            aspNet.AspNetReqPipelineModuleLeave += delegate (AspNetPipelineModuleLeaveTraceData traceEvent)
            {
                IisRequest request;
                if (m_Requests.TryGetValue(traceEvent.ContextId, out request))
                {
                    IEnumerable<AspNetPipelineModuleEvent> aspnetPipelineModuleEvents = request.PipelineEvents.OfType<AspNetPipelineModuleEvent>();
                    var module = aspnetPipelineModuleEvents.FirstOrDefault(m => m.ModuleName == traceEvent.ModuleName && m.foundEndEvent == false);
                    if (module != null)
                    {
                        module.EndTimeRelativeMSec = traceEvent.TimeStampRelativeMSec;
                        module.EndThreadId = traceEvent.ThreadID;
                        module.foundEndEvent = true;
                    }
                }
            };
            // Lets look at the rest of Enter/Leave events in AspNetReq now.

            aspNet.AddCallbackForEvents(name => name.EndsWith("Enter"), null, (TraceEvent traceEvent) =>
            {

                // We are using AspNetReqAppDomainEnter to compute for ClrThreadPool so exclude that for now
                if (!traceEvent.OpcodeName.EndsWith("AppDomainEnter") && !traceEvent.OpcodeName.EndsWith("PipelineModuleEnter"))
                {
                    object contextObj = traceEvent.PayloadByName("ContextId");
                    if (contextObj != null && contextObj.GetType() == typeof(Guid))
                    {
                        Guid contextGuid = (Guid)contextObj;

                        IisRequest iisRequest;
                        if (m_Requests.TryGetValue(contextGuid, out iisRequest))
                        {
                            AddGenericStartEventToRequest(contextGuid, traceEvent, childRequests);
                        }

                    }
                }
            });

            aspNet.AddCallbackForEvents(name => name.EndsWith("Leave"), null, (TraceEvent traceEvent) =>
            {
                if (!traceEvent.OpcodeName.EndsWith("PipelineModuleLeave"))
                {
                    object contextObj = traceEvent.PayloadByName("ContextId");
                    if (contextObj != null && contextObj.GetType() == typeof(Guid))
                    {
                        Guid contextGuid = (Guid)contextObj;

                        IisRequest iisRequest;
                        if (m_Requests.TryGetValue(contextGuid, out iisRequest))
                        {
                            AddGenericStopEventToRequest(contextGuid, traceEvent, childRequests);
                        }
                    }
                }
            });

            var clr = new ClrTraceEventParser(dispatcher);

            clr.ExceptionStart += delegate (ExceptionTraceData data)
            {
                ExceptionDetails ex = new ExceptionDetails();
                ex.ExceptionMessage = data.ExceptionMessage;
                ex.ExceptionType = data.ExceptionType;
                ex.ThreadId = data.ThreadID;
                ex.ProcessId = data.ProcessID;
                ex.TimeStampRelativeMSec = data.TimeStampRelativeMSec;
                allExceptions.Add(ex);
            };

            dispatcher.Process();

            // manual fixup for incomplete requests
            foreach (var request in m_Requests.Values.Where(x => x.EndTimeRelativeMSec == 0))
            {
                // so these are all the requests for which we see a GENERAL_REQUEST_START and no GENERAL_REQUEST_END
                // for these it is safe to set the request.EndTimeRelativeMSec to the last timestamp in the trace
                // because that is pretty much the duration that the request is active for.

                request.EndTimeRelativeMSec = dataFile.SessionEndTimeRelativeMSec;

                // Also, for this request, lets first try to find a pipeline start event which does not have a pipeline                
                // stop event next to it. If we find, we just set the EndTimeRelativeMSec to the end of the trace
                var incompletePipeLineEvents = request.PipelineEvents.Where(m => m.EndTimeRelativeMSec == 0);

                if (incompletePipeLineEvents.Count() >= 1)
                {
                    foreach (var incompleteEvent in incompletePipeLineEvents)
                    {
                        incompleteEvent.EndTimeRelativeMSec = dataFile.SessionEndTimeRelativeMSec;
                    }
                    // not setting incompleteEvent.EndThreadId as this is incorrectly adding a hyperlink for requests
                    // requests that are stuck in the session state module
                }

            }

            writer.WriteLine("<UL>");
            var fileInfo = new System.IO.FileInfo(dataFile.FilePath);
            writer.WriteLine("<LI> Total Requests: {0:n} </LI>", m_Requests.Count);
            writer.WriteLine("<LI> Trace Duration (Sec): {0:n1} </LI>", dataFile.SessionDuration.TotalSeconds);
            writer.WriteLine("<LI> RPS (Requests/Sec): {0:n2} </LI>", m_Requests.Count / dataFile.SessionDuration.TotalSeconds);
            writer.WriteLine("<LI> Number of CPUs: {0}</LI>", dataFile.NumberOfProcessors);
            writer.WriteLine("<LI> Successful Requests: {0}</LI>", m_Requests.Values.Count(x => x.StatusCode < 400));
            writer.WriteLine("<LI> Failed Requests: {0}</LI>", m_Requests.Values.Count(x => x.StatusCode >= 400));
            writer.WriteLine("</UL>");

            try
            {
                writer.WriteLine("<H3>HTTP Statistics Per Request URL</H3>");

                writer.WriteLine("<Table Border=\"1\">");
                writer.Write("<TR>");
                writer.Write("<TH Align='Center' Title='This is the Request URL. '>Path</TH>");
                writer.Write("<TH Align='Center' Title='All requests for this URL'>Total</TH>");
                writer.Write("<TH Align='Center' Title='The number of requests that finished with a Success HTTP Status Code'>HTTP Status (200-206)</TH>");
                writer.Write("<TH Align='Center' Title='The number of requests that finished with a Redirect HTTP Status Code'>HTTP Status (301-307)</TH>");
                writer.Write("<TH Align='Center' Title='The number of requests that failed with a HTTP Client error'>HTTP Status (400-412)</TH>");
                writer.Write("<TH Align='Center' Title='The number of requests that failed with a HTTP server error'>HTTP Status (>=500)</TH>");
                writer.WriteLine("</TR>");

                var httpStatisticsPerUrl = m_Requests.Values.GroupBy(n => n.Path.Split('?')[0]).Select(c => new { Path = c.Key, Total = c.Count(), Successful = c.Count(s => s.StatusCode <= 206), Redirect = c.Count(s => s.StatusCode >= 301 && s.StatusCode <= 307), ClientError = c.Count(s => s.StatusCode >= 400 && s.StatusCode <= 412), ServerError = c.Count(s => s.StatusCode >= 500) });

                // sort this list by the the maximum number of requests
                foreach (var item in httpStatisticsPerUrl.OrderByDescending(x => x.Total))
                {
                    writer.WriteLine("<TR>");
                    writer.Write($"<TD>{item.Path}</TD><TD Align='Center'>{item.Total}</TD><TD Align='Center'>{item.Successful}</TD><TD Align='Center'>{item.Redirect}</TD><TD Align='Center'>{item.ClientError}</TD><TD Align='Center'>{item.ServerError}</TD>");
                    writer.Write("</TR>");
                }
                writer.WriteLine("</Table>");
            }
            catch (Exception e)
            {
                log.WriteLine(@"Error while displaying 'HTTP Statistics Per Request URL' " + "\r\n" + e.ToString());
            }


            try
            {
                writer.WriteLine("<H3>HTTP Request Execution Statistics Per Request URL</H3>");

                writer.WriteLine("<Table Border=\"1\">");
                writer.Write("<TR>");
                writer.Write("<TH Align='Center' Title='This is the Request URL.'>Path</TH>");
                writer.Write("<TH Align='Center' Title='All requests for this URL'>Total</TH>");
                writer.Write("<TH Align='Center' Title='The number of requests that finished in less than 1 second'> &lt; 1s </TH>");
                writer.Write("<TH Align='Center' Title='The number of requests that finished in less than 5 seconds'>&lt; 5s</TH>");
                writer.Write("<TH Align='Center' Title='The number of requests that finished in less than 15 seconds'>&lt; 15s</TH>");
                writer.Write("<TH Align='Center' Title='The number of requests that finished in less than 30 seconds'>&lt; 30s</TH>");
                writer.Write("<TH Align='Center' Title='The number of requests that finished in less than 60 seconds'>&lt; 60s</TH>");
                writer.Write("<TH Align='Center' Title='The number of requests that finished in more than 60 seconds'>&gt; 60s</TH>");
                writer.WriteLine("</TR>");

                var httpRequestExecutionPerUrl = m_Requests.Values.GroupBy(n => n.Path.Split('?')[0]).Select(c => new
                {
                    Path = c.Key,
                    Total = c.Count(),
                    OneSec = c.Count(s => (s.EndTimeRelativeMSec - s.StartTimeRelativeMSec) < 1000),
                    FiveSec = c.Count(s => (s.EndTimeRelativeMSec - s.StartTimeRelativeMSec) >= 1000 && (s.EndTimeRelativeMSec - s.StartTimeRelativeMSec) < 5000),
                    FifteenSec = c.Count(s => (s.EndTimeRelativeMSec - s.StartTimeRelativeMSec) >= 5000 && (s.EndTimeRelativeMSec - s.StartTimeRelativeMSec) < 15000),
                    ThirtySec = c.Count(s => (s.EndTimeRelativeMSec - s.StartTimeRelativeMSec) >= 15000 && (s.EndTimeRelativeMSec - s.StartTimeRelativeMSec) < 30000),
                    SixtySec = c.Count(s => (s.EndTimeRelativeMSec - s.StartTimeRelativeMSec) >= 30000 && (s.EndTimeRelativeMSec - s.StartTimeRelativeMSec) < 60000),
                    MoreThanSixtySec = c.Count(s => (s.EndTimeRelativeMSec - s.StartTimeRelativeMSec) > 60000)
                });

                // sort this list by the the maximum number of requests
                foreach (var item in httpRequestExecutionPerUrl.OrderByDescending(x => x.Total))
                {
                    writer.WriteLine("<TR>");
                    writer.Write($"<TD>{item.Path}</TD><TD Align='Center'>{item.Total}</TD><TD Align='Center'>{item.OneSec}</TD><TD Align='Center'>{item.FiveSec}</TD><TD Align='Center'>{item.FifteenSec}</TD><TD Align='Center'>{item.ThirtySec}</TD><TD Align='Center'>{item.SixtySec}</TD><TD Align='Center'>{item.MoreThanSixtySec}</TD>");
                    writer.Write("</TR>");
                }
                writer.WriteLine("</Table>");
            }
            catch (Exception e)
            {
                log.WriteLine(@"Error while displaying 'HTTP Request Execution Statistics Per Request URL' " + "\r\n" + e.ToString());
            }



            writer.WriteLine("<H3>Top 100 Slowest Request Statistics</H3>");
            writer.WriteLine("The below table shows the top 100 slowest requests in this trace. Requests completing within 100 milliseconds are ignored. Hover over column headings for explanation of columns. <BR/><BR/>");

            writer.WriteLine("<Table Border=\"1\">");
            writer.Write("<TR>");
            writer.Write("<TH Align='Center' Title='This column represents the HTTP METHOD used to make the request'>Method</TH>");
            writer.Write("<TH Align='Center' Title='This is the Request URL. Click on the individual requests to see all ETW events for that request.' >Path</TH>");
            writer.Write("<TH Align='Center' Title='cs-bytes represents the total bytes sent by the client for this HTTP Request'>cs-bytes</TH>");
            writer.Write("<TH Align='Center' Title='sc-bytes represents the total bytes that the server sent for the HTTP Response'>sc-bytes</TH>");
            writer.Write("<TH Align='Center' Title='The HTTP Status Code and Substatus code that server sent for this HTTP request'>HttpStatus</TH>");
            writer.Write("<TH Align='Center' Title='The total time it took to execute the request on the server'>Duration(ms)</TH>");
            writer.Write("<TH Align='Center' Title='This is the slowest module in the IIS request processing pipeline. Click on the the slowest module to see user mode stack trace for the thread. Hyperlinks to open thread stack traces are added only if the starting thread and ending thread for the module are the same.'>Slowest Module</TH>");
            writer.Write("<TH Align='Center' Title='This represents the time spent in the slowest module (in milliseconds)'>Time Spent In Slowest Module(ms)</TH>");
            writer.Write("<TH Align='Center' Title='This column gives you a percentage of time spent in the slowest module to the total time spent in request execution'>%Time Spent In Slowest Module</TH>");
            writer.Write("<TH Align='Center' Title='Click on the relevant Views to see the stack traces captured for the request'>Stack Traces</TH>");
            writer.WriteLine("</TR>");



            foreach (var request in m_Requests.Values.Where(x => x.EndTimeRelativeMSec != 0).OrderByDescending(m => m.EndTimeRelativeMSec - m.StartTimeRelativeMSec).Take(100).Where((m => (m.EndTimeRelativeMSec - m.StartTimeRelativeMSec) > 100)))
            {
                writer.WriteLine("<TR>");
                double slowestTime = 0;
                IisPipelineEvent slowestPipelineEvent = GetSlowestEvent(request);
                slowestTime = slowestPipelineEvent.EndTimeRelativeMSec - slowestPipelineEvent.StartTimeRelativeMSec;

                int processId = slowestPipelineEvent.ProcessId;
                int ThreadId = slowestPipelineEvent.StartThreadId;

                double startTimePipelineEvent = slowestPipelineEvent.StartTimeRelativeMSec;
                double endTimePipelineEvent = slowestPipelineEvent.EndTimeRelativeMSec;

                string threadTimeStacksString = $"{processId};{ThreadId};{startTimePipelineEvent};{endTimePipelineEvent}";
                string activityStacksString = $"{processId};{request.RelatedActivityId.ToString()};{startTimePipelineEvent};{endTimePipelineEvent}";

                double totalTimeSpent = request.EndTimeRelativeMSec - request.StartTimeRelativeMSec;

                string requestPath = request.Path;

                // limit display of URL to specific character length only otherwise the table is expanding crazily
                if (requestPath.Length > 85)
                {
                    requestPath = requestPath.Substring(0, 80) + "...";
                }

                string threadTimeStacks = "";
                string activityStacks = "";

                // limit display of even the module names to specific character length only otherwise the table is expanding crazily
                string slowestPipelineEventDisplay = slowestPipelineEvent.ToString();
                if (slowestPipelineEventDisplay != null && slowestPipelineEventDisplay.Length > 55)
                {
                    slowestPipelineEventDisplay = slowestPipelineEventDisplay.Substring(0, 50) + "...";
                }

                if (slowestPipelineEvent.StartThreadId == slowestPipelineEvent.EndThreadId)
                {
                    threadTimeStacks = $"<A HREF =\"command:threadtimestacks:{threadTimeStacksString}\">Thread Time stacks</A>";
                }
                else
                {
                    threadTimeStacks = "";
                }

                activityStacks = $"<A HREF =\"command:activitystacks:{activityStacksString}\">Activity Stacks</A>";

                string detailedRequestCommandString = $"detailedrequestevents:{request.ContextId};{request.StartTimeRelativeMSec};{request.EndTimeRelativeMSec}";

                string csBytes = (request.BytesReceived == 0) ? "-" : request.BytesReceived.ToString();
                string scBytes = (request.BytesSent == 0) ? "-" : request.BytesSent.ToString();
                string statusCode = (request.StatusCode == 0) ? "-" : $"{ request.StatusCode}.{ request.SubStatusCode}";

                writer.WriteLine($"<TD>{request.Method}</TD><TD><A HREF=\"command:{detailedRequestCommandString}\">{requestPath}</A></TD><TD>{csBytes}</TD><TD>{scBytes}</TD><TD>{statusCode}</TD><TD>{totalTimeSpent:0.00}</TD><TD>{slowestPipelineEventDisplay}</TD><TD>{slowestTime:0.00}</TD><TD>{((slowestTime / totalTimeSpent * 100)):0.00}%</TD><TD>{activityStacks} {threadTimeStacks}</TD>");
                writer.Write("</TR>");
            }
            writer.WriteLine("</TABLE>");

            if (m_Requests.Values.Count(x => x.FailureDetails != null) > 0)
            {

                writer.WriteLine("<H2>Failed Requests</H2>");

                writer.WriteLine("<BR/>The below table provides details of all the failed requests (requests with StatusCode >399) in the trace. <BR/>");

                writer.WriteLine("<Table Border=\"1\">");
                writer.Write("<TR>");
                writer.Write("<TH Align='Center' Title='This column represents the HTTP METHOD used to make the request'>Method</TH>");
                writer.Write("<TH Align='Center' Title='This is the Request URL' >Path</TH>");
                writer.Write("<TH Align='Center' Title='cs-bytes represents the total bytes sent by the client for this HTTP Request'>cs-bytes</TH>");
                writer.Write("<TH Align='Center' Title='sc-bytes represents the total bytes that the server sent for the HTTP Response'>sc-bytes</TH>");
                writer.Write("<TH Align='Center' Title='The HTTP Status Code and Substatus code that server sent for this HTTP request'>HttpStatus</TH>");
                writer.Write("<TH Align='Center' Title='A user-friendly description of the error code sent by the server'>Reason</TH>");
                writer.Write("<TH Align='Center' Title='This is the actual HTTP Status which the server sent for this request irrespective of the failure'>Final Status</TH>");
                writer.Write("<TH Align='Center' Title='Additional error code that IIS generated for the failed request'>ErrorCode</TH>");
                writer.Write("<TH Align='Center' Title='The module responsible for setting the failed HTTP Status' >FailingModuleName</TH>");
                writer.Write("<TH Align='Center' Title='The total time it took to execute the request on the server'>Duration(ms)</TH>");
                writer.Write("<TH Align='Center' Title='Any CLR Exceptions that happened on this thread'>Exceptions</TH>");
                writer.WriteLine("</TR>");

                foreach (var request in m_Requests.Values.Where(x => x.FailureDetails != null))
                {
                    writer.WriteLine("<TR>");


                    double totalTimeSpent = request.EndTimeRelativeMSec - request.StartTimeRelativeMSec;

                    string requestPath = request.Path;

                    // limit display of URL to 100 characters only
                    // otherwise the table is expanding crazily
                    if (requestPath.Length > 100)
                    {
                        requestPath = requestPath.Substring(0, 100) + "...";
                    }

                    string detailedRequestCommandString = $"detailedrequestevents:{request.ContextId};{request.StartTimeRelativeMSec};{request.EndTimeRelativeMSec}";

                    string csBytes = (request.BytesReceived == 0) ? "-" : request.BytesReceived.ToString();
                    string scBytes = (request.BytesSent == 0) ? "-" : request.BytesSent.ToString();

                    string exceptionDetails = FindExceptionForThisRequest(request);

                    writer.WriteLine($"<TD>{request.Method}</TD><TD><A HREF=\"command:{detailedRequestCommandString}\">{requestPath}</A></TD><TD>{csBytes}</TD><TD>{scBytes}</TD><TD>{request.FailureDetails.HttpStatus}.{request.FailureDetails.HttpSubStatus}</TD><TD>{request.FailureDetails.HttpReason}</TD><TD>{request.StatusCode}.{request.SubStatusCode}</TD><TD>{request.FailureDetails.ErrorCode}</TD><TD>{request.FailureDetails.ModuleName} ({request.FailureDetails.Notification}) </TD><TD>{totalTimeSpent:0.00}</TD><TD>{exceptionDetails}</TD>");

                    writer.Write("</TR>");
                }

                writer.WriteLine("</TABLE>");
            }
            else
            {
                writer.WriteLine("<BR/><BR/>There are no failed requests (HTTP Requests with StatusCode >=400) in this trace file");
            }

            writer.Flush();
        }

        private int GetChildEventRecurseLevel(Guid contextId, Dictionary<Guid, int> childRequests)
        {
            int childRequestRecurseLevel = 0;
            if (childRequests.ContainsKey(contextId))
            {
                childRequests.TryGetValue(contextId, out childRequestRecurseLevel);
            }
            return childRequestRecurseLevel;
        }

        private string FindExceptionForThisRequest(IisRequest request)
        {
            double startTimeForPipeLineEvent = 0;
            string exceptionMessage = "";
            int processId = 0;
            int threadId = 0;
            foreach (var item in request.PipelineEvents.OfType<IisModuleEvent>().Where(x => x.Name == request.FailureDetails.ModuleName))
            {
                var moduleEvent = item as IisModuleEvent;

                if (moduleEvent.Notification == request.FailureDetails.Notification)
                {
                    startTimeForPipeLineEvent = moduleEvent.StartTimeRelativeMSec;
                    processId = moduleEvent.ProcessId;
                    if (moduleEvent.StartThreadId == moduleEvent.EndThreadId)
                    {
                        threadId = moduleEvent.StartThreadId;
                    }
                }
            }

            Dictionary<string, int> exceptionsList = new Dictionary<string, int>();

            if (startTimeForPipeLineEvent > 0 && processId != 0 && threadId != 0)
            {

                foreach (var ex in allExceptions.Where(x => x.TimeStampRelativeMSec > startTimeForPipeLineEvent && x.TimeStampRelativeMSec <= request.FailureDetails.TimeStampRelativeMSec
                                                        && processId == x.ProcessId
                                                        && threadId == x.ThreadId))
                {
                    exceptionMessage = ex.ExceptionType + ":" + ex.ExceptionMessage;

                    if (exceptionsList.ContainsKey(exceptionMessage))
                    {
                        exceptionsList[exceptionMessage] = exceptionsList[exceptionMessage] + 1;
                    }
                    else
                    {
                        exceptionsList.Add(exceptionMessage, 1);
                    }
                }
            }

            string returnString = "";
            foreach (var item in exceptionsList.OrderByDescending(x => x.Value))
            {
                returnString = $"{item.Value}  exceptions [{item.Key.ToString()}] <br/>";
            }

            return returnString;
        }

        protected override string DoCommand(string command, StatusBar worker)
        {
            if (command.StartsWith("detailedrequestevents:"))
            {
                string detailedrequesteventsString = command.Substring(22);

                var detailedrequesteventsParams = detailedrequesteventsString.Split(';');

                if (detailedrequesteventsParams.Length > 2)
                {
                    string requestId = detailedrequesteventsParams[0];
                    string startTime = detailedrequesteventsParams[1];
                    string endTime = detailedrequesteventsParams[2];

                    var etlFile = new ETLDataFile(DataFile.FilePath);
                    var events = etlFile.Events;

                    // Pick out the desired events. 
                    var desiredEvents = new List<string>();
                    foreach (var eventName in events.EventNames)
                    {
                        if (eventName.Contains("IIS_Trace") || eventName.Contains("AspNet"))
                        {
                            desiredEvents.Add(eventName);
                        }
                    }
                    events.SetEventFilter(desiredEvents);

                    GuiApp.MainWindow.Dispatcher.BeginInvoke((Action)delegate ()
                    {
                        // TODO FIX NOW this is probably a hack?
                        var file = PerfViewFile.Get(events.m_EtlFile.FilePath);
                        var eventSource = new PerfViewEventSource(file);
                        eventSource.m_eventSource = events;

                        eventSource.Viewer = new EventWindow(GuiApp.MainWindow, eventSource);
                        eventSource.Viewer.TextFilterTextBox.Text = requestId;
                        eventSource.Viewer.StartTextBox.Text = startTime;
                        eventSource.Viewer.EndTextBox.Text = endTime;
                        eventSource.Viewer.Loaded += delegate
                        {
                            eventSource.Viewer.EventTypes.SelectAll();
                            eventSource.Viewer.Update();
                        };

                        eventSource.Viewer.Show();
                    });
                }
            }

            else if (command.StartsWith("threadtimestacks:"))
            {
                string threadTimeStacksString = command.Substring(17);

                var threadTimeStacksParams = threadTimeStacksString.Split(';');

                int processID = Convert.ToInt32(threadTimeStacksParams[0]);
                int threadId = Convert.ToInt32(threadTimeStacksParams[1]);
                string startTime = threadTimeStacksParams[2];
                string endTime = threadTimeStacksParams[3];

                using (var etlFile = CommandEnvironment.OpenETLFile(DataFile.FilePath))
                {
                    etlFile.SetFilterProcess(processID);
                    var stacks = etlFile.ThreadTimeStacks();
                    stacks.Filter.StartTimeRelativeMSec = startTime;
                    stacks.Filter.EndTimeRelativeMSec = endTime;

                    //Thread(38008); (11276)
                    stacks.Filter.IncludeRegExs = $"Process% w3wp ({processID.ToString()});Thread ({threadId.ToString()})";

                    CommandEnvironment.OpenStackViewer(stacks);

                }
            }
            else if (command.StartsWith("activitystacks:"))
            {
                string activityStacksString = command.Substring(16);

                var activityStacksParams = activityStacksString.Split(';');

                int processID = Convert.ToInt32(activityStacksParams[0]);
                string relatedActivityId = activityStacksParams[1];
                string startTime = activityStacksParams[2];
                string endTime = activityStacksParams[3];

                using (var etlFile = CommandEnvironment.OpenETLFile(DataFile.FilePath))
                {
                    var startStopSource = new MutableTraceEventStackSource(etlFile.TraceLog);

                    var computer = new ThreadTimeStackComputer(etlFile.TraceLog, App.GetSymbolReader(etlFile.TraceLog.FilePath))
                    {
                        UseTasks = true,
                        GroupByStartStopActivity = true,
                        ExcludeReadyThread = true
                    };
                    computer.GenerateThreadTimeStacks(startStopSource);

                    etlFile.SetFilterProcess(processID);
                    var stacks = new Stacks(startStopSource, "Thread Time (with StartStop Activities)", etlFile, false);

                    stacks.Filter.StartTimeRelativeMSec = startTime;
                    stacks.Filter.EndTimeRelativeMSec = endTime;
                    stacks.Filter.IncludeRegExs = relatedActivityId;
                    stacks.Filter.FoldRegExs = "ntoskrnl!%ServiceCopyEnd;System.Runtime.CompilerServices.Async%MethodBuilder;^STARTING TASK";

                    CommandEnvironment.OpenStackViewer(stacks);
                }
            }
            return base.DoCommand(command, worker);
        }

        #region private
        private IisRequest GenerateFakeIISRequest(Guid contextId, TraceEvent traceEvent, double timeStamp = 0)
        {
            IisRequest request = new IisRequest();
            request.ContextId = contextId;

            if (traceEvent != null)
            {
                request.StartTimeRelativeMSec = traceEvent.TimeStampRelativeMSec;
            }
            else
            {
                request.StartTimeRelativeMSec = timeStamp;
            }
            request.Method = "UNKNOWN";
            request.Path = "Unkwown (GENERAL_REQUEST_START event not captured in trace)";

            return request;
        }

        private void AddGenericStartEventToRequest(Guid contextId, TraceEvent traceEvent, Dictionary<Guid, int> childRequests, string pipelineEventName = "")
        {
            IisRequest request;

            if (!m_Requests.TryGetValue(contextId, out request))
            {
                // so this is the case where we dont have a GENERAL_REQUEST_START 
                // event but we got a Module Event fired for this request 
                // so we do our best to create a FAKE start request event
                // populating as much information as we can.
                request = GenerateFakeIISRequest(contextId, null, traceEvent.TimeStampRelativeMSec);
                m_Requests.Add(contextId, request);
            }


            var iisPipelineEvent = new IisPipelineEvent();
            if (string.IsNullOrEmpty(pipelineEventName))
            {
                if (traceEvent.OpcodeName.ToLower().EndsWith("_start"))
                {
                    iisPipelineEvent.Name = traceEvent.OpcodeName.Substring(0, traceEvent.OpcodeName.Length - 6);
                }
                // For All the AspnetReq events, they start with Enter or Begin
                // Also, we want to append the AspnetReq/ in front of them so we can easily distinguish them
                // as coming from ASP.NET pipeline
                else if (traceEvent.OpcodeName.ToLower().EndsWith("enter") || traceEvent.OpcodeName.ToLower().EndsWith("begin"))
                {
                    iisPipelineEvent.Name = traceEvent.EventName.Substring(0, traceEvent.EventName.Length - 5);
                }
            }
            else
            {
                iisPipelineEvent.Name = pipelineEventName;
            }

            int childRequestRecurseLevel = GetChildEventRecurseLevel(contextId, childRequests);
            iisPipelineEvent.StartTimeRelativeMSec = traceEvent.TimeStampRelativeMSec;
            iisPipelineEvent.StartThreadId = traceEvent.ThreadID;
            iisPipelineEvent.ProcessId = traceEvent.ProcessID;
            iisPipelineEvent.ChildRequestRecurseLevel = childRequestRecurseLevel;
            request.PipelineEvents.Add(iisPipelineEvent);

        }

        private void AddGenericStopEventToRequest(Guid contextId, TraceEvent traceEvent, Dictionary<Guid, int> childRequests, string pipelineEventName = "")
        {
            IisRequest request;
            if (m_Requests.TryGetValue(contextId, out request))
            {
                string eventName = "";

                if (string.IsNullOrEmpty(pipelineEventName))
                {
                    if (traceEvent.OpcodeName.ToLower().EndsWith("_end"))
                    {
                        eventName = traceEvent.OpcodeName.Substring(0, traceEvent.OpcodeName.Length - 4);
                    }

                    // For All the AspnetReq events, they finish with Leave. Also, we want to append the AspnetReq/ 
                    // in front of them so we can easily distinguish them as coming from ASP.NET pipeline
                    else if (traceEvent.OpcodeName.ToLower().EndsWith("leave"))
                    {
                        eventName = traceEvent.EventName.Substring(0, traceEvent.EventName.Length - 5);
                    }
                }
                else
                {
                    eventName = pipelineEventName;
                }

                int childRequestRecurseLevel = GetChildEventRecurseLevel(contextId, childRequests);
                var iisPipelineEvent = request.PipelineEvents.FirstOrDefault(m => (m.Name == eventName) && m.EndTimeRelativeMSec == 0 && m.ChildRequestRecurseLevel == childRequestRecurseLevel);
                if (iisPipelineEvent != null)
                {
                    iisPipelineEvent.EndTimeRelativeMSec = traceEvent.TimeStampRelativeMSec;
                    iisPipelineEvent.EndThreadId = traceEvent.ThreadID;
                }
            }
        }
        private IisPipelineEvent GetSlowestEvent(IisRequest request)
        {
            IisPipelineEvent slowestPipelineEvent = null;
            double slowestTime = 0;

            foreach (var pipeLineEvent in request.PipelineEvents)
            {
                if (pipeLineEvent.StartTimeRelativeMSec != 0 && pipeLineEvent.EndTimeRelativeMSec != 0)
                {
                    var timeinThisEvent = pipeLineEvent.EndTimeRelativeMSec - pipeLineEvent.StartTimeRelativeMSec;
                    if (timeinThisEvent > slowestTime)
                    {
                        slowestTime = timeinThisEvent;
                        slowestPipelineEvent = pipeLineEvent;
                    }
                }
            }

            // Lets check for containment to see if a child event is taking more than 50% 
            // of the time of this pipeline event, then we want to call that out
            foreach (var pipeLineEvent in request.PipelineEvents.Where(x => (x.StartTimeRelativeMSec > slowestPipelineEvent.StartTimeRelativeMSec) && (x.EndTimeRelativeMSec <= slowestPipelineEvent.EndTimeRelativeMSec)))
            {
                var timeinThisEvent = pipeLineEvent.EndTimeRelativeMSec - pipeLineEvent.StartTimeRelativeMSec;

                if (((timeinThisEvent / slowestTime) * 100) > 50)
                {
                    slowestTime = timeinThisEvent;
                    slowestPipelineEvent = pipeLineEvent;
                }

            }

            var timeInSlowestEvent = slowestPipelineEvent == null ? 0D : slowestPipelineEvent.EndTimeRelativeMSec - slowestPipelineEvent.StartTimeRelativeMSec;
            var requestExecutionTime = request.EndTimeRelativeMSec - request.StartTimeRelativeMSec;

            if (timeInSlowestEvent > 0 && requestExecutionTime > 500)
            {
                if (((timeInSlowestEvent / requestExecutionTime) * 100) < 50)
                {
                    // So this is the scenario where the default set of events that we are tracking
                    // do not have any delay. Lets do our best and see if we can at least
                    // populate the StartTime, EndTime                    

                    IisPipelineEvent unKnownPipeLineEvent = CheckForDelayInUnknownEvents(request, timeInSlowestEvent);

                    if (unKnownPipeLineEvent != null)
                    {
                        slowestPipelineEvent = unKnownPipeLineEvent;
                    }
                }
            }

            return slowestPipelineEvent ?? new IisPipelineEvent();
        }

        private IisPipelineEvent CheckForDelayInUnknownEvents(IisRequest request, double timeInSlowestEvent)
        {
            double slowestTimeInThisEvent = 0;
            int position = 0;
            var pipelineEventsArray = request.PipelineEvents.ToArray();
            for (int i = 0; i < pipelineEventsArray.Length - 1; i++)
            {
                if (pipelineEventsArray[i].EndTimeRelativeMSec != 0)
                {
                    var timeDiff = pipelineEventsArray[i + 1].StartTimeRelativeMSec - pipelineEventsArray[i].EndTimeRelativeMSec;
                    if (slowestTimeInThisEvent < timeDiff)
                    {
                        slowestTimeInThisEvent = timeDiff;
                        position = i;
                    }
                }
            }

            IisPipelineEvent unknownEvent = null;

            if ((slowestTimeInThisEvent / timeInSlowestEvent) > 1.5)
            {
                if (position > 0)
                {
                    unknownEvent = new IisPipelineEvent();
                    unknownEvent.Name = "UNKNOWN";
                    unknownEvent.StartThreadId = pipelineEventsArray[position].EndThreadId;
                    unknownEvent.EndThreadId = pipelineEventsArray[position + 1].StartThreadId;
                    unknownEvent.StartTimeRelativeMSec = pipelineEventsArray[position].EndTimeRelativeMSec;
                    unknownEvent.EndTimeRelativeMSec = pipelineEventsArray[position + 1].StartTimeRelativeMSec;
                    unknownEvent.ProcessId = pipelineEventsArray[position + 1].ProcessId;
                }
            }

            return unknownEvent;
        }

        private class ExceptionDetails
        {
            public string ExceptionType;
            public string ExceptionMessage;
            public int ThreadId;
            public int ProcessId;
            public double TimeStampRelativeMSec;
        }

        private class IisRequest
        {
            public string Method;
            public string Path;
            public Guid ContextId;
            public int BytesSent;
            public int BytesReceived;
            public int StatusCode;
            public int SubStatusCode;
            public RequestFailureDetails FailureDetails;
            public double EndTimeRelativeMSec;
            public double StartTimeRelativeMSec;
            public List<IisPipelineEvent> PipelineEvents = new List<IisPipelineEvent>();
            public Guid RelatedActivityId;
        }

        private class IisPipelineEvent
        {
            public string Name;
            public int ProcessId;
            public int StartThreadId;
            public int EndThreadId;
            public double StartTimeRelativeMSec = 0;
            public double EndTimeRelativeMSec = 0;
            public int ChildRequestRecurseLevel = 0;
            public override string ToString()
            {
                return Name;
            }
        }

        private class AspNetPipelineModuleEvent : IisPipelineEvent
        {
            public string ModuleName;
            public bool foundEndEvent = false;

            public override string ToString()
            {
                return ModuleName;
            }
        }

        private class IisModuleEvent : IisPipelineEvent
        {
            public RequestNotification Notification;
            public bool fIsPostNotification;
            public bool foundEndEvent = false;

            public override string ToString()
            {
                return $"{Name} ({Notification.ToString()})";
            }
        }

        private class IisPrebeginModuleEvent : IisPipelineEvent
        {
            public override string ToString()
            {
                return $"{Name} (PreBegin)";
            }
        }

        private class RequestFailureDetails
        {
            public string ModuleName;
            public RequestNotification Notification;
            public string HttpReason;
            public int HttpStatus;
            public int HttpSubStatus;
            public int ErrorCode;
            public string ConfigExceptionInfo;
            public double TimeStampRelativeMSec;
        }

        #endregion 
    }

    public class PerfViewAspNetStats : PerfViewHtmlReport
    {
        public PerfViewAspNetStats(PerfViewFile dataFile) : base(dataFile, "Asp.Net Stats") { }
        protected override void WriteHtmlBody(TraceLog dataFile, TextWriter writer, string fileName, TextWriter log)
        {
            var dispatcher = dataFile.Events.GetSource();
            var aspNet = new AspNetTraceEventParser(dispatcher);

            m_requests = new List<AspNetRequest>();
            var requestByID = new Dictionary<Guid, AspNetRequest>();

            var startIntervalMSec = 0;
            var totalIntervalMSec = dataFile.SessionDuration.TotalMilliseconds;

            var bucketIntervalMSec = 1000;
            var numBuckets = Math.Max(1, (int)(totalIntervalMSec / bucketIntervalMSec));

            var GCType = "Unknown";
            var requestsRecieved = 0;

            var byTimeStats = new ByTimeRequestStats[numBuckets];
            for (int i = 0; i < byTimeStats.Length; i++)
            {
                byTimeStats[i] = new ByTimeRequestStats();
            }

            var requestsProcessing = 0;

            dispatcher.Kernel.PerfInfoSample += delegate (SampledProfileTraceData data)
            {
                if (data.ProcessID == 0)    // Non-idle time.  
                {
                    return;
                }

                int idx = GetBucket(data.TimeStampRelativeMSec, startIntervalMSec, bucketIntervalMSec, byTimeStats.Length);
                if (idx >= 0)
                {
                    byTimeStats[idx].CpuMSec++;
                }
            };

            dispatcher.Clr.RuntimeStart += delegate (RuntimeInformationTraceData data)
            {
                if ((data.StartupFlags & StartupFlags.SERVER_GC) != 0)
                {
                    GCType = "Server";
                }
                else
                {
                    GCType = "Client";
                }
            };

            dispatcher.Clr.ContentionStart += delegate (ContentionStartTraceData data)
            {
                int idx = GetBucket(data.TimeStampRelativeMSec, startIntervalMSec, bucketIntervalMSec, byTimeStats.Length);
                if (idx >= 0)
                {
                    byTimeStats[idx].Contentions++;
                }
            };

            dispatcher.Clr.GCStop += delegate (GCEndTraceData data)
            {
                int idx = GetBucket(data.TimeStampRelativeMSec, startIntervalMSec, bucketIntervalMSec, byTimeStats.Length);
                if (idx >= 0)
                {
                    byTimeStats[idx].NumGcs++;
                    if (data.Depth >= 2)
                    {
                        byTimeStats[idx].NumGen2Gcs++;
                    }
                }
            };

            bool seenBadAllocTick = false;
            dispatcher.Clr.GCAllocationTick += delegate (GCAllocationTickTraceData data)
            {
                int idx = GetBucket(data.TimeStampRelativeMSec, startIntervalMSec, bucketIntervalMSec, byTimeStats.Length);
                if (idx >= 0)
                {
                    var valueMB = data.GetAllocAmount(ref seenBadAllocTick) / 1000000.0f;

                    byTimeStats[idx].GCHeapAllocMB += valueMB;
                }
            };

            dispatcher.Clr.GCHeapStats += delegate (GCHeapStatsTraceData data)
            {
                // TODO should it be summed over processes? 
                int idx = GetBucket(data.TimeStampRelativeMSec, startIntervalMSec, bucketIntervalMSec, byTimeStats.Length);
                if (idx >= 0)
                {
                    var totalSize = data.GenerationSize0 + data.GenerationSize1 + data.GenerationSize2 + data.GenerationSize3 + data.GenerationSize4;
                    byTimeStats[idx].GCHeapSizeMB = Math.Max(byTimeStats[idx].GCHeapSizeMB, totalSize / 1000000.0F);
                }
            };

            dispatcher.Clr.ThreadPoolWorkerThreadAdjustmentAdjustment += delegate (ThreadPoolWorkerThreadAdjustmentTraceData data)
            {
                int idx = GetBucket(data.TimeStampRelativeMSec, startIntervalMSec, bucketIntervalMSec, byTimeStats.Length);
                if (idx >= 0)
                {
                    // TODO compute the average weighted by time.  
                    byTimeStats[idx].ThreadPoolThreadCountSum += data.NewWorkerThreadCount;
                    byTimeStats[idx].ThreadPoolAdjustmentCount++;
                }
            };

            var lastDiskEndMSec = new GrowableArray<double>(4);
            dispatcher.Kernel.AddCallbackForEvents<DiskIOTraceData>(delegate (DiskIOTraceData data)
            {
                // Compute the disk service time.  
                if (data.DiskNumber >= lastDiskEndMSec.Count)
                {
                    lastDiskEndMSec.Count = data.DiskNumber + 1;
                }

                var elapsedMSec = data.ElapsedTimeMSec;
                double serviceTimeMSec = elapsedMSec;
                double durationSinceLastIOMSec = data.TimeStampRelativeMSec - lastDiskEndMSec[data.DiskNumber];
                if (durationSinceLastIOMSec < serviceTimeMSec)
                {
                    serviceTimeMSec = durationSinceLastIOMSec;
                }

                // Add it to the stats.  
                int idx = GetBucket(data.TimeStampRelativeMSec, startIntervalMSec, bucketIntervalMSec, byTimeStats.Length);
                if (idx >= 0)
                {
                    byTimeStats[idx].DiskIOMsec += serviceTimeMSec;
                }
            });

            dispatcher.Kernel.ThreadCSwitch += delegate (CSwitchTraceData data)
            {
                int idx = GetBucket(data.TimeStampRelativeMSec, startIntervalMSec, bucketIntervalMSec, byTimeStats.Length);
                if (idx >= 0)
                {
                    byTimeStats[idx].ContextSwitch++;
                }
            };

            aspNet.AspNetReqStart += delegate (AspNetStartTraceData data)
            {
                var request = new AspNetRequest();
                request.ID = data.ContextId;
                request.Path = data.Path;
                request.Method = data.Method;
                request.QueryString = data.QueryString;
                request.StartTimeRelativeMSec = data.TimeStampRelativeMSec;
                request.StartThreadID = data.ThreadID;
                request.Process = data.Process();

                requestByID[request.ID] = request;
                m_requests.Add(request);

                requestsRecieved++;
                request.RequestsReceived = requestsRecieved;
                request.RequestsProcessing = requestsProcessing;
            };

            aspNet.AspNetReqStop += delegate (AspNetStopTraceData data)
            {
                AspNetRequest request;
                if (requestByID.TryGetValue(data.ContextId, out request))
                {
                    // If we missed the hander end, then complete it.  
                    if (request.HandlerStartTimeRelativeMSec > 0 && request.HandlerStopTimeRelativeMSec == 0)
                    {
                        --requestsProcessing;
                        request.HandlerStopTimeRelativeMSec = data.TimeStampRelativeMSec;
                        Debug.Assert(requestsProcessing >= 0);
                    }

                    Debug.Assert(request.StopTimeRelativeMSec == 0);
                    request.StopTimeRelativeMSec = data.TimeStampRelativeMSec;
                    request.StopThreadID = data.ThreadID;
                    Debug.Assert(request.StopTimeRelativeMSec > request.StartTimeRelativeMSec);

                    --requestsRecieved;
                    Debug.Assert(requestsRecieved >= 0);

                    int idx = GetBucket(data.TimeStampRelativeMSec, startIntervalMSec, bucketIntervalMSec, byTimeStats.Length);
                    if (idx >= 0)
                    {
                        var byTimeState = byTimeStats[idx];
                        byTimeState.NumRequests++;
                        byTimeState.DurationMSecTotal += request.DurationMSec;
                        byTimeState.QueuedDurationMSecTotal += request.QueueDurationMSec;
                        if (request.DurationMSec > byTimeState.RequestsMSecMax)
                        {
                            byTimeState.RequestsThreadOfMax = request.HandlerThreadID;
                            byTimeState.RequestsTimeOfMax = request.StartTimeRelativeMSec;
                            byTimeState.RequestsMSecMax = request.DurationMSec;
                        }
                    }
                }
                else
                {
                    log.WriteLine("WARNING: stop event without a start at {0:n3} Msec.", data.TimeStampRelativeMSec);
                }
            };


            Action<int, double, Guid> handlerStartAction = delegate (int threadID, double timeStampRelativeMSec, Guid contextId)
            {
                AspNetRequest request;
                if (requestByID.TryGetValue(contextId, out request))
                {
                    // allow this routine to be called twice for the same event.  
                    if (request.HandlerStartTimeRelativeMSec != 0)
                    {
                        return;
                    }

                    Debug.Assert(request.StopTimeRelativeMSec == 0);

                    request.HandlerStartTimeRelativeMSec = timeStampRelativeMSec;
                    request.HandlerThreadID = threadID;

                    requestsProcessing++;
                    Debug.Assert(requestsProcessing <= requestsRecieved);
                }
            };

            aspNet.AspNetReqStartHandler += delegate (AspNetStartHandlerTraceData data)
            {
                handlerStartAction(data.ThreadID, data.TimeStampRelativeMSec, data.ContextId);
            };

            // When you don't turn on the most verbose ASP.NET events, you only get a SessionDataBegin event.  Use
            // this as the start of the processing (because it is pretty early) if we have nothing better to use.  
            aspNet.AspNetReqSessionDataBegin += delegate (AspNetAcquireSessionBeginTraceData data)
            {
                handlerStartAction(data.ThreadID, data.TimeStampRelativeMSec, data.ContextId);
            };

            aspNet.AspNetReqEndHandler += delegate (AspNetEndHandlerTraceData data)
            {
                AspNetRequest request;
                if (requestByID.TryGetValue(data.ContextId, out request))
                {
                    if (request.HandlerStartTimeRelativeMSec > 0 && request.HandlerStopTimeRelativeMSec == 0)            // If we saw the start 
                    {
                        --requestsProcessing;
                        request.HandlerStopTimeRelativeMSec = data.TimeStampRelativeMSec;
                    }
                    Debug.Assert(requestsProcessing >= 0);
                }
            };

            dispatcher.Process();
            requestByID = null;         // We are done with the table

            var globalMaxRequestsReceived = 0;
            var globalMaxRequestsQueued = 0;
            var globalMaxRequestsProcessing = 0;

            // It is not uncommon for there to be missing end events, etc, which mess up the running counts of 
            // what is being processed.   Thus look for these messed up events and fix them.  Once the counts
            // are fixed use them to compute the number queued and number being processed over the interval.  
            int recAdjust = 0;
            int procAdjust = 0;
            foreach (var req in m_requests)
            {
                // Compute the fixup for the all subsequent request.  
                Debug.Assert(0 < req.StartTimeRelativeMSec);         // we always set the start time. 

                // Throw out receive counts that don't have a end event
                if (req.StopTimeRelativeMSec == 0)
                {
                    recAdjust++;
                }

                // Throw out process counts that don't have a stop handler or a stop.   
                if (0 < req.HandlerStartTimeRelativeMSec && (req.HandlerStopTimeRelativeMSec == 0 || req.StopTimeRelativeMSec == 0))
                {
                    procAdjust++;
                }

                // Fix up the requests 
                req.RequestsReceived -= recAdjust;
                req.RequestsProcessing -= procAdjust;

                Debug.Assert(0 <= req.RequestsReceived);
                Debug.Assert(0 <= req.RequestsProcessing);
                Debug.Assert(0 <= req.RequestsQueued);
                Debug.Assert(req.RequestsQueued <= req.RequestsReceived);

                // A this point req is accurate.   Calcuate global and byTime stats from that.  
                if (globalMaxRequestsReceived < req.RequestsReceived)
                {
                    globalMaxRequestsReceived = req.RequestsReceived;
                }

                if (globalMaxRequestsProcessing < req.RequestsProcessing)
                {
                    globalMaxRequestsProcessing = req.RequestsProcessing;
                }

                var requestsQueued = req.RequestsQueued;
                if (globalMaxRequestsQueued < requestsQueued)
                {
                    globalMaxRequestsQueued = requestsQueued;
                }

                if (req.StopTimeRelativeMSec > 0)
                {
                    int idx = GetBucket(req.StopTimeRelativeMSec, startIntervalMSec, bucketIntervalMSec, byTimeStats.Length);
                    if (idx >= 0)
                    {
                        byTimeStats[idx].MinRequestsQueued = Math.Min(byTimeStats[idx].MinRequestsQueued, requestsQueued);
                        byTimeStats[idx].MeanRequestsProcessingSum += req.RequestsProcessing;
                        byTimeStats[idx].MeanRequestsProcessingCount++;
                    }
                }
            }
            if (recAdjust != 0)
            {
                log.WriteLine("There were {0} event starts without a matching event end in the trace", recAdjust);
            }

            if (procAdjust != 0)
            {
                log.WriteLine("There were {0} handler starts without a matching handler end in the trace", procAdjust);
            }

            writer.WriteLine("<H2>ASP.Net Statistics</H2>");
            writer.WriteLine("<UL>");
            var fileInfo = new System.IO.FileInfo(dataFile.FilePath);
            writer.WriteLine("<LI> Total Requests: {0:n} </LI>", m_requests.Count);
            writer.WriteLine("<LI> Trace Duration (Sec): {0:n1} </LI>", dataFile.SessionDuration.TotalSeconds);
            writer.WriteLine("<LI> Average Request/Sec: {0:n2} </LI>", m_requests.Count / dataFile.SessionDuration.TotalSeconds);
            writer.WriteLine("<LI> Number of CPUs: {0}</LI>", dataFile.NumberOfProcessors);
            writer.WriteLine("<LI> Maximum Number of requests received but not replied to: {0}</LI>", globalMaxRequestsReceived);
            writer.WriteLine("<LI> Maximum Number of requests queued waiting for processing: {0}</LI>", globalMaxRequestsQueued);
            writer.WriteLine("<LI> Maximum Number of requests concurrently being worked on: {0}</LI>", globalMaxRequestsProcessing);
            writer.WriteLine("<LI> Total Memory (Meg): {0:n0}</LI>", dataFile.MemorySizeMeg);
            writer.WriteLine("<LI> GC Kind: {0} </LI>", GCType);
            writer.WriteLine("<LI> <A HREF=\"#rollupPerTime\">Rollup over time</A></LI>");
            writer.WriteLine("<LI> <A HREF=\"#rollupPerRequestType\">Rollup per request type</A></LI>");
            writer.WriteLine("<LI> <A HREF=\"command:excel/requests\">View ALL individual requests in Excel</A></LI>");
            writer.WriteLine("</UL>");

            writer.Write("<P><A ID=\"rollupPerTime\">Statistics over time.  Hover over column headings for explanation of columns.</A></P>");
            writer.WriteLine("<Table Border=\"1\">");
            writer.Write("<TR>");
            writer.Write("<TH Align=\"Center\">Time Interval MSec</TH>");
            writer.Write("<TH Align=\"Center\">Req/Sec</TH>");
            writer.Write("<TH Align=\"Center\">Max Resp<BR/>MSec</TH>");
            writer.Write("<TH Align=\"Center\" Title=\"The start time of the maximum response (may precede bucket start)\">Start of<BR/>Max</TH>");
            writer.Write("<TH Align=\"Center\">Thread of<BR/>Max</TH>");
            writer.Write("<TH Align=\"Center\" Title=\"The time from when the response is read from the OS until we have written a reply.\">Mean Resp<BR/>MSec</TH>");
            writer.Write("<TH Align=\"Center\" Title=\"The time a request waits before processing begins.\">Mean Queue<BR/>MSec</TH>");
            writer.Write("<TH Align=\"Center\" Title=\"The minium number of requests that have been received but not yet processed.\">Min<BR>Queued</TH>");
            writer.Write("<TH Align=\"Center\" Title=\"The average number of requests that are actively being processed simultaneously.\">Mean<BR>Proc</TH>");
            writer.Write("<TH Align=\"Center\">CPU %</TH>");
            writer.Write("<TH Align=\"Center\" Title=\"The number of context switches per second.\">CSwitch / Sec</TH>");
            writer.Write("<TH Align=\"Center\" Title=\"The total amount of time (MSec) the disk was active (all disks), machine wide.\">Disk<BR>MSec</TH>");
            writer.Write("<TH Align=\"Center\" Title=\"The average number of thread-pool worker over this time period\">Thread<BR>Workers</TH>");
            writer.Write("<TH Align=\"Center\">GC Alloc<BR/>MB/Sec</TH>");
            writer.Write("<TH Align=\"Center\" Title=\"The maximum of the GC heap size (in any process) after any GC\">GC Heap<BR/>MB</TH>");
            writer.Write("<TH Align=\"Center\">GCs</TH>");
            writer.Write("<TH Align=\"Center\">Gen2<BR/>GCs</TH>");
            writer.Write("<TH Align=\"Center\" Title=\"The number of times one thread had to wait for another thread because of a .NET lock\">.NET<BR/>Contention</TH>");
            writer.WriteLine("</TR>");

            // Rollup by time 

            // Only print until CPU goes to 0.  This is because the kernel events stop sooner, and it is confusing 
            // to have one without the other 
            var limit = numBuckets;
            while (0 < limit && byTimeStats[limit - 1].CpuMSec == 0)
            {
                --limit;
            }

            if (limit == 0)             // Something went wrong (e.g no CPU sampling turned on), give up on trimming.
            {
                limit = numBuckets;
            }

            bool wroteARow = false;
            for (int i = 0; i < limit; i++)
            {
                var byTimeStat = byTimeStats[i];
                if (byTimeStat.NumRequests == 0 && !wroteARow)       // Skip initial cases if any. 
                {
                    continue;
                }

                wroteARow = true;
                var startBucketMSec = startIntervalMSec + i * bucketIntervalMSec;
                writer.Write("<TR>");
                writer.Write("<TD Align=\"Center\">{0:n0} - {1:n0}</TD>", startBucketMSec, startBucketMSec + bucketIntervalMSec);
                writer.Write("<TD Align=\"Center\">{0:n1}</TD>", byTimeStat.NumRequests / (bucketIntervalMSec / 1000.0));
                writer.Write("<TD Align=\"Center\">{0:n1}</TD>", byTimeStat.RequestsMSecMax);
                writer.Write("<TD Align=\"Center\">{0:n3}</TD>", byTimeStat.RequestsTimeOfMax);
                writer.Write("<TD Align=\"Center\">{0}</TD>", byTimeStat.RequestsThreadOfMax);
                writer.Write("<TD Align=\"Center\">{0:n1}</TD>", byTimeStat.DurationMSecTotal / byTimeStat.NumRequests);
                writer.Write("<TD Align=\"Center\">{0:n1}</TD>", byTimeStat.QueuedDurationMSecTotal / byTimeStat.NumRequests);
                writer.Write("<TD Align=\"Center\">{0}</TD>", (byTimeStat.MinRequestsQueued == int.MaxValue) ? 0 : byTimeStat.MinRequestsQueued - 1);
                writer.Write("<TD Align=\"Center\">{0:n1}</TD>", byTimeStat.MeanRequestsProcessing);
                writer.Write("<TD Align=\"Center\">{0:n0}</TD>", byTimeStat.CpuMSec * 100.0 / (dataFile.NumberOfProcessors * bucketIntervalMSec));
                writer.Write("<TD Align=\"Center\">{0:n0}</TD>", byTimeStat.ContextSwitch / (bucketIntervalMSec / 1000.0));
                writer.Write("<TD Align=\"Center\">{0:n1}</TD>", byTimeStat.DiskIOMsec);
                writer.Write("<TD Align=\"Center\">{0:n1}</TD>", byTimeStat.MeanThreadPoolThreads);
                writer.Write("<TD Align=\"Center\">{0:n1}</TD>", byTimeStat.GCHeapAllocMB / (bucketIntervalMSec / 1000.0));
                writer.Write("<TD Align=\"Center\">{0}</TD>", byTimeStat.GCHeapSizeMB == 0 ? "No GCs" : byTimeStat.GCHeapSizeMB.ToString("f3"));
                writer.Write("<TD Align=\"Center\">{0}</TD>", byTimeStat.NumGcs);
                writer.Write("<TD Align=\"Center\">{0}</TD>", byTimeStat.NumGen2Gcs);
                writer.Write("<TD Align=\"Center\">{0}</TD>", byTimeStat.Contentions);
                writer.WriteLine("</TR>");
            }
            writer.WriteLine("</Table>");

            var byRequestType = new Dictionary<string, ByRequestStats>();
            foreach (var request in m_requests)
            {
                // Skip requests that did not finish.  
                if (request.StopTimeRelativeMSec == 0)
                {
                    continue;
                }

                var key = request.Method + request.Path + request.QueryString;
                ByRequestStats stats;
                if (!byRequestType.TryGetValue(key, out stats))
                {
                    byRequestType.Add(key, new ByRequestStats(request));
                }
                else
                {
                    stats.AddRequest(request);
                }
            }

            var requestStats = new List<ByRequestStats>(byRequestType.Values);
            requestStats.Sort(delegate (ByRequestStats x, ByRequestStats y)
            {
                return -x.TotalDurationMSec.CompareTo(y.TotalDurationMSec);
            });

            // Rollup by kind of kind of page request
            writer.Write("<P><A ID=\"rollupPerRequestType\">Statistics Per Request URL</A></P>");
            writer.WriteLine("<Table Border=\"1\">");
            writer.Write("<TR>");
            writer.Write("<TH Align=\"Center\">Method</TH>");
            writer.Write("<TH Align=\"Center\">Path</TH>");
            writer.Write("<TH Align=\"Center\">Query String</TH>");
            writer.Write("<TH Align=\"Center\">Num</TH>");
            writer.Write("<TH Align=\"Center\">Num<BR/>&gt; 1s</TH>");
            writer.Write("<TH Align=\"Center\">Num<BR/>&gt; 5s</TH>");
            writer.Write("<TH Align=\"Center\">Num<BR/>&gt; 10s</TH>");
            writer.Write("<TH Align=\"Center\">Total<BR/>MSec</TH>");
            writer.Write("<TH Align=\"Center\">Mean Resp<BR/>MSec</TH>");
            writer.Write("<TH Align=\"Center\">Max Resp<BR/>MSec</TH>");
            writer.Write("<TH Align=\"Center\">Start of<BR/>Max</TH>");
            writer.Write("<TH Align=\"Center\">End of<BR/>Max</TH>");
            writer.Write("<TH Align=\"Center\">Thread of<BR/>Max</TH>");
            writer.WriteLine("</TR>");

            foreach (var requestStat in requestStats)
            {
                writer.Write("<TR>");
                writer.Write("<TD Align=\"Center\">{0}</TD>", requestStat.MaxRequest.Method);
                writer.Write("<TD Align=\"Center\">{0}</TD>", requestStat.MaxRequest.Path);
                var queryString = requestStat.MaxRequest.QueryString;
                if (string.IsNullOrWhiteSpace(queryString))
                {
                    queryString = "&nbsp;";
                }

                writer.Write("<TD Align=\"Center\">{0}</TD>", queryString);
                writer.Write("<TD Align=\"Center\">{0:n0}</TD>", requestStat.NumRequests);
                writer.Write("<TD Align=\"Center\">{0:n0}</TD>", requestStat.NumRequest1Sec);
                writer.Write("<TD Align=\"Center\">{0:n0}</TD>", requestStat.NumRequest5Sec);
                writer.Write("<TD Align=\"Center\">{0:n0}</TD>", requestStat.NumRequest10Sec);
                writer.Write("<TD Align=\"Center\">{0:n0}</TD>", requestStat.TotalDurationMSec);
                writer.Write("<TD Align=\"Center\">{0:n1}</TD>", requestStat.MeanRequestMSec);
                writer.Write("<TD Align=\"Center\">{0:n1}</TD>", requestStat.MaxRequest.DurationMSec);
                writer.Write("<TD Align=\"Center\">{0:n3}</TD>", requestStat.MaxRequest.StartTimeRelativeMSec);
                writer.Write("<TD Align=\"Center\">{0:n3}</TD>", requestStat.MaxRequest.StopTimeRelativeMSec);
                writer.Write("<TD Align=\"Center\">{0}</TD>", requestStat.MaxRequest.HandlerThreadID);
                writer.WriteLine("</TR>");
            }
            writer.WriteLine("</Table>");
            // create some whitespace at the end 
            writer.WriteLine("<p>&nbsp;</p>");
            writer.WriteLine("<p>&nbsp;</p>");
            writer.WriteLine("<p>&nbsp;</p>");
            writer.WriteLine("<p>&nbsp;</p>");
            writer.WriteLine("<p>&nbsp;</p>");
            writer.WriteLine("<p>&nbsp;</p>");
            writer.WriteLine("<p>&nbsp;</p>");
            writer.WriteLine("<p>&nbsp;</p>");
            writer.WriteLine("<p>&nbsp;</p>");
            writer.WriteLine("<p>&nbsp;</p>");
        }

        protected override string DoCommand(string command, StatusBar worker)
        {
            if (command.StartsWith("excel/"))
            {
                var rest = command.Substring(6);
                if (rest == "requests")
                {
                    var csvFile = CacheFiles.FindFile(FilePath, ".aspnet.requests.csv");
                    if (!File.Exists(csvFile) || File.GetLastWriteTimeUtc(csvFile) < File.GetLastWriteTimeUtc(FilePath) ||
                        File.GetLastWriteTimeUtc(csvFile) < File.GetLastWriteTimeUtc(SupportFiles.MainAssemblyPath))
                    {
                        CreateCSVFile(m_requests, csvFile);
                    }
                    Command.Run(Command.Quote(csvFile), new CommandOptions().AddStart().AddTimeout(CommandOptions.Infinite));
                    System.Threading.Thread.Sleep(500);     // Give it time to start a bit.  
                    return "Opening CSV file on " + csvFile;
                }
            }
            return "Unknown command " + command;
        }

        #region private
        private class AspNetRequest
        {
            public TraceProcess Process;
            public double DurationMSec { get { return Math.Max(StopTimeRelativeMSec - StartTimeRelativeMSec, 0); } }

            public double QueueDurationMSec
            {
                get
                {
                    // Missing Handler events can cause this.  Typically they are the first events in the system.
                    // TODO is this too misleading?  
                    if (!(HandlerStartTimeRelativeMSec >= StartTimeRelativeMSec))
                    {
                        return 0;
                    }

                    return HandlerStartTimeRelativeMSec - StartTimeRelativeMSec;
                }
            }
            public int StartThreadID;       // TODO remove?  not clear it is interesting. 
            public double StartTimeRelativeMSec;

            public int StopThreadID;        // TODO remove?  not clear it is interesting. 
            public double StopTimeRelativeMSec;

            public int HandlerThreadID;
            public double HandlerStartTimeRelativeMSec;
            public double HandlerStopTimeRelativeMSec;
            public double HandlerDurationMSec { get { return HandlerStopTimeRelativeMSec - HandlerStartTimeRelativeMSec; } }

            public int RequestsReceived;            // just after this request was received, how many have we received but not replied to?
            public int RequestsProcessing;          // just after this request was received, how many total requests are being processed.  
            public int RequestsQueued { get { return RequestsReceived - RequestsProcessing; } }

            public string Method;       // GET or POST
            public string Path;         // url path
            public string QueryString;  // Query 
            public Guid ID;
        }

        private class ByTimeRequestStats
        {
            public ByTimeRequestStats()
            {
                MinRequestsQueued = int.MaxValue;
            }
            public int NumRequests;
            public int CpuMSec;
            public int ContextSwitch;
            public double DiskIOMsec;         // The amount of Disk service time (all disks, machine wide).  

            public double RequestsMSecMax;
            public double RequestsTimeOfMax;
            public int RequestsThreadOfMax;

            public double DurationMSecTotal;
            public double QueuedDurationMSecTotal;

            public int ThreadPoolThreadCountSum;
            public int ThreadPoolAdjustmentCount;
            public double MeanThreadPoolThreads { get { return (double)ThreadPoolThreadCountSum / ThreadPoolAdjustmentCount; } }

            public double GCHeapAllocMB;
            public double GCHeapSizeMB;
            public double NumGcs;
            public double NumGen2Gcs;
            public int Contentions;
            public int MinRequestsQueued;
            public double MeanRequestsProcessing { get { return MeanRequestsProcessingSum / MeanRequestsProcessingCount; } }

            internal double MeanRequestsProcessingSum;
            internal int MeanRequestsProcessingCount;
        };

        private class ByRequestStats
        {
            public ByRequestStats(AspNetRequest request)
            {
                MaxRequest = request;
                AddRequest(request);
            }
            public void AddRequest(AspNetRequest request)
            {
                if (request.DurationMSec > MaxRequest.DurationMSec)
                {
                    MaxRequest = request;
                }

                TotalDurationMSec += request.DurationMSec;
                Debug.Assert(request.DurationMSec >= 0);
                Debug.Assert(TotalDurationMSec >= 0);
                NumRequests++;
                if (request.DurationMSec > 1000)
                {
                    NumRequest1Sec++;
                }

                if (request.DurationMSec > 5000)
                {
                    NumRequest5Sec++;
                }

                if (request.DurationMSec > 10000)
                {
                    NumRequest10Sec++;
                }
            }
            public double MeanRequestMSec { get { return TotalDurationMSec / NumRequests; } }

            public int NumRequest1Sec;
            public int NumRequest5Sec;
            public int NumRequest10Sec;

            public AspNetRequest MaxRequest;
            public double TotalDurationMSec;
            public int NumRequests;
        }

        private static int GetBucket(double timeStampMSec, int startIntervalMSec, int bucketIntervalMSec, int maxBucket)
        {
            if (timeStampMSec < startIntervalMSec)
            {
                return -1;
            }

            int idx = (int)(timeStampMSec / bucketIntervalMSec);
            if (idx >= maxBucket)
            {
                return -1;
            }

            return idx;
        }


        private void CreateCSVFile(List<AspNetRequest> requests, string csvFileName)
        {
            using (var csvFile = File.CreateText(csvFileName))
            {
                string listSeparator = Thread.CurrentThread.CurrentCulture.TextInfo.ListSeparator;
                csvFile.WriteLine("Method{0}Path{0}QueryString{0}StartMSec{0}DurationMSec{0}ProcStartMSec{0}ProcessingMSec{0}ProcessID{0}ProcThread{0}Received{0}Processing{0}Queued", listSeparator);
                foreach (var request in requests)
                {
                    if (request.StopTimeRelativeMSec == 0)       // Skip incomplete entries
                    {
                        continue;
                    }

                    csvFile.WriteLine("{1}{0}{2}{0}{3}{0}{4:f3}{0}{5:f2}{0}{6:f3}{0}{7:f2}{0}{8}{0}{9}{0}{10}{0}{11}{0}{12}", listSeparator,
                        request.Method, EventWindow.EscapeForCsv(request.Path, ","), EventWindow.EscapeForCsv(request.QueryString, ","),
                        request.StartTimeRelativeMSec, request.DurationMSec, request.HandlerStartTimeRelativeMSec, request.HandlerDurationMSec,
                        (request.Process != null) ? request.Process.ProcessID : 0, request.HandlerThreadID, request.RequestsReceived,
                        request.RequestsProcessing, request.RequestsQueued);
                }
            }
        }

        private List<AspNetRequest> m_requests;
        #endregion
    }

    public class PerfViewEventStats : PerfViewHtmlReport
    {
        public PerfViewEventStats(PerfViewFile dataFile) : base(dataFile, "EventStats") { }
        protected override void WriteHtmlBody(TraceLog dataFile, TextWriter writer, string fileName, TextWriter log)
        {
            m_counts = new List<TraceEventCounts>(dataFile.Stats);
            // Sort by count
            m_counts.Sort((x, y) => y.Count - x.Count);
            writer.WriteLine("<H2>Event Statistics</H2>");
            writer.WriteLine("<UL>");
            writer.WriteLine("<LI> <A HREF=\"command:excel\">View Event Statistics in Excel</A></LI>");
            writer.WriteLine("<LI>Total Event Count = {0:n0}</LI>", dataFile.EventCount);
            writer.WriteLine("<LI>Total Lost Events = {0:n0}</LI>", dataFile.EventsLost);
            writer.WriteLine("</UL>");

            writer.WriteLine("<Table Border=\"1\">");
            writer.Write("<TR>");
            writer.Write("<TH Align=\"Center\">Name</TH>");
            writer.Write("<TH Align=\"Center\" Title=\"The number of times this event occurs in the log.\">Count</TH>");
            writer.Write("<TH Align=\"Center\" Title=\"The average size of just the payload of this event.\">Average<BR/>Data Size</TH>");
            writer.Write("<TH Align=\"Center\" Title=\"The number of times this event has a stack trace associated with it.\">Stack<BR/>Count</TH>");
            writer.WriteLine("</TR>");
            foreach (TraceEventCounts count in m_counts)
            {
                writer.Write("<TR>");
                writer.Write("<TD Align=\"Left\">{0}/{1}</TD>", count.ProviderName, count.EventName);
                writer.Write("<TD Align=\"Right\">{0:n0}</TD>", count.Count);
                writer.Write("<TD Align=\"Right\">{0:n0}</TD>", count.AveragePayloadSize);
                writer.Write("<TD Align=\"Right\">{0:n0}</TD>", count.StackCount);
                writer.WriteLine("</TR>");
            }
            writer.WriteLine("</Table>");
        }
        protected override string DoCommand(string command, StatusBar worker)
        {
            if (command == "excel")
            {
                var csvFile = CacheFiles.FindFile(FilePath, ".eventstats.csv");
                if (!File.Exists(csvFile) || File.GetLastWriteTimeUtc(csvFile) < File.GetLastWriteTimeUtc(FilePath) ||
                    File.GetLastWriteTimeUtc(csvFile) < File.GetLastWriteTimeUtc(SupportFiles.MainAssemblyPath))
                {
                    //make the csv
                    MakeEventStatCsv(m_counts, csvFile);
                }
                Command.Run(Command.Quote(csvFile), new CommandOptions().AddStart().AddTimeout(CommandOptions.Infinite));
                System.Threading.Thread.Sleep(500);     // Give it time to start a bit.  
                return "Opening CSV " + csvFile;
            }
            return null;
        }
        #region private
        private List<TraceEventCounts> m_counts;
        private void MakeEventStatCsv(List<TraceEventCounts> trace, string filepath)
        {
            string listSeparator = Thread.CurrentThread.CurrentCulture.TextInfo.ListSeparator;
            using (var writer = File.CreateText(filepath))
            {
                writer.WriteLine("Name{0}Count{0}AverageSize{0}StackCount", listSeparator);
                foreach (TraceEventCounts count in trace)
                {
                    writer.Write("{0}/{1}{2}", count.ProviderName, count.EventName, listSeparator);
                    writer.Write("{0}{1}", count.Count, listSeparator);
                    writer.Write("{0:f0}{1}", count.AveragePayloadSize, listSeparator);
                    writer.WriteLine("{0}", count.StackCount);
                }
            }
        }
        #endregion
    }

    public class PerfViewGCStats : PerfViewHtmlReport
    {
        public PerfViewGCStats(PerfViewFile dataFile) : base(dataFile, "GCStats") { }
        protected override string DoCommand(string command, StatusBar worker)
        {
            if (command.StartsWith("excel/"))
            {
                string raw = "";
                var rest = command.Substring(6);
                if (rest.StartsWith("perGeneration/"))
                {
                    raw = ".perGen";
                    rest = rest.Substring(14);
                }
                var processId = int.Parse(rest);
                if (m_gcStats.ContainsKey(processId))
                {
                    var gcProc = m_gcStats[processId];
                    var mang = Microsoft.Diagnostics.Tracing.Analysis.TraceLoadedDotNetRuntimeExtensions.LoadedDotNetRuntime(gcProc);
                    var csvFile = CacheFiles.FindFile(FilePath, ".gcStats." + processId.ToString() + raw + ".csv");
                    if (!File.Exists(csvFile) || File.GetLastWriteTimeUtc(csvFile) < File.GetLastWriteTimeUtc(FilePath) ||
                        File.GetLastWriteTimeUtc(csvFile) < File.GetLastWriteTimeUtc(SupportFiles.MainAssemblyPath))
                    {
                        if (raw.Length != 0)
                        {
                            Stats.GcStats.PerGenerationCsv(csvFile, mang);
                        }
                        else
                        {
                            Stats.GcStats.ToCsv(csvFile, mang);
                        }
                    }
                    Command.Run(Command.Quote(csvFile), new CommandOptions().AddStart().AddTimeout(CommandOptions.Infinite));
                    System.Threading.Thread.Sleep(500);     // Give it time to start a bit.  
                    return "Opening CSV " + csvFile;
                }
            }
            else if (command.StartsWith("excelFinalization/"))
            {
                var processId = int.Parse(command.Substring(18));
                if (m_gcStats.ContainsKey(processId))
                {
                    var gcProc = m_gcStats[processId];
                    var mang = Microsoft.Diagnostics.Tracing.Analysis.TraceLoadedDotNetRuntimeExtensions.LoadedDotNetRuntime(gcProc);
                    var csvFile = CacheFiles.FindFile(FilePath, ".gcStats.Finalization." + processId.ToString() + ".csv");
                    if (!File.Exists(csvFile) || File.GetLastWriteTimeUtc(csvFile) < File.GetLastWriteTimeUtc(FilePath) ||
                        File.GetLastWriteTimeUtc(csvFile) < File.GetLastWriteTimeUtc(SupportFiles.MainAssemblyPath))
                    {
                        Stats.GcStats.ToCsvFinalization(csvFile, mang);
                    }
                    Command.Run(Command.Quote(csvFile), new CommandOptions().AddStart().AddTimeout(CommandOptions.Infinite));
                    System.Threading.Thread.Sleep(500);     // Give it time to start a bit.  
                    return "Opening CSV " + csvFile;
                }
            }
            else if (command.StartsWith("xml/"))
            {
                var processId = int.Parse(command.Substring(4));
                if (m_gcStats.ContainsKey(processId) && Microsoft.Diagnostics.Tracing.Analysis.TraceLoadedDotNetRuntimeExtensions.LoadedDotNetRuntime(m_gcStats[processId]).GC.Stats().HasDetailedGCInfo)
                {
                    var gcProc = m_gcStats[processId];
                    var mang = Microsoft.Diagnostics.Tracing.Analysis.TraceLoadedDotNetRuntimeExtensions.LoadedDotNetRuntime(gcProc);
                    var xmlOutputName = CacheFiles.FindFile(FilePath, ".gcStats." + processId.ToString() + ".xml");
                    var csvFile = CacheFiles.FindFile(FilePath, ".gcStats." + processId.ToString() + ".csv");
                    if (!File.Exists(xmlOutputName) || File.GetLastWriteTimeUtc(xmlOutputName) < File.GetLastWriteTimeUtc(FilePath) ||
                        File.GetLastWriteTimeUtc(xmlOutputName) < File.GetLastWriteTimeUtc(SupportFiles.MainAssemblyPath))
                    {
                        using (var writer = File.CreateText(xmlOutputName))
                        {
                            Stats.GcStats.ToXml(writer, gcProc, mang, "");
                        }
                    }

                    // TODO FIX NOW Need a way of viewing it.  
                    var viewer = Command.FindOnPath("xmlView");
                    if (viewer == null)
                    {
                        viewer = "notepad";
                    }

                    Command.Run(viewer + " " + Command.Quote(xmlOutputName),
                        new CommandOptions().AddStart().AddTimeout(CommandOptions.Infinite).AddNoThrow());
                    return viewer + " launched on " + xmlOutputName;
                }
            }
            return "Unknown command " + command;
        }

        protected override void WriteHtmlBody(TraceLog dataFile, TextWriter writer, string fileName, TextWriter log)
        {
            using (var source = dataFile.Events.GetSource())
            {
                m_gcStats = new Dictionary<int, Microsoft.Diagnostics.Tracing.Analysis.TraceProcess>();
                Microsoft.Diagnostics.Tracing.Analysis.TraceLoadedDotNetRuntimeExtensions.NeedLoadedDotNetRuntimes(source);
                Microsoft.Diagnostics.Tracing.Analysis.TraceProcessesExtensions.AddCallbackOnProcessStart(source, proc =>
                {
                    Microsoft.Diagnostics.Tracing.Analysis.TraceProcessesExtensions.SetSampleIntervalMSec(proc, dataFile.SampleProfileInterval.TotalMilliseconds);
                    proc.Log = dataFile;
                });
                source.Process();
                foreach (var proc in Microsoft.Diagnostics.Tracing.Analysis.TraceProcessesExtensions.Processes(source))
                {
                    if (!m_gcStats.ContainsKey(proc.ProcessID) && Microsoft.Diagnostics.Tracing.Analysis.TraceLoadedDotNetRuntimeExtensions.LoadedDotNetRuntime(proc) != null)
                    {
                        m_gcStats.Add(proc.ProcessID, proc);
                    }
                }

                Stats.ClrStats.ToHtml(writer, m_gcStats.Values.ToList(), fileName, "GCStats", Stats.ClrStats.ReportType.GC, true);
            }
        }

        private Dictionary<int/*pid*/, Microsoft.Diagnostics.Tracing.Analysis.TraceProcess> m_gcStats;
    }

    public class PerfViewRuntimeLoaderStats : PerfViewHtmlReport
    {
        public PerfViewRuntimeLoaderStats(PerfViewFile dataFile) : base(dataFile, "Runtime Loader") { }
        protected override string DoCommand(Uri commandUri, StatusBar worker, out Action continuation)
        {
            continuation = null;

            string command = commandUri.LocalPath;
            string textStr = "txt/";
            string csvStr = "csv/";
            bool text = command.StartsWith(textStr);
            bool csv = command.StartsWith(csvStr);

            if (text || csv)
            {
                var rest = command.Substring(textStr.Length);


                bool tree = true;
                List<string> filters = null;
                if (!String.IsNullOrEmpty(commandUri.Query))
                {
                    filters = new List<string>();
                    tree = commandUri.Query.Contains("TreeView");
                    if (commandUri.Query.Contains("JIT"))
                        filters.Add("JIT");
                    if (commandUri.Query.Contains("R2R_Found"))
                        filters.Add("R2R_Found");
                    if (commandUri.Query.Contains("R2R_Failed"))
                        filters.Add("R2R_Failed");
                    if (commandUri.Query.Contains("TypeLoad"))
                        filters.Add("TypeLoad");
                    if (commandUri.Query.Contains("AssemblyLoad"))
                        filters.Add("AssemblyLoad");
                }
                string identifier = $"{(tree?"Tree":"Flat")}_";
                if (filters != null)
                {
                    foreach (var filter in filters)
                    {
                        identifier = identifier + "_" + filter;
                    }
                }

                var startMSec = double.Parse(rest.Substring(rest.IndexOf(',') + 1));
                var processId = int.Parse(rest.Substring(0, rest.IndexOf(',')));
                var processData = m_runtimeData.GetProcessDataFromProcessIDAndTimestamp(processId, startMSec);

                var txtFile = CacheFiles.FindFile(FilePath, ".runtimeLoaderstats." + processId.ToString() + "_" + ((long)startMSec).ToString() + "_" + identifier + (csv ? ".csv" : ".txt"));
                if (!File.Exists(txtFile) || File.GetLastWriteTimeUtc(txtFile) < File.GetLastWriteTimeUtc(FilePath) ||
                    File.GetLastWriteTimeUtc(txtFile) < File.GetLastWriteTimeUtc(SupportFiles.MainAssemblyPath))
                {
                    Stats.RuntimeLoaderStats.ToTxt(txtFile, processData, filters.ToArray(), tree);
                }
                Command.Run(Command.Quote(txtFile), new CommandOptions().AddStart().AddTimeout(CommandOptions.Infinite));
                System.Threading.Thread.Sleep(500);     // Give it time to start a bit.  
                return "Opening Txt " + txtFile;
            }
            return "Unknown command " + command;
        }

        protected override void WriteHtmlBody(TraceLog dataFile, TextWriter writer, string fileName, TextWriter log)
        {
            using (var source = dataFile.Events.GetSource())
            {
                Microsoft.Diagnostics.Tracing.Analysis.TraceLoadedDotNetRuntimeExtensions.NeedLoadedDotNetRuntimes(source);
                CLRRuntimeActivityComputer runtimeLoaderComputer = new CLRRuntimeActivityComputer(source);
                source.Process();
                m_runtimeData = runtimeLoaderComputer.RuntimeLoaderData;
                Stats.ClrStats.ToHtml(writer, Microsoft.Diagnostics.Tracing.Analysis.TraceProcessesExtensions.Processes(source).ToList(), fileName, "Runtime Loader", Stats.ClrStats.ReportType.RuntimeLoader, true, runtimeOpsStats : m_runtimeData);
            }
        }

        private RuntimeLoaderStatsData m_runtimeData;
    }

    public class PerfViewJitStats : PerfViewHtmlReport
    {
        public PerfViewJitStats(PerfViewFile dataFile) : base(dataFile, "JITStats") { }
        protected override string DoCommand(string command, StatusBar worker)
        {
            if (command.StartsWith("excel/"))
            {
                var rest = command.Substring(6);
                var processId = int.Parse(rest);
                if (m_jitStats.ContainsKey(processId))
                {
                    var jitProc = m_jitStats[processId];
                    var mang = Microsoft.Diagnostics.Tracing.Analysis.TraceLoadedDotNetRuntimeExtensions.LoadedDotNetRuntime(jitProc);
                    var csvFile = CacheFiles.FindFile(FilePath, ".jitStats." + processId.ToString() + ".csv");
                    if (!File.Exists(csvFile) || File.GetLastWriteTimeUtc(csvFile) < File.GetLastWriteTimeUtc(FilePath) ||
                        File.GetLastWriteTimeUtc(csvFile) < File.GetLastWriteTimeUtc(SupportFiles.MainAssemblyPath))
                    {
                        Stats.JitStats.ToCsv(csvFile, mang);
                    }

                    Command.Run(Command.Quote(csvFile), new CommandOptions().AddStart().AddTimeout(CommandOptions.Infinite));
                    System.Threading.Thread.Sleep(500);     // Give it time to start a bit.  
                    return "Opening CSV " + csvFile;
                }
            }
            else if (command.StartsWith("excelInlining/"))
            {
                var rest = command.Substring(14);
                var processId = int.Parse(rest);
                if (m_jitStats.ContainsKey(processId))
                {
                    var jitProc = m_jitStats[processId];
                    var mang = Microsoft.Diagnostics.Tracing.Analysis.TraceLoadedDotNetRuntimeExtensions.LoadedDotNetRuntime(jitProc);
                    var csvFile = CacheFiles.FindFile(FilePath, ".jitInliningStats." + processId.ToString() + ".csv");
                    if (!File.Exists(csvFile) || File.GetLastWriteTimeUtc(csvFile) < File.GetLastWriteTimeUtc(FilePath) ||
                        File.GetLastWriteTimeUtc(csvFile) < File.GetLastWriteTimeUtc(SupportFiles.MainAssemblyPath))
                    {
                        Stats.JitStats.ToInliningCsv(csvFile, mang);
                    }

                    Command.Run(Command.Quote(csvFile), new CommandOptions().AddStart().AddTimeout(CommandOptions.Infinite));
                    System.Threading.Thread.Sleep(500);     // Give it time to start a bit.  
                    return "Opening CSV " + csvFile;
                }
            }
            else if (command.StartsWith("excelBackgroundDiag/"))
            {
                var rest = command.Substring(20);
                var processId = int.Parse(rest);
                if (m_jitStats.ContainsKey(processId))
                {
                    var jitProc = m_jitStats[processId];
                    var mang = Microsoft.Diagnostics.Tracing.Analysis.TraceLoadedDotNetRuntimeExtensions.LoadedDotNetRuntime(jitProc);
                    List<object> events = m_bgJitEvents[processId];
                    var csvFile = CacheFiles.FindFile(FilePath, ".BGjitStats." + processId.ToString() + ".csv");
                    if (!File.Exists(csvFile) || File.GetLastWriteTimeUtc(csvFile) < File.GetLastWriteTimeUtc(FilePath) ||
                        File.GetLastWriteTimeUtc(csvFile) < File.GetLastWriteTimeUtc(SupportFiles.MainAssemblyPath))
                    {
                        Stats.JitStats.BackgroundDiagCsv(csvFile, mang, events);
                    }

                    Command.Run(Command.Quote(csvFile), new CommandOptions().AddStart().AddTimeout(CommandOptions.Infinite));
                    System.Threading.Thread.Sleep(500);     // Give it time to start a bit.  
                    return "Opening CSV " + csvFile;
                }
            }

            return "Unknown command " + command;
        }

        protected override void WriteHtmlBody(TraceLog dataFile, TextWriter output, string fileName, TextWriter log)
        {
            var source = dataFile.Events.GetSource();

            m_jitStats = new Dictionary<int, Microsoft.Diagnostics.Tracing.Analysis.TraceProcess>();
            m_bgJitEvents = new Dictionary<int, List<object>>();

            // attach callbacks to grab background JIT events
            var clrPrivate = new ClrPrivateTraceEventParser(source);
            clrPrivate.ClrMulticoreJitCommon += delegate (MulticoreJitPrivateTraceData data)
            {
                if (!m_bgJitEvents.ContainsKey(data.ProcessID))
                {
                    m_bgJitEvents.Add(data.ProcessID, new List<object>());
                }

                m_bgJitEvents[data.ProcessID].Add(data.Clone());
            };
            source.Clr.LoaderModuleLoad += delegate (ModuleLoadUnloadTraceData data)
            {
                if (!m_bgJitEvents.ContainsKey(data.ProcessID))
                {
                    m_bgJitEvents.Add(data.ProcessID, new List<object>());
                }

                m_bgJitEvents[data.ProcessID].Add(data.Clone());
            };

            // process the model
            Microsoft.Diagnostics.Tracing.Analysis.TraceLoadedDotNetRuntimeExtensions.NeedLoadedDotNetRuntimes(source);
            source.Process();
            foreach (var proc in Microsoft.Diagnostics.Tracing.Analysis.TraceProcessesExtensions.Processes(source))
            {
                if (Microsoft.Diagnostics.Tracing.Analysis.TraceLoadedDotNetRuntimeExtensions.LoadedDotNetRuntime(proc) != null && !m_jitStats.ContainsKey(proc.ProcessID))
                {
                    m_jitStats.Add(proc.ProcessID, proc);
                }
            }

            Stats.ClrStats.ToHtml(output, m_jitStats.Values.ToList(), fileName, "JITStats", Stats.ClrStats.ReportType.JIT, true);
        }

        private Dictionary<int /*pid*/, Microsoft.Diagnostics.Tracing.Analysis.TraceProcess> m_jitStats;
        private Dictionary<int /*pid*/, List<object>> m_bgJitEvents;
    }

    public class PerfViewFileVersionStats : PerfViewHtmlReport
    {
        public PerfViewFileVersionStats(PerfViewFile dataFile) : base(dataFile, "Module Version Information") { }

        protected override void WriteHtmlBody(TraceLog dataFile, TextWriter output, string fileName, TextWriter log)
        {
            Dictionary<int, Microsoft.Diagnostics.Tracing.Analysis.TraceProcess> processes = new Dictionary<int, Microsoft.Diagnostics.Tracing.Analysis.TraceProcess>();
            var source = dataFile.Events.GetSource();

            Microsoft.Diagnostics.Tracing.Analysis.TraceLoadedDotNetRuntimeExtensions.NeedLoadedDotNetRuntimes(source);
            source.Process();
            foreach (var proc in Microsoft.Diagnostics.Tracing.Analysis.TraceProcessesExtensions.Processes(source))
            {
                if (Microsoft.Diagnostics.Tracing.Analysis.TraceLoadedDotNetRuntimeExtensions.LoadedDotNetRuntime(proc) != null && !processes.ContainsKey(proc.ProcessID))
                {
                    processes.Add(proc.ProcessID, proc);
                }
            }

            Stats.ClrStats.ToHtml(output, processes.Values.ToList(), fileName, "Module Version Information", Stats.ClrStats.ReportType.FileVersion, true, traceLog: dataFile);
        }
    }

    /// <summary>
    /// Represents all the heap snapshots in the trace
    /// </summary>
    public class PerfViewHeapSnapshots : PerfViewTreeItem
    {
        public PerfViewHeapSnapshots(PerfViewFile file)
        {
            Name = "GC Heap Snapshots";
            DataFile = file;
        }

        public virtual string Title { get { return Name + " for " + DataFile.Title; } }
        public PerfViewFile DataFile { get; private set; }
        public override string FilePath { get { return DataFile.FilePath; } }

        /// <summary>
        /// Open the file (This might be expensive (but maybe not).  This should populate the Children property 
        /// too.  
        /// </summary>
        public override void Open(Window parentWindow, StatusBar worker, Action doAfter)
        {
            if (m_Children == null)
            {
                var newChildren = new List<PerfViewTreeItem>();
                worker.StartWork("Searching for heap dumps in " + Name, delegate ()
                {
                    TraceLog traceLog = null;
                    if (DataFile is ETLPerfViewData)
                    {
                        traceLog = ((ETLPerfViewData)DataFile).GetTraceLog(worker.LogWriter);
                    }
                    else if (DataFile is EventPipePerfViewData)
                    {
                        traceLog = ((EventPipePerfViewData)DataFile).GetTraceLog(worker.LogWriter);
                    }
                    var source = traceLog.Events.GetSource();
                    var jsHeapParser = new JSDumpHeapTraceEventParser(source);


                    // For .NET, we are looking for a Gen 2 GC Start that is induced that has GCBulkNodes after it.   
                    var lastGCStartsRelMSec = new Dictionary<int, double>();

                    source.Clr.GCGenAwareBegin += delegate (Microsoft.Diagnostics.Tracing.Parsers.Clr.GenAwareTemplateTraceData data)
                    {
                        lastGCStartsRelMSec[data.ProcessID] = data.TimeStampRelativeMSec;
                    };

                    source.Clr.GCStart += delegate (Microsoft.Diagnostics.Tracing.Parsers.Clr.GCStartTraceData data)
                    {
                        // Look for induced GCs.  and remember their when it happened.    
                        if (data.Depth == 2 && data.Reason == GCReason.Induced)
                        {
                            lastGCStartsRelMSec[data.ProcessID] = data.TimeStampRelativeMSec;
                        }
                    };
                    source.Clr.GCBulkNode += delegate (GCBulkNodeTraceData data)
                    {
                        double lastGCStartRelMSec;
                        if (lastGCStartsRelMSec.TryGetValue(data.ProcessID, out lastGCStartRelMSec))
                        {
                            var processName = "";
                            var process = data.Process();
                            if (process != null)
                            {
                                processName = process.Name;
                            }

                            newChildren.Add(new PerfViewHeapSnapshot(DataFile, data.ProcessID, processName, lastGCStartRelMSec, ".NET"));

                            lastGCStartsRelMSec.Remove(data.ProcessID);     // Remove it since so we ignore the rest of the node events.  
                        }
                    };

                    jsHeapParser.JSDumpHeapEnvelopeStart += delegate (SettingsTraceData data)
                    {
                        var processName = "";
                        var process = data.Process();
                        if (process != null)
                        {
                            processName = process.Name;
                        }

                        newChildren.Add(new PerfViewHeapSnapshot(DataFile, data.ProcessID, processName, data.TimeStampRelativeMSec, "JS"));
                    };
                    source.Process();

                    worker.EndWork(delegate ()
                    {
                        m_Children = newChildren;
                        FirePropertyChanged("Children");
                        doAfter?.Invoke();
                    });
                });
            }

            doAfter?.Invoke();
        }
        /// <summary>
        /// Close the file
        /// </summary>
        public override void Close() { }

        public override ImageSource Icon { get { return GuiApp.MainWindow.Resources["FolderOpenBitmapImage"] as ImageSource; } }
    }

    /// <summary>
    /// Represents a single heap snapshot in a ETL file (currently only JScript).  
    /// </summary>
    internal class PerfViewHeapSnapshot : HeapDumpPerfViewFile
    {
        /// <summary>
        /// snapshotKinds should be .NET or JS
        /// </summary>
        public PerfViewHeapSnapshot(PerfViewFile file, int processId, string processName, double timeRelativeMSec, string snapshotKind)
        {
            m_snapshotKind = snapshotKind;
            m_timeRelativeMSec = timeRelativeMSec;
            m_filePath = file.FilePath;
            Kind = snapshotKind;
            m_processId = processId;
            Name = snapshotKind + " Heap Snapshot " + processName + "(" + processId + ") at " + timeRelativeMSec.ToString("n3") + " MSec";
        }
        public override string HelpAnchor { get { return "JSHeapSnapshot"; } }
        public string Kind { get; private set; }

        internal string m_snapshotKind;
        internal double m_timeRelativeMSec;
        internal int m_processId;
    };

    public class PerfViewEventSource : PerfViewTreeItem
    {
        public PerfViewEventSource(PerfViewFile dataFile)
        {
            DataFile = dataFile;
            Name = "Events";
        }

        public PerfViewEventSource(ETWEventSource source)
        {
        }
        public virtual string Title { get { return "Events " + DataFile.Title; } }
        public PerfViewFile DataFile { get; private set; }
        public EventWindow Viewer { get; internal set; }
        public virtual EventSource GetEventSource()
        {
            Debug.Assert(m_eventSource != null, "Open must be called first");
            if (m_needClone)
            {
                return m_eventSource.Clone();
            }

            m_needClone = true;
            return m_eventSource;
        }
        public override string FilePath { get { return DataFile.FilePath; } }
        public override void Open(Window parentWindow, StatusBar worker, Action doAfter)
        {
            if (Viewer == null || !DataFile.IsUpToDate)
            {
                worker.StartWork("Opening " + Name, delegate ()
                {
                    if (m_eventSource == null || !DataFile.IsUpToDate)
                    {
                        m_eventSource = DataFile.OpenEventSourceImpl(worker.LogWriter);
                    }

                    worker.EndWork(delegate ()
                    {
                        if (m_eventSource == null)
                        {
                            throw new ApplicationException("Not a file type that supports the EventView.");
                        }

                        Viewer = new EventWindow(parentWindow, this);
                        Viewer.Show();
                        doAfter?.Invoke();
                    });
                });
            }
            else
            {
                Viewer.Focus();
                doAfter?.Invoke();
            }
        }
        public override void Close() { }
        public override ImageSource Icon { get { return GuiApp.MainWindow.Resources["EventSourceBitmapImage"] as ImageSource; } }

        #region private
        internal EventSource m_eventSource;     // TODO internal is a hack
        private bool m_needClone;           // After giving this out the first time, we need to clone it 
        #endregion
    }

    public class PerfViewStackSource : PerfViewTreeItem
    {
        public PerfViewStackSource(PerfViewFile dataFile, string sourceName)
        {
            DataFile = dataFile;
            SourceName = sourceName;
            if (sourceName.EndsWith(" TaskTree"))   // Special case, call it 'TaskTree' to make it clearer that it is not a call stack
            {
                Name = SourceName;
            }
            else
            {
                Name = SourceName + " Stacks";
            }
        }
        public PerfViewFile DataFile { get; private set; }
        public string SourceName { get; private set; }
        public StackWindow Viewer { get; internal set; }
        public override string HelpAnchor { get { return SourceName.Replace(" ", "") + "Stacks"; } }
        public virtual string Title { get { return SourceName + " Stacks " + DataFile.Title; } }
        public virtual StackSource GetStackSource(TextWriter log, double startRelativeMSec = 0, double endRelativeMSec = double.PositiveInfinity)
        {
            if (m_StackSource != null && DataFile.IsUpToDate && startRelativeMSec == 0 && endRelativeMSec == double.PositiveInfinity)
            {
                return m_StackSource;
            }

            StackSource ret = DataFile.OpenStackSourceImpl(SourceName, log, startRelativeMSec, endRelativeMSec);
            if (ret == null)
            {
                ret = DataFile.OpenStackSourceImpl(log);
            }

            if (ret == null)
            {
                throw new ApplicationException("Not a file type that supports the StackView.");
            }

            if (startRelativeMSec == 0 && endRelativeMSec == double.PositiveInfinity)
            {
                m_StackSource = ret;
            }

            return ret;
        }

        // TODO not clear I want this method 
        protected virtual StackSource OpenStackSource(
            string streamName, TextWriter log, double startRelativeMSec = 0, double endRelativeMSec = double.PositiveInfinity, Predicate<TraceEvent> predicate = null)
        {
            return DataFile.OpenStackSourceImpl(streamName, log, startRelativeMSec, endRelativeMSec, predicate);
        }
        // TODO not clear I want this method (client could do it).  
        protected virtual void SetProcessFilter(string incPat)
        {
            Viewer.IncludeRegExTextBox.Text = incPat;
        }
        protected internal virtual StackSource OpenStackSourceImpl(TextWriter log) { return DataFile.OpenStackSourceImpl(log); }
        public override string FilePath { get { return DataFile.FilePath; } }
        public override void Open(Window parentWindow, StatusBar worker, Action doAfter = null)
        {
            // The OS Heap Alloc stack source has logic to look up type names from PDBs, we only do this
            // lookup when we initially create the stack source.  To allow the user to fetch more PDBs and 
            // try again, we remove the caching of the StackSource so re-opening recomputes the stack source.   
            if (Name.StartsWith("Net OS Heap Alloc"))
                m_StackSource = null;

            if (Viewer == null || !DataFile.IsUpToDate)
            {
                worker.StartWork("Opening " + Name, delegate ()
                {
                    if (m_StackSource == null || !DataFile.IsUpToDate)
                    {
                        // Compute the stack events
                        m_StackSource = OpenStackSource(SourceName, worker.LogWriter);
                        if (m_StackSource == null)
                        {
                            m_StackSource = OpenStackSourceImpl(worker.LogWriter);
                        }

                        if (m_StackSource == null)
                        {
                            throw new ApplicationException("Not a file type that supports the StackView.");
                        }
                    }

                    // Get the process summary if needed. 
                    List<IProcess> processes = null;
                    // TODO Using the source name here is a bit of hack.  Heap Allocations, however are already filtered to a process. 
                    if (DataFile.SupportsProcesses && SourceName != "Net OS Heap Alloc")
                    {
                        worker.Log("[Computing the processes involved in the trace.]");
                        processes = DataFile.GetProcesses(worker.LogWriter);
                    }

                    worker.EndWork(delegate ()
                    {
                        // This is the action that happens either after select process or after the stacks are computed.  
                        Action<List<IProcess>> launchViewer = delegate (List<IProcess> selectedProcesses)
                        {
                            Viewer = new StackWindow(parentWindow, this);
                            ConfigureStackWindow(Viewer);
                            Viewer.Show();

                            List<int> processIDs = null;
                            if (selectedProcesses != null && selectedProcesses.Count != 0)
                            {
                                processIDs = new List<int>();
                                string incPat = "";
                                foreach (var process in selectedProcesses)
                                {
                                    if (incPat.Length != 0)
                                    {
                                        incPat += "|";
                                    }

                                    incPat += DataFile.GetProcessIncPat(process);

                                    if (process.ProcessID != default) // process ID is not always available
                                    {
                                        processIDs.Add(process.ProcessID);
                                    }
                                }
                                SetProcessFilter(incPat);
                            }

                            Viewer.StatusBar.StartWork("Looking up high importance PDBs that are locally cached", delegate
                            {
                                // TODO This is probably a hack that it is here.  
                                var etlDataFile = DataFile as ETLPerfViewData;
                                TraceLog traceLog = null;
                                if (etlDataFile != null)
                                {
                                    var moduleFiles = ETLPerfViewData.GetInterestingModuleFiles(etlDataFile, 5.0, Viewer.StatusBar.LogWriter, processIDs);
                                    traceLog = etlDataFile.GetTraceLog(Viewer.StatusBar.LogWriter);
                                    using (var reader = etlDataFile.GetSymbolReader(Viewer.StatusBar.LogWriter,
                                        SymbolReaderOptions.CacheOnly | SymbolReaderOptions.NoNGenSymbolCreation))
                                    {
                                        foreach (var moduleFile in moduleFiles)
                                        {
                                            // TODO FIX NOW don't throw exceptions, 
                                            Viewer.StatusBar.Log("[Quick lookup of " + moduleFile.Name + "]");
                                            traceLog.CodeAddresses.LookupSymbolsForModule(reader, moduleFile);
                                        }
                                    }
                                }
                                Viewer.StatusBar.EndWork(delegate
                                {
                                    // Catch the error if you don't merge and move to a new machine.  
                                    if (traceLog != null && !traceLog.CurrentMachineIsCollectionMachine() && !traceLog.HasPdbInfo)
                                    {
                                        MessageBox.Show(parentWindow,
                                            "Warning!   This file was not merged and was moved from the collection\r\n" +
                                            "machine.  This means the data is incomplete and symbolic name resolution\r\n" +
                                            "will NOT work.  The recommended fix is use the perfview (not windows OS)\r\n" +
                                            "zip command.  Right click on the file in the main view and select ZIP.\r\n" +
                                            "\r\n" +
                                            "See merging and zipping in the users guide for more information.",
                                            "Data not merged before leaving the machine!");
                                    }

                                    Viewer.SetStackSource(m_StackSource, delegate ()
                                    {
                                        worker.Log("Opening Viewer.");
                                        if (WarnAboutBrokenStacks(Viewer, Viewer.StatusBar.LogWriter))
                                        {
                                            // TODO, WPF leaves blank regions after the dialog box is dismissed.  
                                            // Force a redraw by changing the size.  This should not be needed.   
                                            var width = Viewer.Width;
                                            Viewer.Width = width - 1;
                                            Viewer.Width = width;
                                        }
                                        FirstAction(Viewer);
                                        doAfter?.Invoke();
                                    });
                                });
                            });
                        };

                        if (processes != null && !SkipSelectProcess)
                        {
                            if (DataFile.InitiallyIncludedProcesses == null)
                            {
                                m_SelectProcess = new SelectProcess(parentWindow, processes, new TimeSpan(1, 0, 0), delegate (List<IProcess> selectedProcesses)
                                {
                                    launchViewer(selectedProcesses);
                                }, hasAllProc: true);
                                m_SelectProcess.Show();
                            }
                            else
                            {
                                launchViewer(processes.Where(p => DataFile.InitiallyIncludedProcesses
                                    .Any(iip => string.Equals(p.Name, iip, StringComparison.OrdinalIgnoreCase)))
                                    .ToList());
                            }
                        }
                        else
                        {
                            launchViewer(null);
                        }
                    });
                });
            }
            else
            {
                Viewer.Focus();
                doAfter?.Invoke();
            }
        }

        public override void Close() { }
        protected internal virtual void ConfigureStackWindow(StackWindow stackWindow)
        {
            DataFile.ConfigureStackWindow(SourceName, stackWindow);
        }
        protected internal virtual void FirstAction(StackWindow stackWindow)
        {
            DataFile.FirstAction(stackWindow);
        }
        public override ImageSource Icon { get { return GuiApp.MainWindow.Resources["StackSourceBitmapImage"] as ImageSource; } }

        // If set, we don't show the process selection dialog.  
        public bool SkipSelectProcess;
        #region private
        internal void ViewClosing(StackWindow viewer)
        {
            Viewer = null;
            DataFile.StackSourceClosing(this);
        }

        private bool WarnAboutBrokenStacks(Window parentWindow, TextWriter log)
        {
            if (!m_WarnedAboutBrokenStacks)
            {
                m_WarnedAboutBrokenStacks = true;
                double brokenPercent = Viewer.CallTree.Root.GetBrokenStackCount() * 100 / Viewer.CallTree.Root.InclusiveCount;
                if (brokenPercent > 0)
                {
                    bool is64bit = false;
                    foreach (var child in Viewer.CallTree.Root.Callees)
                    {
                        // if there is any process we can't determine is 64 bit, then we assume it might be.  
                        if (!child.Name.StartsWith("Process32 "))
                        {
                            is64bit = true;
                        }
                    }
                    return WarnAboutBrokenStacks(parentWindow, brokenPercent, is64bit, log);
                }
            }
            return false;
        }
        private static bool WarnAboutBrokenStacks(Window parentWindow, double brokenPercent, bool is64Bit, TextWriter log)
        {
            if (brokenPercent > 1)
            {
                log.WriteLine("Finished aggregating stacks.  (" + brokenPercent.ToString("f1") + "% Broken Stacks)");
            }

            if (brokenPercent > 10)
            {
                MessageBox.Show(parentWindow, "Warning: There are " + brokenPercent.ToString("f1") + "% stacks that are broken\r\n" +
                    "Top down analysis is suspect, however bottom up approaches are still valid.\r\n\r\n" +
                    "Use the troubleshooting link at the top of the view for more information.\r\n",
                    "Broken Stacks");

                return true;
            }
            return false;
        }

        internal StackSource m_StackSource;
        internal SelectProcess m_SelectProcess;
        private bool m_WarnedAboutBrokenStacks;
        #endregion
    }

    internal class DiffPerfViewData : PerfViewStackSource
    {
        public DiffPerfViewData(PerfViewStackSource data, PerfViewStackSource baseline)
            : base(data.DataFile, data.SourceName)
        {
            m_baseline = baseline;
            m_data = data;
            Name = string.Format("Diff {0} baseline {1}", data.Name, baseline.Name);
        }

        public override string Title
        {
            get
            {
                // TODO do better. 
                return Name;
            }
        }
        public override StackSource GetStackSource(TextWriter log, double startRelativeMSec = 0, double endRelativeMSec = double.PositiveInfinity)
        {
            return InternStackSource.Diff(m_data.GetStackSource(log, startRelativeMSec, endRelativeMSec), m_baseline.GetStackSource(log, startRelativeMSec, endRelativeMSec));
        }

        #region private
        private PerfViewStackSource m_data;
        private PerfViewStackSource m_baseline;
        #endregion
    }

    /// <summary>
    /// These are the data Templates that PerfView understands.  
    /// </summary>
    internal class CSVPerfViewData : PerfViewFile
    {
        public override string FormatName { get { return "XPERF CSV"; } }
        public override string[] FileExtensions { get { return new string[] { ".csvz", ".etl.csv" }; } }

        protected override Action<Action> OpenImpl(Window parentWindow, StatusBar worker)
        {
            m_csvReader = new CSVReader.CSVReader(FilePath);
            m_Children = new List<PerfViewTreeItem>();

            m_Children.Add(new PerfViewEventSource(this));
            foreach (var stackEventName in m_csvReader.StackEventNames)
            {
                m_Children.Add(new PerfViewStackSource(this, stackEventName));
            }

            return null;
        }
        public override void Close()
        {
            if (m_csvReader != null)
            {
                m_csvReader.Dispose();
                m_csvReader = null;
            }
            base.Close();
        }
        protected internal override void ConfigureStackWindow(string stackSourceName, StackWindow stackWindow)
        {
            stackWindow.FoldPercentTextBox.Text = stackWindow.GetDefaultFoldPercentage();
            ConfigureAsEtwStackWindow(stackWindow, stackSourceName == "SampledProfile");
        }
        public override bool SupportsProcesses { get { return true; } }
        protected internal override StackSource OpenStackSourceImpl(
            string streamName, TextWriter log, double startRelativeMSec = 0, double endRelativeMSec = double.PositiveInfinity, Predicate<TraceEvent> predicate = null)
        {
            // TODO: predicate not used
            return m_csvReader.StackSamples(streamName, startRelativeMSec, endRelativeMSec);
        }
        protected internal override EventSource OpenEventSourceImpl(TextWriter log)
        {
            return m_csvReader.GetEventSource();
        }
        public override ImageSource Icon { get { return GuiApp.MainWindow.Resources["FileBitmapImage"] as ImageSource; } }

        #region private
        private CSVReader.CSVReader m_csvReader;
        #endregion
    }

    public partial class ETLPerfViewData : PerfViewFile
    {
        public override string FormatName { get { return "ETW"; } }
        public override string[] FileExtensions { get { return new string[] { ".btl", ".etl", ".etlx", ".etl.zip", ".vspx" }; } }

        protected internal override EventSource OpenEventSourceImpl(TextWriter log)
        {
            var traceLog = GetTraceLog(log);
            return new ETWEventSource(traceLog);
        }
        protected internal override StackSource OpenStackSourceImpl(string streamName, TextWriter log, double startRelativeMSec = 0, double endRelativeMSec = double.PositiveInfinity, Predicate<TraceEvent> predicate = null)
        {
            var eventLog = GetTraceLog(log);
            bool showOptimizationTiers =
                App.CommandLineArgs.ShowOptimizationTiers || streamName.Contains("(with Optimization Tiers)");
            if (streamName.StartsWith("CPU"))
            {
                return eventLog.CPUStacks(null, App.CommandLineArgs, showOptimizationTiers, predicate);
            }

            // var stackSource = new InternTraceEventStackSource(eventLog);
            var stackSource = new MutableTraceEventStackSource(eventLog);

            stackSource.ShowUnknownAddresses = App.CommandLineArgs.ShowUnknownAddresses;
            stackSource.ShowOptimizationTiers = showOptimizationTiers;

            TraceEvents events = eventLog.Events;
            if (!streamName.Contains("TaskTree") && !streamName.Contains("Tasks)"))
            {
                if (predicate != null)
                {
                    events = events.Filter(predicate);
                }
            }
            else
            {
                startRelativeMSec = 0;    // These require activity computers and thus need earlier events.   
            }

            if (startRelativeMSec != 0 || endRelativeMSec != double.PositiveInfinity)
            {
                events = events.FilterByTime(startRelativeMSec, endRelativeMSec);
            }

            var eventSource = events.GetSource();
            var sample = new StackSourceSample(stackSource);

            if (streamName == "Thread Time (with Tasks)")
            {
                return eventLog.ThreadTimeWithTasksStacks();
            }
            else if (streamName == "Thread Time (with ReadyThread)")
            {
                return eventLog.ThreadTimeWithReadyThreadStacks();
            }
            else if (streamName.StartsWith("ASP.NET Thread Time"))
            {
                if (streamName == "ASP.NET Thread Time (with Tasks)")
                {
                    return eventLog.ThreadTimeWithTasksAspNetStacks();
                }
                else
                {
                    return eventLog.ThreadTimeAspNetStacks();
                }
            }
            else if (streamName.StartsWith("Thread Time (with StartStop Activities)"))
            {
                // Handles the normal and (CPU ONLY) case
                var startStopSource = new MutableTraceEventStackSource(eventLog);

                var computer = new ThreadTimeStackComputer(eventLog, App.GetSymbolReader(eventLog.FilePath));
                computer.UseTasks = true;
                computer.GroupByStartStopActivity = true;
                computer.ExcludeReadyThread = true;
                computer.NoAwaitTime = streamName.Contains("(CPU ONLY)");
                computer.GenerateThreadTimeStacks(startStopSource);

                return startStopSource;
            }
            else if (streamName == "Thread Time")
            {
                return eventLog.ThreadTimeStacks();
            }
            else if (streamName == "Processes / Files / Registry")
            {
                return GetProcessFileRegistryStackSource(eventSource, log);
            }
            else if (streamName == "GC Heap Alloc Ignore Free")
            {
                var gcHeapSimulators = new GCHeapSimulators(eventLog, eventSource, stackSource, log);
                gcHeapSimulators.OnNewGCHeapSimulator = delegate (GCHeapSimulator newHeap)
                {
                    newHeap.OnObjectCreate += delegate (Address objAddress, GCHeapSimulatorObject objInfo)
                    {
                        sample.Metric = objInfo.RepresentativeSize;
                        sample.Count = objInfo.GuessCountBasedOnSize();                                                          // We guess a count from the size.
                        sample.TimeRelativeMSec = objInfo.AllocationTimeRelativeMSec;
                        sample.StackIndex = stackSource.Interner.CallStackIntern(objInfo.ClassFrame, objInfo.AllocStack);        // Add the type as a pseudo frame.  
                        stackSource.AddSample(sample);
                        return true;
                    };
                };
                eventSource.Process();
                stackSource.DoneAddingSamples();
            }
            else if (streamName.StartsWith("GC Heap Net Mem"))
            {
                var gcHeapSimulators = new GCHeapSimulators(eventLog, eventSource, stackSource, log);
                if (streamName == "GC Heap Net Mem (Coarse Sampling)")
                {
                    gcHeapSimulators.UseOnlyAllocTicks = true;
                    m_extraTopStats = "Sampled only 100K bytes";
                }

                gcHeapSimulators.OnNewGCHeapSimulator = delegate (GCHeapSimulator newHeap)
                {
                    newHeap.OnObjectCreate += delegate (Address objAddress, GCHeapSimulatorObject objInfo)
                    {
                        sample.Metric = objInfo.RepresentativeSize;
                        sample.Count = objInfo.GuessCountBasedOnSize();                                                          // We guess a count from the size.
                        sample.TimeRelativeMSec = objInfo.AllocationTimeRelativeMSec;
                        sample.StackIndex = stackSource.Interner.CallStackIntern(objInfo.ClassFrame, objInfo.AllocStack);        // Add the type as a pseudo frame.  
                        stackSource.AddSample(sample);
                        return true;
                    };
                    newHeap.OnObjectDestroy += delegate (double time, int gen, Address objAddress, GCHeapSimulatorObject objInfo)
                    {
                        sample.Metric = -objInfo.RepresentativeSize;
                        sample.Count = -(objInfo.GuessCountBasedOnSize());                                            // We guess a count from the size.
                        sample.TimeRelativeMSec = time;
                        sample.StackIndex = stackSource.Interner.CallStackIntern(objInfo.ClassFrame, objInfo.AllocStack);       // We remove the same stack we added at alloc.  
                        stackSource.AddSample(sample);
                    };

                    newHeap.OnGC += delegate (double time, int gen)
                    {
                        sample.Metric = double.Epsilon;
                        sample.Count = 1;
                        sample.TimeRelativeMSec = time;
                        StackSourceCallStackIndex processStack = stackSource.GetCallStackForProcess(newHeap.Process);
                        StackSourceFrameIndex gcFrame = stackSource.Interner.FrameIntern("GC Occurred Gen(" + gen + ")");
                        sample.StackIndex = stackSource.Interner.CallStackIntern(gcFrame, processStack);
                        stackSource.AddSample(sample);
                    };
                };
                eventSource.Process();
                stackSource.DoneAddingSamples();
            }
            else if (streamName.StartsWith("Gen 2 Object Deaths"))
            {
                var gcHeapSimulators = new GCHeapSimulators(eventLog, eventSource, stackSource, log);

                if (streamName == "Gen 2 Object Deaths (Coarse Sampling)")
                {
                    gcHeapSimulators.UseOnlyAllocTicks = true;
                    m_extraTopStats = "Sampled only 100K bytes";
                }

                gcHeapSimulators.OnNewGCHeapSimulator = delegate (GCHeapSimulator newHeap)
                {
                    newHeap.OnObjectDestroy += delegate (double time, int gen, Address objAddress, GCHeapSimulatorObject objInfo)
                    {
                        if (2 <= gen)
                        {
                            sample.Metric = objInfo.RepresentativeSize;
                            sample.Count = objInfo.GuessCountBasedOnSize();                                         // We guess a count from the size.
                            sample.TimeRelativeMSec = objInfo.AllocationTimeRelativeMSec;
                            sample.StackIndex = stackSource.Interner.CallStackIntern(objInfo.ClassFrame, objInfo.AllocStack);
                            stackSource.AddSample(sample);
                        }
                    };

                    newHeap.OnGC += delegate (double time, int gen)
                    {
                        sample.Metric = double.Epsilon;
                        sample.Count = 1;
                        sample.TimeRelativeMSec = time;
                        StackSourceCallStackIndex processStack = stackSource.GetCallStackForProcess(newHeap.Process);
                        StackSourceFrameIndex gcFrame = stackSource.Interner.FrameIntern("GC Occurred Gen(" + gen + ")");
                        sample.StackIndex = stackSource.Interner.CallStackIntern(gcFrame, processStack);
                        stackSource.AddSample(sample);
                    };
                };

                eventSource.Process();
                stackSource.DoneAddingSamples();
            }
            else if (streamName == "GC Heap Alloc Ignore Free (Coarse Sampling)")
            {
                TypeNameSymbolResolver typeNameSymbolResolver = new TypeNameSymbolResolver(FilePath, log);

                bool seenBadAllocTick = false;

                eventSource.Clr.GCAllocationTick += delegate (GCAllocationTickTraceData data)
                {
                    sample.TimeRelativeMSec = data.TimeStampRelativeMSec;

                    var stackIndex = stackSource.GetCallStack(data.CallStackIndex(), data);

                    var typeName = data.TypeName;
                    if (string.IsNullOrEmpty(typeName))
                    {
                        // Attempt to resolve the type name.
                        TraceLoadedModule module = data.Process().LoadedModules.GetModuleContainingAddress(data.TypeID, data.TimeStampRelativeMSec);
                        if (module != null)
                        {
                            // Resolve the type name.
                            typeName = typeNameSymbolResolver.ResolveTypeName((int)(data.TypeID - module.ModuleFile.ImageBase), module.ModuleFile, TypeNameSymbolResolver.TypeNameOptions.StripModuleName);
                        }
                    }

                    if (typeName != null && typeName.Length > 0)
                    {
                        var nodeIndex = stackSource.Interner.FrameIntern("Type " + typeName);
                        stackIndex = stackSource.Interner.CallStackIntern(nodeIndex, stackIndex);
                    }

                    sample.Metric = data.GetAllocAmount(ref seenBadAllocTick);

                    if (data.AllocationKind == GCAllocationKind.Large)
                    {

                        var nodeIndex = stackSource.Interner.FrameIntern("LargeObject");
                        stackIndex = stackSource.Interner.CallStackIntern(nodeIndex, stackIndex);
                    }

                    sample.StackIndex = stackIndex;
                    stackSource.AddSample(sample);
                };
                eventSource.Process();
                m_extraTopStats = "Sampled only 100K bytes";
            }
            else if (streamName == "Exceptions")
            {
                eventSource.Clr.ExceptionStart += delegate (ExceptionTraceData data)
                {
                    sample.Metric = 1;
                    sample.TimeRelativeMSec = data.TimeStampRelativeMSec;

                    // Create a call stack that ends with the 'throw'
                    var nodeName = "Throw(" + data.ExceptionType + ") " + data.ExceptionMessage;
                    var nodeIndex = stackSource.Interner.FrameIntern(nodeName);
                    sample.StackIndex = stackSource.Interner.CallStackIntern(nodeIndex, stackSource.GetCallStack(data.CallStackIndex(), data));
                    stackSource.AddSample(sample);
                };

                eventSource.Kernel.MemoryAccessViolation += delegate (MemoryPageFaultTraceData data)
                {
                    sample.Metric = 1;
                    sample.TimeRelativeMSec = data.TimeStampRelativeMSec;

                    // Create a call stack that ends with the 'throw'
                    var nodeName = "AccessViolation(ADDR=" + data.VirtualAddress.ToString("x") + ")";
                    var nodeIndex = stackSource.Interner.FrameIntern(nodeName);
                    sample.StackIndex = stackSource.Interner.CallStackIntern(nodeIndex, stackSource.GetCallStack(data.CallStackIndex(), data));
                    stackSource.AddSample(sample);
                };

                eventSource.Process();
            }

            else if (streamName == "Pinning At GC Time")
            {
                // Wire up the GC heap simulations.  
                GCHeapSimulators gcHeapSimulators = new GCHeapSimulators(eventLog, eventSource, stackSource, log);

                // Keep track of the current GC per process 
                var curGCGen = new int[eventLog.Processes.Count];
                var curGCIndex = new int[eventLog.Processes.Count];
                eventSource.Clr.GCStart += delegate (Microsoft.Diagnostics.Tracing.Parsers.Clr.GCStartTraceData data)
                {
                    var process = data.Process();
                    if (process == null)
                    {
                        return;
                    }

                    curGCGen[(int)process.ProcessIndex] = data.Depth;
                    curGCIndex[(int)process.ProcessIndex] = data.Count;
                };

                // Keep track of the live Pinning handles per process.  
                var allLiveHandles = new Dictionary<Address, GCHandleInfo>[eventLog.Processes.Count];
                Action<SetGCHandleTraceData> onSetHandle = delegate (SetGCHandleTraceData data)
                {
                    if (!(data.Kind == GCHandleKind.AsyncPinned || data.Kind == GCHandleKind.Pinned))
                    {
                        return;
                    }

                    var process = data.Process();
                    if (process == null)
                    {
                        return;
                    }

                    var liveHandles = allLiveHandles[(int)process.ProcessIndex];
                    if (liveHandles == null)
                    {
                        allLiveHandles[(int)process.ProcessIndex] = liveHandles = new Dictionary<Address, GCHandleInfo>();
                    }

                    GCHandleInfo info;
                    var handle = data.HandleID;
                    if (!liveHandles.TryGetValue(handle, out info))
                    {
                        liveHandles[handle] = info = new GCHandleInfo();
                        info.PinStartTimeRelativeMSec = data.TimeStampRelativeMSec;
                        info.ObjectAddress = data.ObjectID;
                        info.IsAsync = (data.Kind == GCHandleKind.AsyncPinned || data.Kind == GCHandleKind.DependendAsyncPinned);
                        info.GCGen = (byte)data.Generation;
                        info.PinStack = stackSource.GetCallStack(data.CallStackIndex(), data);

                        // watch this object as it GCs happen  (but frankly it should not move).  
                        gcHeapSimulators[process].TrackObject(info.ObjectAddress);
                    }
                };
                var clrPrivate = new ClrPrivateTraceEventParser(eventSource);
                clrPrivate.GCSetGCHandle += onSetHandle;
                eventSource.Clr.GCSetGCHandle += onSetHandle;

                Action<DestroyGCHandleTraceData> onDestroyHandle = delegate (DestroyGCHandleTraceData data)
                {
                    var process = data.Process();
                    if (process == null)
                    {
                        return;
                    }

                    var liveHandles = allLiveHandles[(int)process.ProcessIndex];
                    if (liveHandles == null)
                    {
                        allLiveHandles[(int)process.ProcessIndex] = liveHandles = new Dictionary<Address, GCHandleInfo>();
                    }

                    GCHandleInfo info;
                    var handle = data.HandleID;
                    if (liveHandles.TryGetValue(handle, out info))
                    {
                        liveHandles.Remove(handle);
                    }
                };
                clrPrivate.GCDestroyGCHandle += onDestroyHandle;
                eventSource.Clr.GCDestoryGCHandle += onDestroyHandle;

#if false 
                var cacheAllocated = new Dictionary<Address, bool>();
                Action<TraceEvent> onPinnableCacheAllocate = delegate(TraceEvent data) 
                {
                    var objectId = (Address) data.PayloadByName("objectId");
                    cacheAllocated[objectId] = true;
                };
                eventSource.Dynamic.AddCallbackForProviderEvent("AllocateBuffer", "Microsoft-DotNETRuntime-PinnableBufferCache", onPinnableCacheAllocate);
                eventSource.Dynamic.AddCallbackForProviderEvent("AllocateBuffer", "Microsoft-DotNETRuntime-PinnableBufferCache-Mscorlib", onPinnableCacheAllocate); 

                Action<PinPlugAtGCTimeTraceData> plugAtGCTime = delegate(PinPlugAtGCTimeTraceData data)
                {
                };
                clrPrivate.GCPinPlugAtGCTime += plugAtGCTime;
                eventSource.Clr.GCPinObjectAtGCTime += plugAtGCTime;
#endif
                // ThreadStacks maps locations in memory of the thread stack to and maps it to a thread.  
                var threadStacks = new Dictionary<Address, TraceThread>[eventLog.Processes.Count];

                // This per-thread information is used solely as a heuristic backstop to try to guess what
                // the Pinned handles are when we don't have other information.   We can remove it. 
                var lastHandleInfoForThreads = new PerThreadGCHandleInfo[eventLog.Threads.Count];

                // The main event, we have pinning that is happening at GC time.  
                Action<PinObjectAtGCTimeTraceData> objectAtGCTime = delegate (PinObjectAtGCTimeTraceData data)
                {
                    var thread = data.Thread();
                    if (thread == null)
                    {
                        return;
                    }

                    var process = thread.Process;
                    var liveHandles = allLiveHandles[(int)process.ProcessIndex];
                    if (liveHandles == null)
                    {
                        allLiveHandles[(int)process.ProcessIndex] = liveHandles = new Dictionary<Address, GCHandleInfo>();
                    }

                    string pinKind = "UnknownPinned";
                    double pinStartTimeRelativeMSec = 0;
                    StackSourceCallStackIndex pinStack = StackSourceCallStackIndex.Invalid;
                    StackSourceCallStackIndex allocStack = StackSourceCallStackIndex.Invalid;
                    int gcGen = curGCGen[(int)process.ProcessIndex];
                    int gcIndex = curGCIndex[(int)process.ProcessIndex];

                    GCHandleInfo info;
                    if (liveHandles.TryGetValue(data.HandleID, out info))
                    {
                        pinStack = info.PinStack;
                        if (pinStack != StackSourceCallStackIndex.Invalid)
                        {
                            pinStartTimeRelativeMSec = info.PinStartTimeRelativeMSec;
                            pinKind = "HandlePinned";
                            gcGen = info.GCGen;
                        }
                        else if (data.ObjectID == info.ObjectAddress)
                        {
                            pinStartTimeRelativeMSec = info.PinStartTimeRelativeMSec;
                        }
                        else
                        {
                            info.PinStartTimeRelativeMSec = data.TimeStampRelativeMSec;     // Restart trying to guess how long this lives
                            info.ObjectAddress = data.ObjectID;
                        }
                    }
                    else
                    {
                        liveHandles[data.HandleID] = info = new GCHandleInfo();
                        info.ObjectAddress = data.ObjectID;
                        info.PinStartTimeRelativeMSec = data.TimeStampRelativeMSec;         // We guess the pinning started at this GC.  
                    }

                    // This is heuristic logic to determine if the pin handles are async or not. 
                    // Basically async handles are themselves pinned and then point at pinned things.  Thus
                    // if you see handles that point near other handles that is likely an async handle. 
                    // TODO I think we can remove this, because we no longer pin the async handle.  
                    if (pinStack == StackSourceCallStackIndex.Invalid)
                    {
                        var lastHandleInfo = lastHandleInfoForThreads[(int)thread.ThreadIndex];
                        if (lastHandleInfo == null)
                        {
                            lastHandleInfoForThreads[(int)thread.ThreadIndex] = lastHandleInfo = new PerThreadGCHandleInfo();
                        }

                        // If we see a handle that 
                        if (data.HandleID - lastHandleInfo.LikelyAsyncHandleTable1 < 128)
                        {
                            pinKind = "LikelyAsyncPinned";
                            lastHandleInfo.LikelyAsyncHandleTable1 = data.HandleID;
                        }
                        else if (data.HandleID - lastHandleInfo.LikelyAsyncHandleTable2 < 128)
                        {
                            // This is here for the async array of buffers case.   
                            pinKind = "LikelyAsyncPinned";
                            lastHandleInfo.LikelyAsyncHandleTable2 = lastHandleInfo.LikelyAsyncHandleTable1;
                            lastHandleInfo.LikelyAsyncHandleTable1 = data.HandleID;
                        }
                        if (data.HandleID - lastHandleInfo.LastObject < 128)
                        {
                            pinKind = "LikelyAsyncDependentPinned";
                            lastHandleInfo.LikelyAsyncHandleTable2 = lastHandleInfo.LikelyAsyncHandleTable1;
                            lastHandleInfo.LikelyAsyncHandleTable1 = lastHandleInfo.LastHandle;
                        }

                        // Remember our values for heuristics we use to determine if it is an async 
                        lastHandleInfo.LastHandle = data.HandleID;
                        lastHandleInfo.LastObject = data.ObjectID;
                    }

                    var objectInfo = gcHeapSimulators[process].GetObjectInfo(data.ObjectID);
                    if (objectInfo != null)
                    {
                        allocStack = objectInfo.AllocStack;
                        if ((allocStack != StackSourceCallStackIndex.Invalid) && (objectInfo.ClassFrame != StackSourceFrameIndex.Invalid))
                        {
                            if (512 <= objectInfo.Size)
                            {
                                var frameName = stackSource.GetFrameName(objectInfo.ClassFrame, false);

                                var size = 1024;
                                while (size < objectInfo.Size)
                                {
                                    size = size * 2;
                                }

                                frameName += " <= " + (size / 1024).ToString() + "K";
                                allocStack = stackSource.Interner.CallStackIntern(stackSource.Interner.FrameIntern(frameName), allocStack);
                            }
                            else
                            {
                                allocStack = stackSource.Interner.CallStackIntern(objectInfo.ClassFrame, allocStack);
                            }
                        }
                    }

                    // If we did not get pinning information, see if it is a stack pin
                    if (pinStack == StackSourceCallStackIndex.Invalid)
                    {
                        const Address allocQuantum = 0x10000 - 1;   // 64K, must be a power of 2.  

                        var threadStack = threadStacks[(int)process.ProcessIndex];
                        if (threadStack == null)
                        {
                            threadStacks[(int)process.ProcessIndex] = threadStack = new Dictionary<Address, TraceThread>();

                            foreach (var procThread in process.Threads)
                            {
                                // Round up to the next 64K boundary
                                var loc = (procThread.UserStackBase + allocQuantum) & ~allocQuantum;
                                // We assume thread stacks are .5 meg (8 * 64K)   Growing down.  
                                for (int i = 0; i < 8; i++)
                                {
                                    threadStack[loc] = procThread;
                                    loc -= (allocQuantum + 1);
                                }
                            }
                        }
                        Address roundUp = (data.HandleID + allocQuantum) & ~allocQuantum;
                        TraceThread stackThread;
                        if (threadStack.TryGetValue(roundUp, out stackThread) && stackThread.StartTimeRelativeMSec <= data.TimeStampRelativeMSec && data.TimeStampRelativeMSec < stackThread.EndTimeRelativeMSec)
                        {
                            pinKind = "StackPinned";
                            pinStack = stackSource.GetCallStackForThread(stackThread);
                        }
                    }

                    /*****  OK we now have all the information we collected, create the sample.  *****/
                    sample.StackIndex = StackSourceCallStackIndex.Invalid;

                    // Choose the stack to use 
                    if (allocStack != StackSourceCallStackIndex.Invalid)
                    {
                        sample.StackIndex = allocStack;
                        sample.StackIndex = stackSource.Interner.CallStackIntern(stackSource.Interner.FrameIntern("Allocation Location"), sample.StackIndex);
                    }
                    else if (pinStack != StackSourceCallStackIndex.Invalid)
                    {
                        sample.StackIndex = pinStack;
                        sample.StackIndex = stackSource.Interner.CallStackIntern(stackSource.Interner.FrameIntern("Pinning Location"), sample.StackIndex);
                    }
                    else
                    {
                        var gcThread = data.Thread();
                        if (gcThread == null)
                        {
                            return;             // TODO WARN
                        }

                        sample.StackIndex = stackSource.GetCallStackForThread(gcThread);
                        sample.StackIndex = stackSource.Interner.CallStackIntern(stackSource.Interner.FrameIntern("GC Location"), sample.StackIndex);
                    }

                    // Add GC Number
                    sample.StackIndex = stackSource.Interner.CallStackIntern(stackSource.Interner.FrameIntern("GC_NUM " + gcIndex), sample.StackIndex);

                    // Duration of the pin. 
                    var pinDuration = "UNKNOWN";
                    if (pinStartTimeRelativeMSec != 0)
                    {
                        var pinDurationMSec = data.TimeStampRelativeMSec - pinStartTimeRelativeMSec;
                        var roundedDuration = Math.Pow(10.0, Math.Ceiling(Math.Log10(pinDurationMSec)));
                        pinDuration = "<= " + roundedDuration.ToString("n");
                    }
                    var pinDurationInfo = "PINNED_FOR " + pinDuration + " msec";
                    sample.StackIndex = stackSource.Interner.CallStackIntern(stackSource.Interner.FrameIntern(pinDurationInfo), sample.StackIndex);

                    // Add the Pin Kind;
                    sample.StackIndex = stackSource.Interner.CallStackIntern(stackSource.Interner.FrameIntern(pinKind), sample.StackIndex);

                    // Add the type and size 
                    var typeName = data.TypeName;
                    if (data.ObjectSize > 0)
                    {
                        sample.StackIndex = stackSource.Interner.CallStackIntern(stackSource.Interner.FrameIntern("Type " + typeName + " Size: 0x" + data.ObjectSize.ToString("x")), sample.StackIndex);
                    }

                    // Add the generation.
                    sample.StackIndex = stackSource.Interner.CallStackIntern(stackSource.Interner.FrameIntern("Generation " + gcGen), sample.StackIndex);

                    // _sample.StackIndex = stackSource.Interner.CallStackIntern(stackSource.Interner.FrameIntern("Handle 0x" + data.HandleID.ToString("x") +  " Object 0x" + data.ObjectID.ToString("x")), _sample.StackIndex);

                    // We now have the stack, fill in the rest of the _sample and add it to the stack source.  
                    sample.TimeRelativeMSec = data.TimeStampRelativeMSec;
                    sample.Metric = 1;
                    stackSource.AddSample(sample);
                };
                eventSource.Clr.GCPinObjectAtGCTime += objectAtGCTime;
                clrPrivate.GCPinObjectAtGCTime += objectAtGCTime;         // TODO FIX NOW REMOVE AFTER PRIVATE IS GONE

                eventSource.Process();
                stackSource.DoneAddingSamples();
            }
            else if (streamName == "Pinning")
            {
                var clrPrivate = new ClrPrivateTraceEventParser(eventSource);
                var liveHandles = new Dictionary<long, GCHandleInfo>();
                int maxLiveHandles = 0;
                double maxLiveHandleRelativeMSec = 0;

                Action<SetGCHandleTraceData> onSetHandle = delegate (SetGCHandleTraceData data)
                {
                    if (!(data.Kind == GCHandleKind.AsyncPinned || data.Kind == GCHandleKind.Pinned))
                    {
                        return;
                    }

                    GCHandleInfo info;
                    var handle = (long)data.HandleID;
                    if (!liveHandles.TryGetValue(handle, out info))
                    {
                        liveHandles[handle] = info = new GCHandleInfo();
                        if (liveHandles.Count > maxLiveHandles)
                        {
                            maxLiveHandles = liveHandles.Count;
                            maxLiveHandleRelativeMSec = data.TimeStampRelativeMSec;
                        }
                        info.PinStartTimeRelativeMSec = data.TimeStampRelativeMSec;
                        info.ObjectAddress = data.ObjectID;

                        // TODO deal with nulling out. 
                        string nodeName = (data.Kind == GCHandleKind.Pinned) ? "SinglePinned" : "AsyncPinned";
                        StackSourceFrameIndex frameIndex = stackSource.Interner.FrameIntern(nodeName);
                        StackSourceCallStackIndex callStackIndex = stackSource.Interner.CallStackIntern(frameIndex, stackSource.GetCallStack(data.CallStackIndex(), data));

                        // Add the generation.
                        nodeName = "Generation " + data.Generation;
                        frameIndex = stackSource.Interner.FrameIntern(nodeName);
                        info.PinStack = stackSource.Interner.CallStackIntern(frameIndex, callStackIndex);
                    }
                };
                clrPrivate.GCSetGCHandle += onSetHandle;
                eventSource.Clr.GCSetGCHandle += onSetHandle;

                Action<DestroyGCHandleTraceData> onDestroyHandle = delegate (DestroyGCHandleTraceData data)
                {
                    GCHandleInfo info;
                    var handle = (long)data.HandleID;
                    if (liveHandles.TryGetValue(handle, out info))
                    {
                        LogGCHandleLifetime(stackSource, sample, info, data.TimeStampRelativeMSec, log);
                        liveHandles.Remove(handle);
                    }
                };
                clrPrivate.GCDestroyGCHandle += onDestroyHandle;
                eventSource.Clr.GCDestoryGCHandle += onDestroyHandle;

                eventSource.Process();
                // Pick up any handles that were never destroyed.  
                foreach (var info in liveHandles.Values)
                {
                    LogGCHandleLifetime(stackSource, sample, info, eventLog.SessionDuration.TotalMilliseconds, log);
                }

                stackSource.DoneAddingSamples();
                log.WriteLine("The maximum number of live pinning handles is {0} at {1:n3} Msec ", maxLiveHandles, maxLiveHandleRelativeMSec);
            }

            else if (streamName == "Heap Snapshot Pinning")
            {
                GCPinnedObjectAnalyzer pinnedObjectAnalyzer = new GCPinnedObjectAnalyzer(FilePath, eventLog, stackSource, sample, log);
                pinnedObjectAnalyzer.Execute(GCPinnedObjectViewType.PinnedHandles);
            }
            else if (streamName == "Heap Snapshot Pinned Object Allocation")
            {
                GCPinnedObjectAnalyzer pinnedObjectAnalyzer = new GCPinnedObjectAnalyzer(FilePath, eventLog, stackSource, sample, log);
                pinnedObjectAnalyzer.Execute(GCPinnedObjectViewType.PinnedObjectAllocations);
            }
            else if (streamName == "CCW Ref Count")
            {
                // TODO use the callback model.  We seem to have an issue getting the names however. 
                foreach (var data in events.ByEventType<CCWRefCountChangeTraceData>())
                {
                    sample.Metric = 1;
                    sample.TimeRelativeMSec = data.TimeStampRelativeMSec;
                    var stackIndex = stackSource.GetCallStack(data.CallStackIndex(), data);

                    var operation = data.Operation;
                    if (operation.StartsWith("Release", StringComparison.OrdinalIgnoreCase))
                    {
                        sample.Metric = -1;
                    }

                    var ccwRefKindName = "CCW " + operation;
                    var ccwRefKindIndex = stackSource.Interner.FrameIntern(ccwRefKindName);
                    stackIndex = stackSource.Interner.CallStackIntern(ccwRefKindIndex, stackIndex);

                    var ccwRefCountName = "CCW NewRefCnt " + data.NewRefCount.ToString();
                    var ccwRefCountIndex = stackSource.Interner.FrameIntern(ccwRefCountName);
                    stackIndex = stackSource.Interner.CallStackIntern(ccwRefCountIndex, stackIndex);

                    var ccwInstanceName = "CCW Instance 0x" + data.COMInterfacePointer.ToString("x");
                    var ccwInstanceIndex = stackSource.Interner.FrameIntern(ccwInstanceName);
                    stackIndex = stackSource.Interner.CallStackIntern(ccwInstanceIndex, stackIndex);

                    var ccwTypeName = "CCW Type " + data.NameSpace + "." + data.ClassName;
                    var ccwTypeIndex = stackSource.Interner.FrameIntern(ccwTypeName);
                    stackIndex = stackSource.Interner.CallStackIntern(ccwTypeIndex, stackIndex);

                    sample.StackIndex = stackIndex;
                    stackSource.AddSample(sample);
                }
                foreach (var data in events.ByEventType<CCWRefCountChangeAnsiTraceData>())
                {
                    sample.Metric = 1;
                    sample.TimeRelativeMSec = data.TimeStampRelativeMSec;
                    var stackIndex = stackSource.GetCallStack(data.CallStackIndex(), data);

                    var operation = data.Operation;
                    if (operation.StartsWith("Release", StringComparison.OrdinalIgnoreCase))
                    {
                        sample.Metric = -1;
                    }

                    var ccwRefKindName = "CCW " + operation;
                    var ccwRefKindIndex = stackSource.Interner.FrameIntern(ccwRefKindName);
                    stackIndex = stackSource.Interner.CallStackIntern(ccwRefKindIndex, stackIndex);

                    var ccwRefCountName = "CCW NewRefCnt " + data.NewRefCount.ToString();
                    var ccwRefCountIndex = stackSource.Interner.FrameIntern(ccwRefCountName);
                    stackIndex = stackSource.Interner.CallStackIntern(ccwRefCountIndex, stackIndex);

                    var ccwInstanceName = "CCW Instance 0x" + data.COMInterfacePointer.ToString("x");
                    var ccwInstanceIndex = stackSource.Interner.FrameIntern(ccwInstanceName);
                    stackIndex = stackSource.Interner.CallStackIntern(ccwInstanceIndex, stackIndex);

                    var ccwTypeName = "CCW Type " + data.NameSpace + "." + data.ClassName;
                    var ccwTypeIndex = stackSource.Interner.FrameIntern(ccwTypeName);
                    stackIndex = stackSource.Interner.CallStackIntern(ccwTypeIndex, stackIndex);

                    sample.StackIndex = stackIndex;
                    stackSource.AddSample(sample);
                }
            }
            else if (streamName == ".NET Native CCW Ref Count")
            {
                // TODO FIX NOW, investigate the missing events.  All we know is that incs and dec are not
                // consistent with the RefCount value that is in the events.
                GuiApp.MainWindow.Dispatcher.BeginInvoke((Action)delegate ()
                {
                    MessageBox.Show(GuiApp.MainWindow,
                        "Warning: the Interop CCW events on which this data is based seem to be incomplete.\r\n" +
                        "There seem to be missing instrumentation, which make the referenct counts unreliable\r\n"
                        , "Data May be Incorrect");
                });

                var objectToTypeMap = new Dictionary<long, Address>(1000);
                var typeToNameMap = new Dictionary<Address, string>(100);
                var interopTraceEventParser = new InteropTraceEventParser(eventSource);
                Action<double, long, int, int, StackSourceCallStackIndex> handleCWWInfoArgs = (double timestamp, long objectID, int refCount, int metric, StackSourceCallStackIndex stackIndex) =>
                {
                    sample.Metric = metric;
                    sample.TimeRelativeMSec = timestamp;

                    var ccwRefKindName = $"CCW {(metric >= 0 ? "AddRef" : "Release")}";
                    var ccwRefKindNameIndex = stackSource.Interner.FrameIntern(ccwRefKindName);
                    stackIndex = stackSource.Interner.CallStackIntern(ccwRefKindNameIndex, stackIndex);

                    var objectId = "Object ID 0x" + objectID.ToString("x");
                    var objectIdIndex = stackSource.Interner.FrameIntern(objectId);
                    stackIndex = stackSource.Interner.CallStackIntern(objectIdIndex, stackIndex);

                    Address typeId;
                    if (objectToTypeMap.TryGetValue(objectID, out typeId))
                    {
                        string objectType = "Object Type ";
                        string typeName;
                        if (typeToNameMap.TryGetValue(typeId, out typeName))
                        {
                            objectType += typeName;
                        }
                        else
                        {
                            objectType += "0x" + typeId;
                        }

                        var objectTypeIndex = stackSource.Interner.FrameIntern(objectType);
                        stackIndex = stackSource.Interner.CallStackIntern(objectTypeIndex, stackIndex);
                    }
                    var ccwRefCount = "CCW NewRefCnt " + refCount;
                    var ccwRefCountIndex = stackSource.Interner.FrameIntern(ccwRefCount.ToString());
                    stackIndex = stackSource.Interner.CallStackIntern(ccwRefCountIndex, stackIndex);

                    sample.StackIndex = stackIndex;
                    stackSource.AddSample(sample);
                };

                TypeNameSymbolResolver typeNameSymbolResolver = new TypeNameSymbolResolver(FilePath, log);

                interopTraceEventParser.AddCallbackForEvent<TaskCCWCreationArgs>(null, args =>
                {
                    if (!objectToTypeMap.ContainsKey(args.objectID))
                    {
                        objectToTypeMap.Add(args.objectID, args.targetObjectIDType);
                    }

                    // Attempt to resolve the type name.
                    if (!typeToNameMap.ContainsKey(args.targetObjectIDType))
                    {
                        TraceLoadedModule module = args.Process().LoadedModules.GetModuleContainingAddress(args.targetObjectIDType, args.TimeStampRelativeMSec);
                        if (module != null)
                        {
                            string typeName = typeNameSymbolResolver.ResolveTypeName((int)(args.targetObjectIDType - module.ModuleFile.ImageBase), module.ModuleFile, TypeNameSymbolResolver.TypeNameOptions.StripModuleName);
                            if (typeName != null)
                            {
                                typeToNameMap.Add(args.targetObjectIDType, typeName);
                            }
                        }
                    }
                });
                #region TaskCCWQueryRuntimeClassNameArgs commented for a while. TODO: get type info from pdb
                //interopTraceEventParser.AddCallbackForEvents<TaskCCWQueryRuntimeClassNameArgs>(args =>
                //{
                //    sample.Metric = 0;
                //    sample.TimeRelativeMSec = args.TimeStampRelativeMSec;
                //    var stackIndex = stackSource.GetCallStack(args.CallStackIndex(), args);

                //    var ccwRefKindName = "CCW QueryRuntimeClassName " + args.runtimeClassName;
                //    var ccwRefKindNameIndex = stackSource.Interner.FrameIntern(ccwRefKindName);
                //    stackIndex = stackSource.Interner.CallStackIntern(ccwRefKindNameIndex, stackIndex);

                //    sample.StackIndex = stackIndex;
                //    stackSource.AddSample(sample);
                //});
                #endregion
                interopTraceEventParser.AddCallbackForEvents<TaskCCWRefCountIncArgs>(args =>
                    handleCWWInfoArgs(args.TimeStampRelativeMSec, args.objectID, args.refCount, 1, stackSource.GetCallStack(args.CallStackIndex(), args)));
                interopTraceEventParser.AddCallbackForEvents<TaskCCWRefCountDecArgs>(args =>
                    handleCWWInfoArgs(args.TimeStampRelativeMSec, args.objectID, args.refCount, -1, stackSource.GetCallStack(args.CallStackIndex(), args)));
                eventSource.Process();
            }
            else if (streamName == "Windows Handle Ref Count")
            {
                var allocationsStacks = new Dictionary<long, StackSourceCallStackIndex>(200);

                Action<string, Address, int, int, TraceEvent> onHandleEvent = delegate (string handleTypeName, Address objectInstance, int handleInstance, int handleProcess, TraceEvent data)
                {
                    sample.TimeRelativeMSec = data.TimeStampRelativeMSec;
                    sample.StackIndex = StackSourceCallStackIndex.Invalid;

                    sample.Metric = 1;
                    // Closes use the call stack of the allocation site if possible (since that is more helpful)  
                    if (data.Opcode == (TraceEventOpcode)33)       // CloseHandle
                    {
                        sample.Metric = -1;

                        long key = (((long)handleProcess) << 32) + handleInstance;
                        StackSourceCallStackIndex stackIndex;
                        if (allocationsStacks.TryGetValue(key, out stackIndex))
                        {
                            sample.StackIndex = stackIndex;
                        }
                        // TODO should we keep track of the ref count and remove the entry when it drops past zero?  
                    }

                    // If this not a close() (Or if we could not find a stack for the close() make up a call stack from the event.  
                    if (sample.StackIndex == StackSourceCallStackIndex.Invalid)
                    {
                        StackSourceCallStackIndex stackIndex = stackSource.GetCallStack(data.CallStackIndex(), data);

                        // We want all stacks to be int he process where the handle exists.  But this not always the case
                        // If that happened abandon the stack and make up a pseudo stack that lets you know that happened. 
                        if (handleProcess != data.ProcessID)
                        {
                            stackIndex = StackSourceCallStackIndex.Invalid;
                            TraceProcess process = eventLog.Processes.GetProcess(handleProcess, data.TimeStampRelativeMSec);
                            if (process != null)
                            {
                                stackIndex = stackSource.GetCallStackForProcess(process);
                            }

                            var markerIndex = stackSource.Interner.FrameIntern("Handle Allocated Out of Process");
                            stackIndex = stackSource.Interner.CallStackIntern(markerIndex, stackIndex);
                        }

                        var nameIndex = stackSource.Interner.FrameIntern(data.EventName);
                        stackIndex = stackSource.Interner.CallStackIntern(nameIndex, stackIndex);

                        var instanceName = "Handle Instance " + handleInstance.ToString("n0") + " (0x" + handleInstance.ToString("x") + ")";
                        var instanceIndex = stackSource.Interner.FrameIntern(instanceName);
                        stackIndex = stackSource.Interner.CallStackIntern(instanceIndex, stackIndex);

                        var handleTypeIndex = stackSource.Interner.FrameIntern("Handle Type " + handleTypeName);
                        stackIndex = stackSource.Interner.CallStackIntern(handleTypeIndex, stackIndex);

                        //var objectName = "Object Instance 0x" + objectInstance.ToString("x");
                        //var objectIndex = stackSource.Interner.FrameIntern(objectName);
                        //stackIndex = stackSource.Interner.CallStackIntern(objectIndex, stackIndex);

                        sample.StackIndex = stackIndex;

                        long key = (((long)handleProcess) << 32) + handleInstance;
                        allocationsStacks[key] = stackIndex;
                    }

                    stackSource.AddSample(sample);
                };

                eventSource.Kernel.AddCallbackForEvents<ObjectHandleTraceData>(data => onHandleEvent(data.ObjectTypeName, data.Object, data.Handle, data.ProcessID, data));
                eventSource.Kernel.AddCallbackForEvents<ObjectDuplicateHandleTraceData>(data => onHandleEvent(data.ObjectTypeName, data.Object, data.TargetHandle, data.TargetProcessID, data));
                eventSource.Process();
            }
            else if (streamName.StartsWith("Processor"))
            {
                eventSource.Kernel.PerfInfoSample += delegate (SampledProfileTraceData data)
                {
                    StackSourceCallStackIndex stackIndex;
                    var callStackIdx = data.CallStackIndex();
                    if (callStackIdx == CallStackIndex.Invalid)
                    {
                        return;
                    }

                    stackIndex = stackSource.GetCallStack(callStackIdx, data);

                    var processorPriority = "Processor (" + data.ProcessorNumber + ") Priority (" + data.Priority + ")";
                    stackIndex = stackSource.Interner.CallStackIntern(stackSource.Interner.FrameIntern(processorPriority), stackIndex);

                    sample.StackIndex = stackIndex;
                    sample.TimeRelativeMSec = data.TimeStampRelativeMSec;
                    sample.Metric = 1;
                    stackSource.AddSample(sample);
                };
                eventSource.Process();
            }
            else if (streamName.StartsWith("Any"))
            {
                ActivityComputer activityComputer = null;
                StartStopActivityComputer startStopComputer = null;
                bool isAnyTaskTree = (streamName == "Any TaskTree");
                bool isAnyWithTasks = (streamName == "Any Stacks (with Tasks)");
                bool isAnyWithStartStop = (streamName == "Any Stacks (with StartStop Activities)");          // These have the call stacks 
                bool isAnyStartStopTreeNoCallStack = (streamName == "Any StartStopTree");               // These have just the start-stop activities.  
                if (isAnyTaskTree || isAnyWithTasks || isAnyWithStartStop || isAnyStartStopTreeNoCallStack)
                {
                    activityComputer = new ActivityComputer(eventSource, GetSymbolReader(log));

                    // Log a pseudo-event that indicates when the activity dies
                    activityComputer.Stop += delegate (TraceActivity activity, TraceEvent data)
                    {
                        // TODO This is a clone of the logic below, factor it.  
                        TraceThread thread = data.Thread();
                        if (thread != null)
                        {
                            return;
                        }

                        StackSourceCallStackIndex stackIndex;
                        if (isAnyTaskTree)
                        {
                            // Compute the stack where frames using an activity Name as a frame name.
                            stackIndex = activityComputer.GetActivityStack(stackSource, activityComputer.GetCurrentActivity(thread));
                        }
                        else if (isAnyStartStopTreeNoCallStack)
                        {
                            stackIndex = startStopComputer.GetStartStopActivityStack(stackSource, startStopComputer.GetCurrentStartStopActivity(thread, data), thread.Process);
                        }
                        else
                        {
                            Func<TraceThread, StackSourceCallStackIndex> topFrames = null;
                            if (isAnyWithStartStop)
                            {
                                topFrames = delegate (TraceThread topThread) { return startStopComputer.GetCurrentStartStopActivityStack(stackSource, thread, topThread); };
                            }

                            // Use the call stack 
                            stackIndex = activityComputer.GetCallStack(stackSource, data, topFrames);
                        }

                        stackIndex = stackSource.Interner.CallStackIntern(stackSource.Interner.FrameIntern("ActivityStop " + activity.ToString()), stackIndex);
                        sample.StackIndex = stackIndex;
                        sample.TimeRelativeMSec = data.TimeStampRelativeMSec;
                        sample.Metric = 1;
                        stackSource.AddSample(sample);
                    };

                    if (isAnyWithStartStop || isAnyStartStopTreeNoCallStack)
                    {
                        startStopComputer = new StartStopActivityComputer(eventSource, activityComputer);
                    }
                }

                StackSourceFrameIndex blockingFrame = stackSource.Interner.FrameIntern("Event Kernel/Thread/BLOCKING CSwitch");
                StackSourceFrameIndex cswitchEventFrame = stackSource.Interner.FrameIntern("Event Windows Kernel/Thread/CSwitch");
                StackSourceFrameIndex readyThreadEventFrame = stackSource.Interner.FrameIntern("Event Windows Kernel/Dispatcher/ReadyThread");
                StackSourceFrameIndex sampledProfileFrame = stackSource.Interner.FrameIntern("Event Windows Kernel/PerfInfo/Sample");

                eventSource.AllEvents += delegate (TraceEvent data)
                {
                    // Get most of the stack (we support getting the normal call stack as well as the task stack.  
                    StackSourceCallStackIndex stackIndex;
                    if (activityComputer != null)
                    {
                        TraceThread thread = data.Thread();
                        if (thread == null)
                        {
                            return;
                        }

                        if (isAnyTaskTree)
                        {
                            // Compute the stack where frames using an activity Name as a frame name.
                            stackIndex = activityComputer.GetActivityStack(stackSource, activityComputer.GetCurrentActivity(thread));
                        }
                        else if (isAnyStartStopTreeNoCallStack)
                        {
                            stackIndex = startStopComputer.GetStartStopActivityStack(stackSource, startStopComputer.GetCurrentStartStopActivity(thread, data), thread.Process);
                        }
                        else
                        {
                            Func<TraceThread, StackSourceCallStackIndex> topFrames = null;
                            if (isAnyWithStartStop)
                            {
                                topFrames = delegate (TraceThread topThread) { return startStopComputer.GetCurrentStartStopActivityStack(stackSource, thread, topThread); };
                            }

                            // Use the call stack 
                            stackIndex = activityComputer.GetCallStack(stackSource, data, topFrames);
                        }
                    }
                    else
                    {
                        // Normal case, get the calls stack of frame names.  
                        var callStackIdx = data.CallStackIndex();
                        if (callStackIdx != CallStackIndex.Invalid)
                        {
                            stackIndex = stackSource.GetCallStack(callStackIdx, data);
                        }
                        else
                        {
                            stackIndex = StackSourceCallStackIndex.Invalid;
                        }
                    }

                    var asCSwitch = data as CSwitchTraceData;
                    if (asCSwitch != null)
                    {
                        if (activityComputer == null)  // Just a plain old any-stacks
                        {
                            var callStackIdx = asCSwitch.BlockingStack();
                            if (callStackIdx != CallStackIndex.Invalid)
                            {
                                StackSourceCallStackIndex blockingStackIndex = stackSource.GetCallStack(callStackIdx, data);
                                // Make an entry for the blocking stacks as well.  
                                blockingStackIndex = stackSource.Interner.CallStackIntern(stackSource.Interner.FrameIntern("EventData OldThreadState " + asCSwitch.OldThreadState), blockingStackIndex);
                                sample.StackIndex = stackSource.Interner.CallStackIntern(blockingFrame, blockingStackIndex);
                                sample.TimeRelativeMSec = data.TimeStampRelativeMSec;
                                sample.Metric = 1;
                                stackSource.AddSample(sample);
                            }
                        }

                        if (stackIndex != StackSourceCallStackIndex.Invalid)
                        {
                            stackIndex = stackSource.Interner.CallStackIntern(stackSource.Interner.FrameIntern("EventData NewProcessName " + asCSwitch.NewProcessName), stackIndex);
                            stackIndex = stackSource.Interner.CallStackIntern(stackSource.Interner.FrameIntern("EventData OldProcessName " + asCSwitch.OldProcessName), stackIndex);

                            stackIndex = stackSource.Interner.CallStackIntern(cswitchEventFrame, stackIndex);
                        }

                        goto ADD_SAMPLE;
                    }

                    if (stackIndex == StackSourceCallStackIndex.Invalid)
                    {
                        return;
                    }

                    var asSampledProfile = data as SampledProfileTraceData;
                    if (asSampledProfile != null)
                    {
                        stackIndex = stackSource.Interner.CallStackIntern(stackSource.Interner.FrameIntern("EventData Priority " + asSampledProfile.Priority), stackIndex);
                        stackIndex = stackSource.Interner.CallStackIntern(stackSource.Interner.FrameIntern("EventData Processor " + asSampledProfile.ProcessorNumber), stackIndex);
                        stackIndex = stackSource.Interner.CallStackIntern(sampledProfileFrame, stackIndex);
                        goto ADD_SAMPLE;
                    }

                    var asReadyThread = data as DispatcherReadyThreadTraceData;
                    if (asReadyThread != null)
                    {
                        var awakenedName = "EventData Readied Thread " + asReadyThread.AwakenedThreadID +
                            " Proc " + asReadyThread.AwakenedProcessID;
                        var awakenedIndex = stackSource.Interner.FrameIntern(awakenedName);
                        stackIndex = stackSource.Interner.CallStackIntern(awakenedIndex, stackIndex);
                        stackIndex = stackSource.Interner.CallStackIntern(readyThreadEventFrame, stackIndex);
                        goto ADD_SAMPLE;
                    }

                    // TODO FIX NOW remove for debugging activity stuff.  
#if false
                    var activityId = data.ActivityID;
                    if (activityId != Guid.Empty && ActivityComputer.IsActivityPath(activityId))
                        stackIndex = stackSource.Interner.CallStackIntern(stackSource.Interner.FrameIntern("ActivityPath " + ActivityComputer.ActivityPathString(activityId)), stackIndex);
#endif
                    var asObjectAllocated = data as ObjectAllocatedArgs;
                    if (asObjectAllocated != null)
                    {
                        var size = "EventData Size 0x" + asObjectAllocated.Size.ToString("x");
                        var sizeIndex = stackSource.Interner.FrameIntern(size);
                        stackIndex = stackSource.Interner.CallStackIntern(sizeIndex, stackIndex);
                        goto ADD_EVENT_FRAME;
                    }

                    var asAllocTick = data as GCAllocationTickTraceData;
                    if (asAllocTick != null)
                    {
                        var frameIdx = stackSource.Interner.FrameIntern("EventData Kind " + asAllocTick.AllocationKind);
                        stackIndex = stackSource.Interner.CallStackIntern(frameIdx, stackIndex);

                        frameIdx = stackSource.Interner.FrameIntern("EventData Size " + asAllocTick.AllocationAmount64);
                        stackIndex = stackSource.Interner.CallStackIntern(frameIdx, stackIndex);

                        var typeName = asAllocTick.TypeName;
                        if (string.IsNullOrEmpty(typeName))
                        {
                            typeName = "TypeId 0x" + asAllocTick.TypeID;
                        }

                        frameIdx = stackSource.Interner.FrameIntern("EventData TypeName " + typeName);
                        stackIndex = stackSource.Interner.CallStackIntern(frameIdx, stackIndex);
                        goto ADD_EVENT_FRAME;
                    }

                    var asTaskWaitSend = data as TaskWaitSendArgs;
                    if (asTaskWaitSend != null)
                    {
                        var frameIdx = stackSource.Interner.FrameIntern("EventData Behavior " + asTaskWaitSend.Behavior);
                        stackIndex = stackSource.Interner.CallStackIntern(frameIdx, stackIndex);
                        
                        goto ADD_EVENT_FRAME;
                    }


                    var asSampleObjectAllocated = data as GCSampledObjectAllocationTraceData;
                    if (asSampleObjectAllocated != null)
                    {
                        var size = "EventData Size 0x" + asSampleObjectAllocated.TotalSizeForTypeSample.ToString("x");
                        var sizeIndex = stackSource.Interner.FrameIntern(size);
                        stackIndex = stackSource.Interner.CallStackIntern(sizeIndex, stackIndex);
                        goto ADD_EVENT_FRAME;
                    }

                    var asSetGCHandle = data as SetGCHandleTraceData;
                    if (asSetGCHandle != null)
                    {
                        var handleName = "EventData GCHandleKind " + asSetGCHandle.Kind.ToString();
                        var handleIndex = stackSource.Interner.FrameIntern(handleName);
                        stackIndex = stackSource.Interner.CallStackIntern(handleIndex, stackIndex);
                        goto ADD_EVENT_FRAME;
                    }

                    var asPageAccess = data as MemoryPageAccessTraceData;
                    if (asPageAccess != null)
                    {
                        sample.Metric = 4;      // Convenience since these are 4K pages 

                        // EMit the kind, which may have a file name argument.  
                        var pageKind = asPageAccess.PageKind;
                        string fileName = asPageAccess.FileName;
                        if (fileName == null)
                        {
                            fileName = "";
                        }

                        stackIndex = stackSource.Interner.CallStackIntern(stackSource.Interner.FrameIntern(pageKind.ToString() + " " + fileName), stackIndex);

                        // If it is the range of a module, log that as well, as well as it bucket.  
                        var address = asPageAccess.VirtualAddress;
                        var process = data.Process();
                        if (process != null)
                        {
                            var module = process.LoadedModules.GetModuleContainingAddress(address, asPageAccess.TimeStampRelativeMSec);
                            if (module != null)
                            {
                                if (module.ModuleFile != null && module.ModuleFile.ImageSize != 0)
                                {
                                    // Create a node that indicates where in the file (in buckets) the access was from 
                                    double normalizeDistance = (address - module.ImageBase) / ((double)module.ModuleFile.ImageSize);
                                    if (0 <= normalizeDistance && normalizeDistance < 1)
                                    {
                                        const int numBuckets = 20;
                                        int bucket = (int)(normalizeDistance * numBuckets);
                                        int bucketSizeInPages = module.ModuleFile.ImageSize / (numBuckets * 4096);
                                        string bucketName = "Image Bucket " + bucket + " Size " + bucketSizeInPages + " Pages";
                                        stackIndex = stackSource.Interner.CallStackIntern(stackSource.Interner.FrameIntern(bucketName), stackIndex);
                                    }
                                }
                                stackIndex = stackSource.Interner.CallStackIntern(stackSource.Interner.FrameIntern("EventData Image  " + module.ModuleFile.FilePath), stackIndex);
                            }
                        }
                        goto ADD_EVENT_FRAME;
                    }

                    var asPMCCounter = data as PMCCounterProfTraceData;
                    if (asPMCCounter != null)
                    {
                        stackIndex = stackSource.Interner.CallStackIntern(stackSource.Interner.FrameIntern("EventData Processor " + asPMCCounter.ProcessorNumber), stackIndex);
                        var source = "EventData ProfileSourceID " + asPMCCounter.ProfileSource;
                        var sourceIndex = stackSource.Interner.FrameIntern(source);
                        stackIndex = stackSource.Interner.CallStackIntern(sourceIndex, stackIndex);
                        goto ADD_EVENT_FRAME;
                    }

                    var asFileCreate = data as FileIOCreateTraceData;
                    if (asFileCreate != null)
                    {
                        stackIndex = stackSource.Interner.CallStackIntern(stackSource.Interner.FrameIntern("CreateOptions: " + asFileCreate.CreateOptions), stackIndex);
                        stackIndex = stackSource.Interner.CallStackIntern(stackSource.Interner.FrameIntern("FileAttributes: " + asFileCreate.FileAttributes), stackIndex);
                        stackIndex = stackSource.Interner.CallStackIntern(stackSource.Interner.FrameIntern("ShareAccess: " + asFileCreate.ShareAccess), stackIndex);
                        // stackIndex = stackSource.Interner.CallStackIntern(stackSource.Interner.FrameIntern("CreateDispostion: " + asFileCreate.CreateDispostion), stackIndex);
                        stackIndex = stackSource.Interner.CallStackIntern(stackSource.Interner.FrameIntern("FileName: " + asFileCreate.FileName), stackIndex);
                        goto ADD_EVENT_FRAME;
                    }

                    // Tack on additional info about the event. 
                    var fieldNames = data.PayloadNames;
                    for (int i = 0; i < fieldNames.Length; i++)
                    {
                        var fieldName = fieldNames[i];
                        if (0 <= fieldName.IndexOf("Name", StringComparison.OrdinalIgnoreCase) ||
                            fieldName == "OpenPath" || fieldName == "Url" || fieldName == "Uri" || fieldName == "ConnectionId" ||
                            fieldName == "ExceptionType" || 0 <= fieldName.IndexOf("Message", StringComparison.OrdinalIgnoreCase))
                        {
                            var value = data.PayloadString(i);
                            var fieldNodeName = "EventData " + fieldName + " " + value;
                            var fieldNodeIndex = stackSource.Interner.FrameIntern(fieldNodeName);
                            stackIndex = stackSource.Interner.CallStackIntern(fieldNodeIndex, stackIndex);
                        }
                    }

                ADD_EVENT_FRAME:
                    // Tack on event name 
                    var eventNodeName = "Event " + data.ProviderName + "/" + data.EventName;
                    stackIndex = stackSource.Interner.CallStackIntern(stackSource.Interner.FrameIntern(eventNodeName), stackIndex);
                ADD_SAMPLE:
                    sample.StackIndex = stackIndex;
                    sample.TimeRelativeMSec = data.TimeStampRelativeMSec;
                    sample.Metric = 1;
                    stackSource.AddSample(sample);
                };
                eventSource.Process();
            }
            else if (streamName == "Managed Load")
            {
                eventSource.Clr.LoaderModuleLoad += delegate (ModuleLoadUnloadTraceData data)
                {
                    sample.Metric = 1;
                    sample.TimeRelativeMSec = data.TimeStampRelativeMSec;

                    // Create a call stack that ends with 'Disk READ <fileName> (<fileDirectory>)'
                    var nodeName = "Load " + data.ModuleILPath;
                    var nodeIndex = stackSource.Interner.FrameIntern(nodeName);
                    sample.StackIndex = stackSource.Interner.CallStackIntern(nodeIndex, stackSource.GetCallStack(data.CallStackIndex(), data));
                    stackSource.AddSample(sample);
                };
                eventSource.Process();
            }
            else if (streamName == "Disk I/O")
            {
                var diskStartStack = new Dictionary<Address, StackSourceCallStackIndex>(50);
                // On a per-disk basis remember when the last Disk I/O completed.  
                var lastDiskEndMSec = new GrowableArray<double>(4);

                eventSource.Kernel.AddCallbackForEvents<DiskIOInitTraceData>(delegate (DiskIOInitTraceData data)
                                {
                                    diskStartStack[data.Irp] = stackSource.GetCallStack(data.CallStackIndex(), data);
                                });

                eventSource.Kernel.AddCallbackForEvents<DiskIOTraceData>(delegate (DiskIOTraceData data)
                {
                    StackSourceCallStackIndex stackIdx;
                    if (diskStartStack.TryGetValue(data.Irp, out stackIdx))
                    {
                        diskStartStack.Remove(data.Irp);
                    }
                    else
                    {
                        stackIdx = StackSourceCallStackIndex.Invalid;
                    }

                    var diskNumber = data.DiskNumber;
                    if (diskNumber >= lastDiskEndMSec.Count)
                    {
                        lastDiskEndMSec.Count = diskNumber + 1;
                    }

                    // Create a call stack that ends with 'Disk READ <fileName> (<fileDirectory>)'
                    var filePath = data.FileName;
                    if (filePath.Length == 0)
                    {
                        filePath = "UNKNOWN";
                    }

                    var nodeName = "I/O Size 0x" + data.TransferSize.ToString("x");
                    var nodeIndex = stackSource.Interner.FrameIntern(nodeName);
                    stackIdx = stackSource.Interner.CallStackIntern(nodeIndex, stackIdx);

                    nodeName = string.Format("Disk {0} DiskNum({1}) {2} ({3})", data.OpcodeName, diskNumber,
                        GetFileName(filePath), GetDirectoryName(filePath));

                    // The time it took actually using the disk is the smaller of either
                    // The elapsed time (because there were no other entries in the disk queue)
                    // OR the time since the last I/O completed (since that is when this one will start using the disk.
                    var elapsedMSec = data.ElapsedTimeMSec;
                    double serviceTimeMSec = elapsedMSec;
                    double durationSinceLastIOMSec = data.TimeStampRelativeMSec - lastDiskEndMSec[diskNumber];
                    lastDiskEndMSec[diskNumber] = elapsedMSec;
                    if (durationSinceLastIOMSec < serviceTimeMSec)
                    {
                        serviceTimeMSec = durationSinceLastIOMSec;
                        // There is queuing delay, indicate this by adding a sample that represents the queueing delay. 

                        var queueStackIdx = stackSource.Interner.CallStackIntern(stackSource.Interner.FrameIntern("Time in Disk Queue " + diskNumber), stackIdx);
                        sample.StackIndex = stackSource.Interner.CallStackIntern(stackSource.Interner.FrameIntern(nodeName), queueStackIdx);
                        sample.Metric = elapsedMSec - serviceTimeMSec;
                        sample.TimeRelativeMSec = data.TimeStampRelativeMSec - elapsedMSec;
                        stackSource.AddSample(sample);
                    }

                    stackIdx = stackSource.Interner.CallStackIntern(stackSource.Interner.FrameIntern("Service Time Disk " + diskNumber), stackIdx);
                    sample.StackIndex = stackSource.Interner.CallStackIntern(stackSource.Interner.FrameIntern(nodeName), stackIdx);
                    sample.Metric = serviceTimeMSec;
                    sample.TimeRelativeMSec = data.TimeStampRelativeMSec - serviceTimeMSec;
                    stackSource.AddSample(sample);
                });
                eventSource.Process();
                m_extraTopStats = " Metric is MSec";
            }
            else if (streamName == "Server Request CPU")
            {
                ServerRequestScenarioConfiguration scenarioConfiguration = new ServerRequestScenarioConfiguration(eventLog);
                ComputingResourceStateMachine stateMachine = new ComputingResourceStateMachine(stackSource, scenarioConfiguration, ComputingResourceViewType.CPU);
                stateMachine.Execute();
            }
            else if (streamName == "Server Request Thread Time")
            {
                ServerRequestScenarioConfiguration scenarioConfiguration = new ServerRequestScenarioConfiguration(eventLog);
                ComputingResourceStateMachine stateMachine = new ComputingResourceStateMachine(stackSource, scenarioConfiguration, ComputingResourceViewType.ThreadTime);
                stateMachine.Execute();
            }
            else if (streamName == "Server Request Managed Allocation")
            {
                ServerRequestScenarioConfiguration scenarioConfiguration = new ServerRequestScenarioConfiguration(eventLog);
                ComputingResourceStateMachine stateMachine = new ComputingResourceStateMachine(stackSource, scenarioConfiguration, ComputingResourceViewType.Allocations);
                stateMachine.Execute();
            }
            else if (streamName == "UserCrit Held CPU")
            {
                UserCritScenarioConfiguration scenarioConfiguration = new UserCritScenarioConfiguration(eventLog);
                ComputingResourceStateMachine stateMachine = new ComputingResourceStateMachine(stackSource, scenarioConfiguration, ComputingResourceViewType.CPU);
                stateMachine.Execute();
            }
            else if (streamName == "UserCrit Held ThreadTime")
            {
                UserCritScenarioConfiguration scenarioConfiguration = new UserCritScenarioConfiguration(eventLog);
                ComputingResourceStateMachine stateMachine = new ComputingResourceStateMachine(stackSource, scenarioConfiguration, ComputingResourceViewType.ThreadTime);
                stateMachine.Execute();
            }
            else if (streamName == "Execution Tracing")
            {
                TraceLogEventSource source = eventLog.Events.GetSource();

                Action<TraceEvent> tracingCallback = delegate (TraceEvent data)
                {
                    string assemblyName = (string)data.PayloadByName("assembly");
                    string typeName = (string)data.PayloadByName("type");
                    string methodName = (string)data.PayloadByName("method");

                    string frameName = string.Format("{0}!{1}.{2}", assemblyName, typeName, methodName);

                    StackSourceCallStackIndex callStackIndex = stackSource.GetCallStack(data.CallStackIndex(), data);
                    StackSourceFrameIndex nodeIndex = stackSource.Interner.FrameIntern(frameName);
                    callStackIndex = stackSource.Interner.CallStackIntern(nodeIndex, callStackIndex);

                    sample.Count = 1;
                    sample.Metric = 1;
                    sample.TimeRelativeMSec = data.TimeStampRelativeMSec;
                    sample.StackIndex = callStackIndex;

                    stackSource.AddSample(sample);
                };

                source.Dynamic.AddCallbackForProviderEvent("MethodCallLogger", "MethodEntry", tracingCallback);

                source.Process();
            }
            else if (streamName == "File Queries")
            {
                eventSource.Kernel.AddCallbackForEvents<FileIOInfoTraceData>(delegate (FileIOInfoTraceData data)
                {
                    sample.Metric = 1;
                    sample.TimeRelativeMSec = data.TimeStampRelativeMSec;

                    StackSourceCallStackIndex stackIdx = stackSource.GetCallStack(data.CallStackIndex(), data);

                    // Create a call stack that ends with 'Disk READ <fileName> (<fileDirectory>)'
                    var filePath = data.FileName;
                    if (filePath.Length == 0)
                    {
                        filePath = "UNKNOWN";
                    }

                    var nodeName = string.Format("File {0}: {1} ({2})", data.OpcodeName,
                        GetFileName(filePath), GetDirectoryName(filePath));
                    var nodeIndex = stackSource.Interner.FrameIntern(nodeName);
                    stackIdx = stackSource.Interner.CallStackIntern(nodeIndex, stackIdx);

                    sample.StackIndex = stackIdx;
                    stackSource.AddSample(sample);
                });
                eventSource.Process();
            }
            else if (streamName == "Directory Enumerations")
            {
                eventSource.Kernel.AddCallbackForEvents<FileIODirEnumTraceData>(delegate (FileIODirEnumTraceData data)
                {
                    sample.Metric = 1;
                    sample.TimeRelativeMSec = data.TimeStampRelativeMSec;

                    StackSourceCallStackIndex stackIdx = stackSource.GetCallStack(data.CallStackIndex(), data);

                    var directoryPath = data.DirectoryName;
                    if (directoryPath.Length == 0)
                    {
                        directoryPath = "UNKNOWN";
                    }

                    var nodeName = string.Format("Directory {0}: {1}", data.OpcodeName, directoryPath);
                    var nodeIndex = stackSource.Interner.FrameIntern(nodeName);
                    stackIdx = stackSource.Interner.CallStackIntern(nodeIndex, stackIdx);

                    sample.StackIndex = stackIdx;
                    stackSource.AddSample(sample);
                });
                eventSource.Process();
            }
            else if (streamName == "File I/O")
            {
                eventSource.Kernel.AddCallbackForEvents<FileIOReadWriteTraceData>(delegate (FileIOReadWriteTraceData data)
                {
                    sample.Metric = data.IoSize;
                    sample.TimeRelativeMSec = data.TimeStampRelativeMSec;

                    StackSourceCallStackIndex stackIdx = stackSource.GetCallStack(data.CallStackIndex(), data);

                    // Create a call stack that ends with 'Disk READ <fileName> (<fileDirectory>)'
                    var filePath = data.FileName;
                    if (filePath.Length == 0)
                    {
                        filePath = "UNKNOWN";
                    }

                    var nodeName = string.Format("File {0}: {1} ({2})", data.OpcodeName,
                        GetFileName(filePath), GetDirectoryName(filePath));
                    var nodeIndex = stackSource.Interner.FrameIntern(nodeName);
                    stackIdx = stackSource.Interner.CallStackIntern(nodeIndex, stackIdx);

                    sample.StackIndex = stackIdx;
                    stackSource.AddSample(sample);
                });
                eventSource.Process();
            }
            else if (streamName == "Image Load")
            {
                var loadedImages = new Dictionary<Address, StackSourceCallStackIndex>(100);
                Action<ImageLoadTraceData> imageLoadUnload = delegate (ImageLoadTraceData data)
                {
                    // TODO this is not really correct, it assumes process IDs < 64K and images bases don't use lower bits
                    // but it is true 
                    Address imageKey = data.ImageBase + (Address)data.ProcessID;

                    sample.Metric = data.ImageSize;
                    if (data.Opcode == TraceEventOpcode.Stop)
                    {
                        sample.StackIndex = StackSourceCallStackIndex.Invalid;
                        StackSourceCallStackIndex allocIdx;
                        if (loadedImages.TryGetValue(imageKey, out allocIdx))
                        {
                            sample.StackIndex = allocIdx;
                        }

                        sample.Metric = -sample.Metric;
                    }
                    else
                    {
                        // Create a call stack that ends with 'Load <fileName> (<fileDirectory>)'
                        var fileName = data.FileName;
                        var nodeName = "Image Load " + GetFileName(fileName) + " (" + GetDirectoryName(fileName) + ")";
                        var nodeIndex = stackSource.Interner.FrameIntern(nodeName);
                        sample.StackIndex = stackSource.Interner.CallStackIntern(nodeIndex, stackSource.GetCallStack(data.CallStackIndex(), data));
                        loadedImages[imageKey] = sample.StackIndex;
                    }
                    sample.TimeRelativeMSec = data.TimeStampRelativeMSec;
                    stackSource.AddSample(sample);
                };
                eventSource.Kernel.ImageLoad += imageLoadUnload;
                eventSource.Kernel.ImageUnload += imageLoadUnload;
                eventSource.Process();
            }
            else if (streamName == "Net Virtual Alloc")
            {
                var droppedEvents = 0;
                var memStates = new MemState[eventLog.Processes.Count];
                eventSource.Kernel.AddCallbackForEvents<VirtualAllocTraceData>(delegate (VirtualAllocTraceData data)
                                {
                                    bool isAlloc = false;
                                    if ((data.Flags & (
                                        VirtualAllocTraceData.VirtualAllocFlags.MEM_COMMIT |
                                        VirtualAllocTraceData.VirtualAllocFlags.MEM_DECOMMIT |
                                        VirtualAllocTraceData.VirtualAllocFlags.MEM_RELEASE)) != 0)
                                    {
                                        // Can't use data.Process() because some of the virtual allocs occur in the process that started the
                                        // process and occur before the process start event, which is what Process() uses to find it. 
                                        // TODO this code assumes that process launch is within 1 second and process IDs are not aggressively reused. 
                                        var processWhereMemoryAllocated = data.Log().Processes.GetProcess(data.ProcessID, data.TimeStampRelativeMSec + 1000);
                                        if (processWhereMemoryAllocated == null)
                                        {
                                            droppedEvents++;
                                            return;
                                        }

                                        var processIndex = processWhereMemoryAllocated.ProcessIndex;
                                        var memState = memStates[(int)processIndex];
                                        if (memState == null)
                                        {
                                            memState = memStates[(int)processIndex] = new MemState();
                                        }

                                        // Commit and decommit not both on together.  
                                        Debug.Assert((data.Flags &
                                                                    (VirtualAllocTraceData.VirtualAllocFlags.MEM_COMMIT | VirtualAllocTraceData.VirtualAllocFlags.MEM_DECOMMIT)) !=
                                                                    (VirtualAllocTraceData.VirtualAllocFlags.MEM_COMMIT | VirtualAllocTraceData.VirtualAllocFlags.MEM_DECOMMIT));

                                        var stackIndex = StackSourceCallStackIndex.Invalid;
                                        if ((data.Flags & VirtualAllocTraceData.VirtualAllocFlags.MEM_COMMIT) != 0)
                                        {
                                            isAlloc = true;
                                            // Some of the early allocations are actually by the process that starts this process.  Don't use their stacks 
                                            // But do count them.  
                                            var processIDAllocatingMemory = processWhereMemoryAllocated.ProcessID;  // This is not right, but it sets the condition properly below 
                                            var thread = data.Thread();
                                            if (thread != null)
                                            {
                                                processIDAllocatingMemory = thread.Process.ProcessID;
                                            }

                                            if (data.TimeStampRelativeMSec >= processWhereMemoryAllocated.StartTimeRelativeMsec && processIDAllocatingMemory == processWhereMemoryAllocated.ProcessID)
                                            {
                                                stackIndex = stackSource.GetCallStack(data.CallStackIndex(), data);
                                            }
                                            else
                                            {
                                                stackIndex = stackSource.GetCallStackForProcess(processWhereMemoryAllocated);
                                                stackIndex = stackSource.Interner.CallStackIntern(stackSource.Interner.FrameIntern("Allocated In Parent Process"), stackIndex);
                                            }
                                        }
                                        memState.Update(data.BaseAddr, data.Length, isAlloc, stackIndex,
                                            delegate (long metric, StackSourceCallStackIndex allocStack)
                                            {
                                                Debug.Assert(allocStack != StackSourceCallStackIndex.Invalid);
                                                Debug.Assert(metric != 0);                                                  // They should trim this already.  
                                                sample.Metric = metric;
                                                sample.TimeRelativeMSec = data.TimeStampRelativeMSec;
                                                sample.StackIndex = allocStack;
                                                stackSource.AddSample(sample);
                                                // Debug.WriteLine("Sample Proc {0,12} Time {1,8:f3} Length 0x{2:x} Metric 0x{3:x} Stack {4,8} Cum {5,8}", process.Name, sample.TimeRelativeMSec, data.Length, (int) sample.Metric, (int)sample.StackIndex, memState.TotalMem);
                                            });
                                    }
                                });
                eventSource.Process();
                if (droppedEvents != 0)
                {
                    log.WriteLine("WARNING: {0} events were dropped because their process could not be determined.", droppedEvents);
                }
            }
            else if (streamName == "Net Virtual Reserve")
            {
                // Mapped file (which includes image loads) logic. 
                var mappedImages = new Dictionary<Address, StackSourceCallStackIndex>(100);
                Action<MapFileTraceData> mapUnmapFile = delegate (MapFileTraceData data)
                {
                    sample.Metric = data.ViewSize;
                    // If it is a UnMapFile or MapFileDCStop event
                    if (data.Opcode == (TraceEventOpcode)38)
                    {
                        Debug.Assert(data.OpcodeName == "UnmapFile");
                        sample.StackIndex = StackSourceCallStackIndex.Invalid;
                        StackSourceCallStackIndex allocIdx;
                        if (mappedImages.TryGetValue(data.FileKey, out allocIdx))
                        {
                            sample.StackIndex = allocIdx;
                            mappedImages.Remove(data.FileKey);
                        }
                        sample.Metric = -sample.Metric;
                    }
                    else
                    {
                        Debug.Assert(data.OpcodeName == "MapFile" || data.OpcodeName == "MapFileDCStart");
                        // Create a call stack that ends with 'MapFile <fileName> (<fileDirectory>)'
                        var nodeName = "MapFile";
                        var fileName = data.FileName;
                        if (fileName.Length > 0)
                        {
                            nodeName = nodeName + " " + GetFileName(fileName) + " (" + GetDirectoryName(fileName) + ")";
                        }

                        var nodeIndex = stackSource.Interner.FrameIntern(nodeName);
                        sample.StackIndex = stackSource.Interner.CallStackIntern(nodeIndex, stackSource.GetCallStack(data.CallStackIndex(), data));
                        mappedImages[data.FileKey] = sample.StackIndex;
                    }
                    sample.TimeRelativeMSec = data.TimeStampRelativeMSec;
                    stackSource.AddSample(sample);
                };
                eventSource.Kernel.FileIOMapFile += mapUnmapFile;
                eventSource.Kernel.FileIOUnmapFile += mapUnmapFile;
                eventSource.Kernel.FileIOMapFileDCStart += mapUnmapFile;

                // Virtual Alloc logic
                var droppedEvents = 0;
                var memStates = new MemState[eventLog.Processes.Count];
                var virtualReserverFrame = stackSource.Interner.FrameIntern("VirtualReserve");
                eventSource.Kernel.AddCallbackForEvents<VirtualAllocTraceData>(delegate (VirtualAllocTraceData data)
                {
                    bool isAlloc = false;
                    if ((data.Flags & (
                        VirtualAllocTraceData.VirtualAllocFlags.MEM_COMMIT |
                        VirtualAllocTraceData.VirtualAllocFlags.MEM_RESERVE |
                        VirtualAllocTraceData.VirtualAllocFlags.MEM_RELEASE)) != 0)
                    {
                        // Can't use data.Process() because some of the virtual allocs occur in the process that started the
                        // process and occur before the process start event, which is what Process() uses to find it. 
                        // TODO this code assumes that process launch is within 1 second and process IDs are not aggressively reused. 
                        var processWhereMemoryAllocated = data.Log().Processes.GetProcess(data.ProcessID, data.TimeStampRelativeMSec + 1000);
                        if (processWhereMemoryAllocated == null)
                        {
                            droppedEvents++;
                            return;
                        }

                        var processIndex = processWhereMemoryAllocated.ProcessIndex;
                        var memState = memStates[(int)processIndex];
                        if (memState == null)
                        {
                            memState = memStates[(int)processIndex] = new MemState();
                        }

                        // Commit and decommit not both on together.  
                        Debug.Assert((data.Flags &
                                                    (VirtualAllocTraceData.VirtualAllocFlags.MEM_COMMIT | VirtualAllocTraceData.VirtualAllocFlags.MEM_DECOMMIT)) !=
                                                    (VirtualAllocTraceData.VirtualAllocFlags.MEM_COMMIT | VirtualAllocTraceData.VirtualAllocFlags.MEM_DECOMMIT));
                        // Reserve and release not both on together.
                        Debug.Assert((data.Flags &
                                            (VirtualAllocTraceData.VirtualAllocFlags.MEM_RESERVE | VirtualAllocTraceData.VirtualAllocFlags.MEM_RELEASE)) !=
                                            (VirtualAllocTraceData.VirtualAllocFlags.MEM_RESERVE | VirtualAllocTraceData.VirtualAllocFlags.MEM_RELEASE));

                        // You allocate by committing or reserving.  We have already filtered out decommits which have no effect on reservation.  
                        // Thus the only memRelease is the only one that frees.  
                        var stackIndex = StackSourceCallStackIndex.Invalid;
                        if ((data.Flags & (VirtualAllocTraceData.VirtualAllocFlags.MEM_COMMIT | VirtualAllocTraceData.VirtualAllocFlags.MEM_RESERVE)) != 0)
                        {
                            isAlloc = true;
                            // Some of the early allocations are actually by the process that starts this process.  Don't use their stacks 
                            // But do count them.  
                            var processIDAllocatingMemory = processWhereMemoryAllocated.ProcessID;  // This is not right, but it sets the condition properly below 
                            var thread = data.Thread();
                            if (thread != null)
                            {
                                processIDAllocatingMemory = thread.Process.ProcessID;
                            }

                            if (data.TimeStampRelativeMSec >= processWhereMemoryAllocated.StartTimeRelativeMsec && processIDAllocatingMemory == processWhereMemoryAllocated.ProcessID)
                            {
                                stackIndex = stackSource.GetCallStack(data.CallStackIndex(), data);
                            }
                            else
                            {
                                stackIndex = stackSource.GetCallStackForProcess(processWhereMemoryAllocated);
                                stackIndex = stackSource.Interner.CallStackIntern(stackSource.Interner.FrameIntern("Allocated In Parent Process"), stackIndex);
                            }
                            stackIndex = stackSource.Interner.CallStackIntern(virtualReserverFrame, stackIndex);
                        }
                        memState.Update(data.BaseAddr, data.Length, isAlloc, stackIndex,
                            delegate (long metric, StackSourceCallStackIndex allocStack)
                            {
                                Debug.Assert(allocStack != StackSourceCallStackIndex.Invalid);
                                Debug.Assert(metric != 0);                                                  // They should trim this already.  
                                sample.Metric = metric;
                                sample.TimeRelativeMSec = data.TimeStampRelativeMSec;
                                sample.StackIndex = allocStack;
                                stackSource.AddSample(sample);
                                // Debug.WriteLine("Sample Proc {0,12} Time {1,8:f3} Length 0x{2:x} Metric 0x{3:x} Stack {4,8} Cum {5,8}", process.Name, sample.TimeRelativeMSec, data.Length, (int) sample.Metric, (int)sample.StackIndex, memState.TotalMem);
                            });
                    }
                });
                eventSource.Process();
                if (droppedEvents != 0)
                {
                    log.WriteLine("WARNING: {0} events were dropped because their process could not be determined.", droppedEvents);
                }
            }
            else if (streamName == "Net OS Heap Alloc")
            {
                // We index by heap address and then within the heap we remember the allocation stack
                var heaps = new Dictionary<Address, Dictionary<Address, StackSourceSample>>();

                var heapParser = new HeapTraceProviderTraceEventParser(eventSource);
                Dictionary<Address, StackSourceSample> lastHeapAllocs = null;

                // These three variables are used in the local function GetAllocationType defined below.
                // and are used to look up type names associated with the native allocations.   
                var loadedModules = new Dictionary<TraceModuleFile, NativeSymbolModule>();
                var allocationTypeNames = new Dictionary<CallStackIndex, string>();
                var symReader = GetSymbolReader(log, SymbolReaderOptions.CacheOnly);

                Address lastHeapHandle = 0;

                double peakMetric = 0;
                StackSourceSample peakSample = null;
                double cumMetric = 0;
                double sumCumMetric = 0;
                int cumCount = 0;

                heapParser.HeapTraceAlloc += delegate (HeapAllocTraceData data)
                {
                    var allocs = lastHeapAllocs;
                    if (data.HeapHandle != lastHeapHandle)
                        allocs = GetHeap(data.HeapHandle, heaps, ref lastHeapAllocs, ref lastHeapHandle);

                    var callStackIndex = data.CallStackIndex();
                    sample.TimeRelativeMSec = data.TimeStampRelativeMSec;
                    sample.Metric = data.AllocSize;
                    sample.StackIndex = stackSource.GetCallStack(callStackIndex, data);

                    // Add the 'Alloc < XXX' pseudo node. 
                    var nodeIndex = stackSource.Interner.FrameIntern(GetAllocName((uint)data.AllocSize));
                    sample.StackIndex = stackSource.Interner.CallStackIntern(nodeIndex, sample.StackIndex);

                    // Add the 'Type ALLOCATION_TYPE' if available.  
                    string allocationType = GetAllocationType(callStackIndex);
                    if (allocationType != null)
                    {
                        nodeIndex = stackSource.Interner.FrameIntern("Type " + allocationType);
                        sample.StackIndex = stackSource.Interner.CallStackIntern(nodeIndex, sample.StackIndex);
                    }

                    var addedSample = stackSource.AddSample(sample);
                    allocs[data.AllocAddress] = addedSample;

                    cumMetric += sample.Metric;
                    if (cumMetric > peakMetric)
                    {
                        peakMetric = cumMetric;
                        peakSample = addedSample;
                    }
                    sumCumMetric += cumMetric;
                    cumCount++;

                    /*****************************************************************************/
                    // Performs a stack crawl to match the best typename to this allocation. 
                    // Returns null if no typename was found.
                    // This updates loadedModules and allocationTypeNames. It reads symReader/eventLog.
                    string GetAllocationType(CallStackIndex csi)
                    {
                        if (!allocationTypeNames.TryGetValue(csi, out var typeName))
                        {
                            const int frameLimit = 25; // typically you need about 10 frames to get out of the OS functions 
                                                       // to get to a frame that has type information.   We'll search up this many frames
                                                       // before giving up on getting type information for the allocation.  

                            int frameCount = 0;
                            for (var current = csi; current != CallStackIndex.Invalid && frameCount < frameLimit; current = eventLog.CallStacks.Caller(current), frameCount++)
                            {
                                var module = eventLog.CodeAddresses.ModuleFile(eventLog.CallStacks.CodeAddressIndex(current));
                                if (module == null)
                                    continue;

                                if (!loadedModules.TryGetValue(module, out var symbolModule))
                                {
                                    loadedModules[module] = symbolModule =
                                        (module.PdbSignature != Guid.Empty
                                            ? symReader.FindSymbolFilePath(module.PdbName, module.PdbSignature, module.PdbAge, module.FilePath)
                                            : symReader.FindSymbolFilePathForModule(module.FilePath)) is string pdb
                                        ? symReader.OpenNativeSymbolFile(pdb)
                                        : null;
                                }

                                typeName = symbolModule?.GetTypeForHeapAllocationSite(
                                        (uint)(eventLog.CodeAddresses.Address(eventLog.CallStacks.CodeAddressIndex(current)) - module.ImageBase)
                                    ) ?? typeName;
                            }
                            allocationTypeNames[csi] = typeName;
                        }
                        return typeName;
                    }
                };

                heapParser.HeapTraceFree += delegate (HeapFreeTraceData data)
                {
                    var allocs = lastHeapAllocs;
                    if (data.HeapHandle != lastHeapHandle)
                    {
                        allocs = GetHeap(data.HeapHandle, heaps, ref lastHeapAllocs, ref lastHeapHandle);
                    }

                    StackSourceSample alloc;
                    if (allocs.TryGetValue(data.FreeAddress, out alloc))
                    {
                        cumMetric -= alloc.Metric;
                        sumCumMetric += cumMetric;
                        cumCount++;

                        allocs.Remove(data.FreeAddress);

                        Debug.Assert(alloc.Metric >= 0);
                        sample.Metric = -alloc.Metric;
                        sample.TimeRelativeMSec = data.TimeStampRelativeMSec;

                        sample.StackIndex = alloc.StackIndex;
                        stackSource.AddSample(sample);
                    }
                };

                heapParser.HeapTraceReAlloc += delegate (HeapReallocTraceData data)
                {
                    // Reallocs that actually move stuff will cause a Alloc and delete event
                    // so there is nothing to do for those events.  But when the address is
                    // the same we need to resize 
                    if (data.OldAllocAddress != data.NewAllocAddress)
                    {
                        return;
                    }

                    var allocs = lastHeapAllocs;
                    if (data.HeapHandle != lastHeapHandle)
                    {
                        allocs = GetHeap(data.HeapHandle, heaps, ref lastHeapAllocs, ref lastHeapHandle);
                    }

                    // This is a clone of the Free code 
                    StackSourceSample alloc;
                    if (allocs.TryGetValue(data.OldAllocAddress, out alloc))
                    {
                        cumMetric -= alloc.Metric;
                        sumCumMetric += cumMetric;
                        cumCount++;

                        allocs.Remove(data.OldAllocAddress);

                        Debug.Assert(alloc.Metric == data.OldAllocSize);
                        sample.Metric = -alloc.Metric;
                        sample.TimeRelativeMSec = data.TimeStampRelativeMSec;

                        sample.StackIndex = alloc.StackIndex;
                        stackSource.AddSample(sample);
                    }

                    // This is a clone of the Alloc code (sigh don't clone code)
                    sample.TimeRelativeMSec = data.TimeStampRelativeMSec;
                    sample.Metric = data.NewAllocSize;
                    var nodeIndex = stackSource.Interner.FrameIntern(GetAllocName((uint)data.NewAllocSize));
                    sample.StackIndex = stackSource.Interner.CallStackIntern(nodeIndex, stackSource.GetCallStack(data.CallStackIndex(), data));
                    var addedSample = stackSource.AddSample(sample);
                    allocs[data.NewAllocAddress] = addedSample;

                    cumMetric += sample.Metric;
                    if (cumMetric > peakMetric)
                    {
                        peakMetric = cumMetric;
                        peakSample = addedSample;
                    }
                    sumCumMetric += cumMetric;
                    cumCount++;
                };

                heapParser.HeapTraceDestroy += delegate (HeapTraceData data)
                {
                    // Heap is dieing, kill all objects in it.   
                    var allocs = lastHeapAllocs;
                    if (data.HeapHandle != lastHeapHandle)
                    {
                        allocs = GetHeap(data.HeapHandle, heaps, ref lastHeapAllocs, ref lastHeapHandle);
                    }

                    foreach (StackSourceSample alloc in allocs.Values)
                    {
                        // TODO this is a clone of the free code.  
                        cumMetric -= alloc.Metric;
                        sumCumMetric += cumMetric;
                        cumCount++;

                        Debug.Assert(alloc.Metric >= 0);
                        sample.Metric = -alloc.Metric;
                        sample.TimeRelativeMSec = data.TimeStampRelativeMSec;

                        sample.StackIndex = alloc.StackIndex;
                        stackSource.AddSample(sample);
                    }
                };
                eventSource.Process();

                var aveCumMetric = sumCumMetric / cumCount;
                log.WriteLine("Peak Heap Size: {0:n3} MB   Average Heap size: {1:n3} MB", peakMetric / 1000000.0F, aveCumMetric / 1000000.0F);
                if (peakSample != null)
                {
                    log.WriteLine("Peak happens at {0:n3} Msec into the trace.", peakSample.TimeRelativeMSec);
                }

                log.WriteLine("Trimming alloc-free pairs < 3 msec apart: Before we have {0:n1}K events now {1:n1}K events",
                    cumCount / 1000.0, stackSource.SampleIndexLimit / 1000.0);
                return stackSource;
            }
            else if (streamName == "Server GC")
            {
                Microsoft.Diagnostics.Tracing.Analysis.TraceLoadedDotNetRuntimeExtensions.NeedLoadedDotNetRuntimes(eventSource);
                Microsoft.Diagnostics.Tracing.Analysis.TraceProcessesExtensions.AddCallbackOnProcessStart(eventSource, proc =>
                {
                    Microsoft.Diagnostics.Tracing.Analysis.TraceProcessesExtensions.SetSampleIntervalMSec(proc, eventLog.SampleProfileInterval.TotalMilliseconds);
                    Microsoft.Diagnostics.Tracing.Analysis.TraceLoadedDotNetRuntimeExtensions.SetMutableTraceEventStackSource(proc, stackSource);
                });
                eventSource.Process();
                return stackSource;
            }
            else if (streamName == "Anti-Malware Real-Time Scan")
            {
                RealtimeAntimalwareComputer computer = new RealtimeAntimalwareComputer(eventSource, stackSource);
                computer.Execute();

                return stackSource;
            }
            else
            {
                throw new Exception("Unknown stream " + streamName);
            }

            log.WriteLine("Produced {0:n3}K events", stackSource.SampleIndexLimit / 1000.0);
            stackSource.DoneAddingSamples();
            return stackSource;
        }

        #region private
        private static StackSource GetProcessFileRegistryStackSource(TraceLogEventSource eventSource, TextWriter log)
        {
            TraceLog traceLog = eventSource.TraceLog;

            // This maps a process Index to the stack that represents that process.  
            StackSourceCallStackIndex[] processStackCache = new StackSourceCallStackIndex[traceLog.Processes.Count];
            for (int i = 0; i < processStackCache.Length; i++)
            {
                processStackCache[i] = StackSourceCallStackIndex.Invalid;
            }

            var stackSource = new MutableTraceEventStackSource(eventSource.TraceLog);

            StackSourceSample sample = new StackSourceSample(stackSource);

            var fileParser = new MicrosoftWindowsKernelFileTraceEventParser(eventSource);

            fileParser.Create += delegate (FileIOCreateTraceData data)
            {
                StackSourceCallStackIndex stackIdx = GetStackForProcess(data.Process(), traceLog, stackSource, processStackCache);
                stackIdx = stackSource.GetCallStack(data.CallStackIndex(), stackIdx);
                string imageFrameString = string.Format("FileOpenOrCreate {0}", data.FileName);
                StackSourceFrameIndex imageFrameIdx = stackSource.Interner.FrameIntern(imageFrameString);
                stackIdx = stackSource.Interner.CallStackIntern(imageFrameIdx, stackIdx);

                sample.Count = 1;
                sample.Metric = 1;
                sample.TimeRelativeMSec = data.TimeStampRelativeMSec;
                sample.StackIndex = stackIdx;
                stackSource.AddSample(sample);
            };

            eventSource.Kernel.AddCallbackForEvents(delegate (ImageLoadTraceData data)
            {
                StackSourceCallStackIndex stackIdx = GetStackForProcess(data.Process(), traceLog, stackSource, processStackCache);
                stackIdx = stackSource.GetCallStack(data.CallStackIndex(), stackIdx);
                string fileCreateFrameString = string.Format("ImageLoad Base 0x{0:x} Size 0x{1:x} Name {2}", data.ImageBase, data.ImageSize, data.FileName);
                StackSourceFrameIndex fileCreateFrameIdx = stackSource.Interner.FrameIntern(fileCreateFrameString);
                stackIdx = stackSource.Interner.CallStackIntern(fileCreateFrameIdx, stackIdx);

                sample.Count = 1;
                sample.Metric = 1;
                sample.TimeRelativeMSec = data.TimeStampRelativeMSec;
                sample.StackIndex = stackIdx;
                stackSource.AddSample(sample);
            });

            eventSource.Process();
            stackSource.DoneAddingSamples();
            return stackSource;
        }
        private static StackSourceCallStackIndex GetStackForProcess(TraceProcess process, TraceLog traceLog, MutableTraceEventStackSource stackSource, StackSourceCallStackIndex[] processStackCache)
        {
            if (process == null)
            {
                return StackSourceCallStackIndex.Invalid;
            }

            var ret = processStackCache[(int)process.ProcessIndex];
            if (ret == StackSourceCallStackIndex.Invalid)
            {
                StackSourceCallStackIndex parentStack = StackSourceCallStackIndex.Invalid;
                parentStack = GetStackForProcess(process.Parent, traceLog, stackSource, processStackCache);

                string parent = "";
                if (parentStack == StackSourceCallStackIndex.Invalid)
                {
                    parent += ",Parent=" + process.ParentID;
                }

                string command = process.CommandLine;
                if (string.IsNullOrWhiteSpace(command))
                {
                    command = process.ImageFileName;
                }

                string processFrameString = string.Format("Process({0}{1}): {2}", process.ProcessID, parent, command);

                StackSourceFrameIndex processFrameIdx = stackSource.Interner.FrameIntern(processFrameString);
                ret = stackSource.Interner.CallStackIntern(processFrameIdx, parentStack);
            }
            return ret;
        }

        private static string GetDirectoryName(string filePath)
        {
            // We need long (over 260) file name support so we do this by hand.  
            var lastSlash = filePath.LastIndexOf('\\');
            if (lastSlash < 0)
            {
                return "";
            }

            return filePath.Substring(0, lastSlash + 1);
        }

        private static string GetFileName(string filePath)
        {
            // We need long (over 260) file name support so we do this by hand.  
            var lastSlash = filePath.LastIndexOf('\\');
            if (lastSlash < 0)
            {
                return filePath;
            }

            return filePath.Substring(lastSlash + 1);
        }

        /// <summary>
        /// Implements a simple one-element cache for find the heap to look in.  
        /// </summary>
        private static Dictionary<Address, StackSourceSample> GetHeap(Address heapHandle, Dictionary<Address, Dictionary<Address, StackSourceSample>> heaps, ref Dictionary<Address, StackSourceSample> lastHeapAllocs, ref Address lastHeapHandle)
        {
            Dictionary<Address, StackSourceSample> ret;

            if (!heaps.TryGetValue(heapHandle, out ret))
            {
                ret = new Dictionary<Address, StackSourceSample>();
                heaps.Add(heapHandle, ret);
            }
            lastHeapHandle = heapHandle;
            lastHeapAllocs = ret;
            return ret;
        }

        private static void LogGCHandleLifetime(MutableTraceEventStackSource stackSource,
            StackSourceSample sample, GCHandleInfo info, double timeRelativeMSec, TextWriter log)
        {
            sample.Metric = timeRelativeMSec - info.PinStartTimeRelativeMSec;
            if (sample.Metric < 0)
            {
                log.WriteLine("Error got a negative time at {0:n3} started {1:n3}.  Dropping", timeRelativeMSec, info.PinStartTimeRelativeMSec);
                return;
            }

            var stackIndex = info.PinStack;
            var roundToLog = Math.Pow(10.0, Math.Ceiling(Math.Log10(sample.Metric)));
            var nodeName = "LIVE_FOR <= " + roundToLog + " msec";
            var nodeIndex = stackSource.Interner.FrameIntern(nodeName);
            stackIndex = stackSource.Interner.CallStackIntern(nodeIndex, stackIndex);

            nodeName = "OBJECT_INSTANCEID = " + info.ObjectAddress;
            nodeIndex = stackSource.Interner.FrameIntern(nodeName);
            stackIndex = stackSource.Interner.CallStackIntern(nodeIndex, stackIndex);

            sample.TimeRelativeMSec = info.PinStartTimeRelativeMSec;
            sample.StackIndex = stackIndex;
            stackSource.AddSample(sample);
        }

        private class PerThreadGCHandleInfo
        {
            public Address LastHandle;
            public Address LastObject;
            public Address LikelyAsyncHandleTable1;
            public Address LikelyAsyncHandleTable2;
        }

        private class GCHandleInfo
        {
            public double PinStartTimeRelativeMSec;
            public Address ObjectAddress;
            public StackSourceCallStackIndex PinStack = StackSourceCallStackIndex.Invalid;
            public bool IsAsync;
            public byte GCGen;
        }

        public override List<IProcess> GetProcesses(TextWriter log)
        {
            var eventLog = GetTraceLog(log);
            var processes = new List<IProcess>(eventLog.Processes.Count);
            foreach (var process in eventLog.Processes)
            {
                var iprocess = new IProcessForStackSource(process.Name);
                iprocess.StartTime = process.StartTime;
                iprocess.EndTime = process.EndTime;
                iprocess.CPUTimeMSec = process.CPUMSec;
                iprocess.ParentID = process.ParentID;
                iprocess.CommandLine = process.CommandLine;
                iprocess.ProcessID = process.ProcessID;
                processes.Add(iprocess);
            }
            processes.Sort();
            return processes;
        }


        /// <summary>
        /// Class keeps track of the memory state given virtual allocs.  Basically you have to model what memory is allocated 
        /// </summary>
        private class MemState
        {
            public MemState()
            {
                m_searchTable.Add(new Region(0, Region.FreeStackIndex, null));  // Memory starts out completely free.  
                m_numRegions = 1;
            }
            [Conditional("DEBUG")]
            private void ClassInvarient()
            {
                Debug.Assert(0 < m_searchTable.Count);
                var prev = m_searchTable[0];
                Debug.Assert(prev.MemAddr == 0);
                var cur = prev.Next;
                var regionCount = 1;        // Total number of regions in my linked list
                var curIdx = 1;             // Index in my sorted m_searchTable
                while (cur != null)
                {
                    // Update the curIdx.   Note that you can have multiple entries pointing to the same location (this is how we delete regions
                    // without having to shuffle the table.
                    while (curIdx < m_searchTable.Count && m_searchTable[curIdx] == cur)
                    {
                        curIdx++;
                    }

                    Debug.Assert(m_searchTable.Count <= curIdx || cur.MemAddr < m_searchTable[curIdx].MemAddr);

                    Debug.Assert(prev.MemAddr < cur.MemAddr);     // strictly increasing
                    Debug.Assert(!(cur.Next == null && cur.AllocStack != Region.FreeStackIndex && cur.MemAddr != ulong.MaxValue));
                    prev = cur;
                    cur = cur.Next;
                    regionCount++;
                }
                Debug.Assert(regionCount == m_numRegions);          // m_numRegions is accurate.  
                Debug.Assert(curIdx == m_searchTable.Count);        // One entries in the table are in the list.  
            }
#if DEBUG
            private int Count
            {
                get
                {
                    var cur = m_searchTable[0];
                    int cnt = 0;
                    while (cur != null)
                    {
                        cur = cur.Next;
                        cnt++;
                    }
                    return cnt;
                }
            }
#endif
#if DEBUG
            /// <summary>
            /// This routine is only used in asserts.   It represents the total amount of net memory that has been
            /// committed by all the VirtualAllocs/Frees that have occurred so far.  
            /// </summary>
            public long TotalMem
            {
                get
                {
                    long ret = 0;
                    var cur = m_searchTable[0];
                    while (cur != null)
                    {
                        if (!cur.IsFree)
                        {
                            ret += (long)(cur.Next.MemAddr - cur.MemAddr);
                        }

                        cur = cur.Next;
                    }
                    return ret;
                }
            }
#endif

            /// <summary>
            /// updates the memory state of [startAddr, startAddr+length) to be either allocated or free (based on 'isAlloc').  
            /// It returns the amount of memory delta (positive for allocation, negative for free).
            /// 
            /// What makes this a pain is VirtuaAlloc regions can overlap (you can 'commit' the same region multiple times, or
            /// free just a region within an allocation etc).   
            /// 
            /// Thus you have to keep track of exactly what is allocated (we keep a sorted list of regions), and do set operations
            /// on these regions.   This is what makes it non-trivial.  
            /// 
            /// if 'isAlloc' is true, then allocStack should be the stack at that allocation.  
            /// 
            /// 'callback' is called with two parameters (the net memory change (will be negative for frees), as well as the call
            /// stack for the ALLOCATION (even in the case of a free, it is the allocation stack that is logged).   
            /// 
            /// If an allocation overlaps with an existing allocation, only the NET allocation is indicated (the existing allocated
            /// region is subtracted out.   This means is is the 'last' allocation that gets 'charged' for a region.
            /// 
            /// The main point, however is that there is no double-counting and get 'perfect' matching of allocs and frees. 
            /// 
            /// There may be more than one callback issued if the given input region covers several previously allocated regions
            /// and thus need to be 'split up'.  In the case of a free, several callbacks could be issued because different 
            /// allocation call stacks were being freed in a single call.  
            /// </summary>
            internal void Update(Address startAddr, long length, bool isAlloc, StackSourceCallStackIndex allocStack,
                Action<long, StackSourceCallStackIndex> callback)
            {
                Debug.Assert(startAddr != 0);                   // No on can allocate this virtual address.
                if (startAddr == 0)
                {
                    return;
                }

                Address endAddr = startAddr + (Address)length;  // end of range
                if (endAddr == 0)                               // It is possible to wrap around (if you allocate the last region of memory. 
                {
                    endAddr = ulong.MaxValue;                   // Avoid this case by adjust it down a bit.  
                }

                Debug.Assert(endAddr > startAddr);
                if (!isAlloc)
                {
                    allocStack = Region.FreeStackIndex;
                }

                m_totalUpdates++;
#if DEBUG
                long memoryBeforeUpdate = TotalMem;
                long callBackNet = 0;               // How much we said the net allocation was for all the callbacks we make.  
#endif

                Debug.Assert(allocStack != StackSourceCallStackIndex.Invalid);
                // From time to time, update the search table to be 'perfect' if we see that chain length is too high.  
                if (m_totalUpdates > m_searchTable.Count && m_totalChainTraverals > MaxChainLength * m_totalUpdates)
                {
                    Debug.WriteLine(string.Format("Redoing Search table.  Num Regions {0} Table Size {1}  numUpdates {2} Average Chain Leng {3}",
                        m_numRegions, m_searchTable.Count, m_totalUpdates, m_totalChainTraverals / m_totalUpdates));
                    ExpandSearchTable();
                    m_totalUpdates = 0;
                    m_totalChainTraverals = 0;
                }

                int searchTableIdx;             // Points at prev or before.  
                m_searchTable.BinarySearch(startAddr - 1, out searchTableIdx, delegate (Address x, Region y) { return x.CompareTo(y.MemAddr); });
                Debug.Assert(0 <= searchTableIdx);          // Can't get -1 because 0 is the smallest number 
                Region prev = m_searchTable[searchTableIdx];

                Region cur = prev.Next;                         // current node
                Debug.Assert(prev.MemAddr <= startAddr);

                Debug.WriteLine(string.Format("Addr {0:x} idx {1} prev {2:x}", startAddr, searchTableIdx, prev.MemAddr));
                for (int chainLength = 0; ; chainLength++)      // the amount of searching I need to do after binary search 
                {
                    m_totalChainTraverals++;

                    // If we fall off the end, 'clone' split the last region into one that exactly overlaps the new region.  
                    if (cur == null)
                    {
                        prev.Next = cur = new Region(endAddr, prev.AllocStack, null);
                        m_numRegions++;
                        if (chainLength > MaxChainLength)
                        {
                            m_searchTable.Add(cur);
                        }
                    }

                    // Does the new region start after (or at) prev and strictly before than cur? (that is, does the region overlap with prev?)
                    if (startAddr < cur.MemAddr)
                    {
                        var prevAllocStack = prev.AllocStack;       // Remember this since we clobber it.  

                        // Can I reuse the node (it starts at exactly the right place, or it is the same stack 
                        // (which I can coalesce))
                        if (startAddr == prev.MemAddr || prevAllocStack == allocStack)
                        {
                            prev.AllocStack = allocStack;
                        }
                        else
                        {
                            prev.Next = new Region(startAddr, allocStack, cur);
                            m_numRegions++;
                            prev = prev.Next;
                        }

                        // Try to break up long chains in the search table.   
                        if (chainLength > MaxChainLength)
                        {
                            Debug.Assert(searchTableIdx < m_searchTable.Count);
                            if (searchTableIdx + 1 == m_searchTable.Count)
                            {
                                m_searchTable.Add(prev);
                            }
                            else
                            {
                                Debug.Assert(m_searchTable[searchTableIdx].MemAddr <= prev.MemAddr);
                                // Make sure we remain sorted.   Note that we can exceed the next slot in the table because
                                // the region we are inserting 'covers' many table entries.   
                                if (m_searchTable.Count <= searchTableIdx + 2 || prev.MemAddr < m_searchTable[searchTableIdx + 2].MemAddr)
                                {
                                    m_searchTable[searchTableIdx + 1] = prev;
                                }
                            }
                            searchTableIdx++;
                            chainLength = 0;
                        }

                        // net is the amount we are freeing or allocating for JUST THIS FIRST overlapped region (prev to cur)
                        // We start out assuming that the new region is bigger than the current region, so the net is the full current region.  
                        long net = (long)(cur.MemAddr - startAddr);

                        // Does the new region fit completely between prev and cur?  
                        bool overlapEnded = (endAddr <= cur.MemAddr);
                        if (overlapEnded)
                        {
                            net = (long)(endAddr - startAddr);
                            // If it does not end exactly, we need to end our chunk and resume the previous region.  
                            if (endAddr != cur.MemAddr && prevAllocStack != allocStack)
                            {
                                prev.Next = new Region(endAddr, prevAllocStack, cur);
                                m_numRegions++;
                            }
                        }
                        Debug.Assert(net >= 0);

                        // Log the delta to the callback.  
                        StackSourceCallStackIndex stackToLog;
                        if (allocStack != Region.FreeStackIndex)        // Is the update an allocation.  
                        {
                            if (prevAllocStack != Region.FreeStackIndex)
                            {
                                net = 0;                                // committing a committed region, do nothing
                            }

                            stackToLog = allocStack;
                        }
                        else    // The update is a free.  
                        {
                            if (prevAllocStack == Region.FreeStackIndex)
                            {
                                net = 0;                                // freeing a freed region, do nothing  
                            }

                            net = -net;                                 // frees have negative weight. 
                            stackToLog = prevAllocStack;                // We attribute the free to the allocation call stack  
                        }
                        ClassInvarient();

                        if (net != 0)                                   // Make callbacks to user code if there is any change.  
                        {
#if DEBUG
                            callBackNet += net;
#endif
                            callback(net, stackToLog);                  // issue the callback
                        }

                        if (overlapEnded || endAddr == 0)               // Are we done?  (endAddr == 0 is for the case where the region wraps around).  
                        {
#if DEBUG
                            Debug.Assert(memoryBeforeUpdate + callBackNet == TotalMem);
                            Debug.WriteLine(string.Format("EXITING Num Regions {0} Table Size {1}  numUpdates {2} Average Chain Len {3}",
                                m_numRegions, m_searchTable.Count, m_totalUpdates, m_totalChainTraverals * 1.0 / m_totalUpdates));
#endif
                            // Debug.Write("**** Exit State\r\n" + this.ToString());
                            return;
                        }

                        startAddr = cur.MemAddr;       // Modify the region so that it no longer includes the overlap with 'prev'  
                    }

                    // we may be able to coalesce (probably free) nodes.  
                    if (prev.AllocStack == cur.AllocStack)
                    {
                        prev.Next = cur.Next;       // Remove cur (prev does not move)
                        --m_numRegions;

                        // Make sure there are no entries in the search table that point at the entry to be deleted.   
                        var idx = searchTableIdx;
                        do
                        {
                            Debug.Assert(m_searchTable[idx].MemAddr <= cur.MemAddr);
                            if (cur == m_searchTable[idx])
                            {
                                // Assert that we stay sorted.  
                                Debug.Assert(idx == 0 || m_searchTable[idx - 1].MemAddr <= prev.MemAddr);
                                Debug.Assert(idx + 1 == m_searchTable.Count || prev.MemAddr <= m_searchTable[idx + 1].MemAddr);
                                m_searchTable[idx] = prev;
                            }
                            idx++;
                        } while (idx < m_searchTable.Count && m_searchTable[idx].MemAddr <= cur.MemAddr);

                        ClassInvarient();
                    }
                    else
                    {
                        prev = cur;                 // prev advances to cur 
                    }

                    cur = cur.Next;
                }
            }

            /// <summary>
            /// Allocate a new search table that has all the regions in it with not chaining necessary.   
            /// </summary>
            private void ExpandSearchTable()
            {
                Region ptr = m_searchTable[0];
                m_searchTable = new GrowableArray<Region>(m_numRegions + MaxChainLength);   // Add a bit more to grow on the end if necessary.  
                while (ptr != null)
                {
                    m_searchTable.Add(ptr);
                    ptr = ptr.Next;
                }
                Debug.Assert(m_searchTable.Count == m_numRegions);
            }

            private const int MaxChainLength = 8;           // We don't want chain lengths bigger than this.  
                                                            // The state of memory is represented as a (sorted) linked list of addresses (with a stack), 
                                                            // Some of the regions are free (marked by FreeStackIndex)  They only have a start address so by 
                                                            // construction they can't overlap.  

            private class Region
            {
                // The special value that represents a free region.  
                public const StackSourceCallStackIndex FreeStackIndex = (StackSourceCallStackIndex)(-2);
                /// <summary>
                /// Create an allocation region starting at 'startAddr' allocated at 'allocStack'
                /// </summary>
                public Region(Address memAddr, StackSourceCallStackIndex allocStack, Region next) { MemAddr = memAddr; AllocStack = allocStack; Next = next; }
                public bool IsFree { get { return AllocStack == FreeStackIndex; } }

                public Address MemAddr;
                public StackSourceCallStackIndex AllocStack;
                public Region Next;
            };
#if DEBUG
            public override string ToString()
            {
                var sb = new StringBuilder();
                var cur = m_searchTable[0];
                while (cur != null)
                {
                    sb.Append("[").Append(cur.MemAddr.ToString("X")).Append(" stack=").Append(cur.AllocStack).Append("]").AppendLine();
                    cur = cur.Next;
                }
                return sb.ToString();
            }
#endif
            /// <summary>
            /// The basic data structure here is a linked list where each element is ALSO in this GrowableArray of
            /// entry points into that list.   This array of entry points is SORTED, so we can do binary search to 
            /// find a particular entry in log(N) time.   However we want to support fast insertion (and I am too
            /// lazy to implement a self-balancing tree) so when we add entries we add them to the linked list but
            /// not necessarily to this binary search table.   From time to time we will 'fixup' this table to 
            /// be perfect again.   
            /// </summary>
            private GrowableArray<Region> m_searchTable;        // always non-empty, first entry is linked list to all entries.  

            // Keep track of enough to compute the average chain length on lookups.   
            private int m_totalChainTraverals;                  // links we have to traverse from the search table to get to the entry we want.
            private int m_totalUpdates;                         // Number of lookups we did.  (We reset after every table expansion).   
            private int m_numRegions;                           // total number of entries in our linked list (may be larger than the search table) 
        }


        private static string[] AllocNames = InitAllocNames();
        private static string[] InitAllocNames()
        {
            // Cache the names, so we don't create them on every event.  
            string[] ret = new string[16];
            int size = 1;
            for (int i = 0; i < ret.Length; i++)
            {
                ret[i] = "Alloc < " + size;
                size *= 2;
            }
            return ret;
        }
        private static string GetAllocName(uint metric)
        {
            string allocName;
            int log2Metric = 0;
            while (metric > 0)
            {
                metric >>= 1;
                log2Metric++;
            }
            if (log2Metric < AllocNames.Length)
            {
                allocName = AllocNames[log2Metric];
            }
            else
            {
                allocName = "Alloc >= 32768";
            }

            return allocName;
        }
        #endregion

        protected internal override void ConfigureStackWindow(string stackSourceName, StackWindow stackWindow)
        {
            ConfigureAsEtwStackWindow(stackWindow, stackSourceName.StartsWith("CPU"));

            if (stackSourceName == "Processes / Files / Registry")
            {
                var defaultFold = @"^FileOpenOrCreate*:\Windows\Sys;^ImageLoad*:\Windows\Sys;^Process*conhost";
                stackWindow.FoldRegExTextBox.Items.Add(defaultFold);
                stackWindow.FoldRegExTextBox.Text = defaultFold;

                stackWindow.CallTreeTab.IsSelected = true;      // start with the call tree view
                return;
            }

            if (stackSourceName.Contains("(with Tasks)") || stackSourceName.Contains("(with StartStop Activities)"))
            {
                var taskFoldPatBase = "ntoskrnl!%ServiceCopyEnd;System.Runtime.CompilerServices.Async%MethodBuilder";
                var taskFoldPat = taskFoldPatBase + ";^STARTING TASK";
                stackWindow.FoldRegExTextBox.Items.Add(taskFoldPat);
                stackWindow.FoldRegExTextBox.Items.Add(taskFoldPatBase);

                // If the new pattern is a superset of the old, then use it.  
                if (taskFoldPat.StartsWith(stackWindow.FoldRegExTextBox.Text))
                {
                    stackWindow.FoldRegExTextBox.Text = taskFoldPat;
                }

                stackWindow.GroupRegExTextBox.Items.Insert(0, @"[Nuget] System.%!=>OTHER;Microsoft.%!=>OTHER;mscorlib%=>OTHER;v4.0.30319%\%!=>OTHER;system32\*!=>OTHER;syswow64\*!=>OTHER");

                var excludePat = "LAST_BLOCK";
                stackWindow.ExcludeRegExTextBox.Items.Add(excludePat);
                stackWindow.ExcludeRegExTextBox.Items.Add("LAST_BLOCK;Microsoft.Owin.Host.SystemWeb!*IntegratedPipelineContextStage.BeginEvent;Microsoft.Owin.Host.SystemWeb!*IntegratedPipelineContextStage*RunApp");
                stackWindow.ExcludeRegExTextBox.Text = excludePat;
            }

            if (stackSourceName.StartsWith("CPU") || stackSourceName.Contains("Thread Time"))
            {
                if (m_traceLog != null)
                {
                    stackWindow.ExtraTopStats += " TotalProcs " + m_traceLog.NumberOfProcessors;
                }

                stackWindow.ScalingPolicy = ScalingPolicyKind.TimeMetric;
                if (!stackSourceName.Contains("Thread Time"))
                {
                    stackWindow.FoldPercentTextBox.Text = stackWindow.GetDefaultFoldPercentage();
                }
            }

            if (stackSourceName.StartsWith("Processor"))
            {
                stackWindow.GroupRegExTextBox.Items.Insert(0, "Processor ({%}) Priority ({%})->Priority ($2)");
                stackWindow.GroupRegExTextBox.Items.Insert(0, "Processor ({%}) Priority ({%})->Processor ($1)");
            }

            if (stackSourceName == "Net OS Heap Alloc" || stackSourceName == "Image Load" || stackSourceName == "Disk I/O" ||
                stackSourceName == "File I/O" || stackSourceName == "Exceptions" || stackSourceName == "Managed Load" || stackSourceName.StartsWith("Process")
                || stackSourceName.StartsWith("Virtual") || stackSourceName == "Pinning" || stackSourceName.Contains("Thread Time"))
            {
                stackWindow.CallTreeTab.IsSelected = true;      // start with the call tree view
            }

            if (stackSourceName == "Pinning")
            {
                string defaultFoldPattern = "OBJECT_INSTANCEID;LIVE_FOR";
                stackWindow.FoldRegExTextBox.Text = defaultFoldPattern;
                stackWindow.FoldRegExTextBox.Items.Insert(0, defaultFoldPattern);
            }

            if (stackSourceName == "Pinning At GC Time")
            {
                string defaultFoldPattern = "^PINNED_FOR;^GC_NUM";
                stackWindow.FoldRegExTextBox.Text = defaultFoldPattern;
                stackWindow.FoldRegExTextBox.Items.Insert(0, defaultFoldPattern);

                stackWindow.GroupRegExTextBox.Text = "mscorlib.ni!->;system.ni!->;{%}!=>module $1;Generation 0->NonGen2;Generation 1->NonGen2;Type System.Byte[]->Type System.Byte[]";
                stackWindow.ExcludeRegExTextBox.Items.Insert(0, "PinnableBufferCache.CreateNewBuffers");
            }

            if (stackSourceName.Contains("Ref Count"))
            {
                stackWindow.RemoveColumn("IncPercentColumn");
                stackWindow.RemoveColumn("ExcPercentColumn");
            }

            if (stackSourceName.Contains("CCW Ref Count"))
            {
                string defaultFoldPattern = "CCW NewRefCnt;CCW AddRef;CCW Release";
                stackWindow.FoldRegExTextBox.Text = defaultFoldPattern;
                stackWindow.FoldRegExTextBox.Items.Insert(0, defaultFoldPattern);
                stackWindow.FoldRegExTextBox.Items.Insert(1, "CCW NewRefCnt");
            }

            if ((stackSourceName == "Heap Snapshot Pinning") || (stackSourceName == "Heap Snapshot Pinned Object Allocation"))
            {
                string defaultFoldPattern = "OBJECT_INSTANCE";
                stackWindow.FoldRegExTextBox.Text = defaultFoldPattern;
                stackWindow.FoldRegExTextBox.Items.Insert(0, defaultFoldPattern);
            }

            if (stackSourceName == "Net OS Heap Alloc" || stackSourceName.StartsWith("GC Heap Net Mem") ||
                stackSourceName.StartsWith("Virtual") || stackSourceName.StartsWith("GC Heap Alloc Ignore Free"))
            {
                stackWindow.ComputeMaxInTopStats = true;
            }

            if (stackSourceName == "Net OS Heap Alloc")
            {
                stackWindow.FoldRegExTextBox.Items.Insert(0, "^Alloc");
            }

            if (stackSourceName.StartsWith("ASP.NET Thread Time"))
            {
                var prev = stackWindow.FoldRegExTextBox.Text;
                if (0 < prev.Length)
                {
                    prev += ";";
                }

                prev += "^Request URL";
                stackWindow.FoldRegExTextBox.Text = prev;
                stackWindow.FoldRegExTextBox.Items.Insert(0, prev);
            }

            if (m_extraTopStats != null)
            {
                stackWindow.ExtraTopStats = m_extraTopStats;
            }

            // Warn the user about the behavior of type name lookup, but only once per user.  
            if (stackSourceName == "Net OS Heap Alloc")
            {
                if (App.UserConfigData["WarnedAboutOsHeapAllocTypes"] == null)
                {
                    MessageBox.Show(stackWindow,
                        "Warning: Allocation type resolution only happens on window launch.\r\n" +
                        "Thus if you manually lookup symbols in this view you will get method\r\n" +
                        "names of allocations sites, but to get the type name associated the \r\n" +
                        "allocation site.\r\n" +
                        "\r\n" +
                        "You must close and reopen this window to get the allocation types.\r\n"
                        , "May need to resolve PDBs and reopen.");
                    App.UserConfigData["WarnedAboutOsHeapAllocTypes"] = "true";
                }
            }
        }
        public override bool SupportsProcesses { get { return true; } }

        /// <summary>
        /// Find symbols for the simple module name 'simpleModuleName.  If 'processId' is non-zero then only search for modules loaded in that
        /// process, otherwise look systemWide.
        /// </summary>
        public override void LookupSymbolsForModule(string simpleModuleName, TextWriter log, int processId = 0)
        {
            var symReader = GetSymbolReader(log);

            // If we have a process, look the DLL up just there
            var moduleFiles = new Dictionary<int, TraceModuleFile>();
            if (processId != 0)
            {
                var process = m_traceLog.Processes.LastProcessWithID(processId);
                if (process != null)
                {
                    foreach (var loadedModule in process.LoadedModules)
                    {
                        if (string.Compare(loadedModule.Name, simpleModuleName, StringComparison.OrdinalIgnoreCase) == 0)
                        {
                            moduleFiles[(int)loadedModule.ModuleFile.ModuleFileIndex] = loadedModule.ModuleFile;
                        }
                    }
                }
            }

            // We did not find it, try system-wide
            if (moduleFiles.Count == 0)
            {
                foreach (var moduleFile in m_traceLog.ModuleFiles)
                {
                    if (string.Compare(moduleFile.Name, simpleModuleName, StringComparison.OrdinalIgnoreCase) == 0)
                    {
                        moduleFiles[(int)moduleFile.ModuleFileIndex] = moduleFile;
                    }
                }
            }

            if (moduleFiles.Count == 0)
            {
                throw new ApplicationException("Could not find module " + simpleModuleName + " in trace.");
            }

            if (moduleFiles.Count > 1)
            {
                log.WriteLine("Found {0} modules with name {1}", moduleFiles.Count, simpleModuleName);
            }

            foreach (var moduleFile in moduleFiles.Values)
            {
                m_traceLog.CodeAddresses.LookupSymbolsForModule(symReader, moduleFile);
            }
        }
        protected override Action<Action> OpenImpl(Window parentWindow, StatusBar worker)
        {
            var tracelog = GetTraceLog(worker.LogWriter, delegate (bool truncated, int numberOfLostEvents, int eventCountAtTrucation)
            {
                if (!m_notifiedAboutLostEvents)
                {
                    HandleLostEvents(parentWindow, truncated, numberOfLostEvents, eventCountAtTrucation, worker);
                    m_notifiedAboutLostEvents = true;
                }
            });

            // Warn about possible Win8 incompatibility.  
            var logVer = tracelog.OSVersion.Major * 10 + tracelog.OSVersion.Minor;
            if (62 <= logVer)
            {
                var ver = Environment.OSVersion.Version.Major * 10 + Environment.OSVersion.Version.Minor;
                if (ver < 62)       // We are decoding on less than windows 8
                {
                    if (!m_notifiedAboutWin8)
                    {
                        m_notifiedAboutWin8 = true;
                        var versionMismatchWarning = "This trace was captured on Window 8 and is being read\r\n" +
                                                     "on and earlier OS.  If you experience any problems please\r\n" +
                                                     "read the trace on an Windows 8 OS.";
                        worker.LogWriter.WriteLine(versionMismatchWarning);
                        parentWindow.Dispatcher.BeginInvoke((Action)delegate ()
                        {
                            MessageBox.Show(parentWindow, versionMismatchWarning, "Log File Version Mismatch", MessageBoxButton.OK);
                        });
                    }
                }
            }

            var advanced = new PerfViewTreeGroup("Advanced");
            var memory = new PerfViewTreeGroup("Memory");
            var frameworkAspNetWcf = new PerfViewTreeGroup(".NET Framework ASP.NET/WCF");
            var ui = new PerfViewTreeGroup("UI");
            var experimental = new PerfViewTreeGroup("Experimental");
            m_Children = new List<PerfViewTreeItem>();

            bool hasCPUStacks = false;
            bool hasDllStacks = false;
            bool hasCSwitchStacks = false;
            bool hasReadyThreadStacks = false;
            bool hasHeapStacks = false;
            bool hasGCAllocationTicks = false;
            bool hasExceptions = false;
            bool hasManagedLoads = false;
            bool hasAspNet = false;
            bool hasIis = false;
            bool hasDiskStacks = false;
            bool hasAnyStacks = false;
            bool hasVirtAllocStacks = false;
            bool hasFileStacks = false;
            bool hasTpl = false;
            bool hasTplStacks = false;
            bool hasGCHandleStacks = false;
            bool hasMemAllocStacks = false;
            bool hasJSHeapDumps = false;
            bool hasDotNetHeapDumps = false;
            bool hasWCFRequests = false;
            bool hasCCWRefCountStacks = false;
            bool hasNetNativeCCWRefCountStacks = false;
            bool hasWindowsRefCountStacks = false;
            bool hasPinObjectAtGCTime = false;
            bool hasObjectUpdate = false;
            bool hasGCEvents = false;
            bool hasProjectNExecutionTracingEvents = false;
            bool hasDefenderEvents = false;
            bool hasTypeLoad = false;
            bool hasAssemblyLoad = false;
            bool hasJIT = false;
            bool hasUserCrit = false;

            var stackEvents = new List<TraceEventCounts>();
            foreach (var counts in tracelog.Stats)
            {
                var name = counts.EventName;
                if (!hasCPUStacks && name.StartsWith("PerfInfo"))
                {
                    hasCPUStacks = true;                // Even without true stacks we can display something in the stack viewer.  
                }

                if (!hasAspNet && name.StartsWith("AspNetReq"))
                {
                    hasAspNet = true;
                }

                if (!hasIis && name.StartsWith("IIS"))
                {
                    hasIis = true;
                }

                if (counts.ProviderGuid == ApplicationServerTraceEventParser.ProviderGuid)
                {
                    hasWCFRequests = true;
                }

                if (name.StartsWith("JSDumpHeapEnvelope"))
                {
                    hasJSHeapDumps = true;
                }

                if (name.StartsWith("GC/Start"))
                {
                    hasGCEvents = true;
                }

                if (name.StartsWith("GC/BulkNode"))
                {
                    hasDotNetHeapDumps = true;
                }

                if (name.StartsWith("GC/PinObjectAtGCTime"))
                {
                    hasPinObjectAtGCTime = true;
                }

                if (name.StartsWith("GC/BulkSurvivingObjectRanges") || name.StartsWith("GC/BulkMovedObjectRanges"))
                {
                    hasObjectUpdate = true;
                }

                if (counts.ProviderGuid == TplEtwProviderTraceEventParser.ProviderGuid)
                {
                    hasTpl = true;
                }

                if (counts.ProviderGuid == MicrosoftAntimalwareEngineTraceEventParser.ProviderGuid)
                {
                    hasDefenderEvents = true;
                }

                if (name.StartsWith("Method/JittingStarted"))
                {
                    hasJIT = true;
                }
                if (name.StartsWith("TypeLoad/Start"))
                {
                    hasTypeLoad = true;
                }
                if (name.StartsWith("Loader/AssemblyLoad"))
                {
                    hasAssemblyLoad = true;
                }
                if (name.EndsWith("UserCrit"))
                {
                    hasUserCrit = true;
                }

                if (counts.StackCount > 0)
                {
                    hasAnyStacks = true;
                    if (counts.ProviderGuid == ETWClrProfilerTraceEventParser.ProviderGuid && name.StartsWith("ObjectAllocated"))
                    {
                        hasMemAllocStacks = true;
                    }

                    if (name.StartsWith("GC/SampledObjectAllocation"))
                    {
                        hasMemAllocStacks = true;
                    }

                    if (name.StartsWith("GC/CCWRefCountChange"))
                    {
                        hasCCWRefCountStacks = true;
                    }

                    if (name.StartsWith("TaskCCWRef"))
                    {
                        hasNetNativeCCWRefCountStacks = true;
                    }

                    if (name.StartsWith("Object/CreateHandle"))
                    {
                        hasWindowsRefCountStacks = true;
                    }

                    if (name.StartsWith("Image"))
                    {
                        hasDllStacks = true;
                    }

                    if (name.StartsWith("HeapTrace"))
                    {
                        hasHeapStacks = true;
                    }

                    if (name.StartsWith("Thread/CSwitch"))
                    {
                        hasCSwitchStacks = true;
                    }

                    if (name.StartsWith("GC/AllocationTick"))
                    {
                        hasGCAllocationTicks = true;
                    }

                    if (name.StartsWith("Exception") || name.StartsWith("PageFault/AccessViolation"))
                    {
                        hasExceptions = true;
                    }

                    if (name.StartsWith("GC/SetGCHandle"))
                    {
                        hasGCHandleStacks = true;
                    }

                    if (name.StartsWith("Loader/ModuleLoad"))
                    {
                        hasManagedLoads = true;
                    }

                    if (name.StartsWith("VirtualMem"))
                    {
                        hasVirtAllocStacks = true;
                    }

                    if (name.StartsWith("Dispatcher/ReadyThread"))
                    {
                        hasReadyThreadStacks = true;
                    }

                    if (counts.ProviderGuid == TplEtwProviderTraceEventParser.ProviderGuid)
                    {
                        hasTplStacks = true;
                    }

                    if (name.StartsWith("DiskIO"))
                    {
                        hasDiskStacks = true;
                    }

                    if (name.StartsWith("FileIO"))
                    {
                        hasFileStacks = true;
                    }

                    if (name.StartsWith("MethodEntry"))
                    {
                        hasProjectNExecutionTracingEvents = true;
                    }
                }
            }

            m_Children.Add(new PerfViewTraceInfo(this));
            m_Children.Add(new PerfViewProcesses(this));

            m_Children.Add(new PerfViewStackSource(this, "Processes / Files / Registry") { SkipSelectProcess = true });

            if (hasCPUStacks)
            {
                m_Children.Add(new PerfViewStackSource(this, "CPU"));
                experimental.Children.Add(new AutomatedAnalysisReport(this));
                if (!App.CommandLineArgs.ShowOptimizationTiers &&
                    tracelog.Events.Any(
                        e => e is MethodLoadUnloadTraceDataBase td && td.OptimizationTier != OptimizationTier.Unknown))
                {
                    advanced.Children.Add(new PerfViewStackSource(this, "CPU (with Optimization Tiers)"));
                }
                advanced.Children.Add(new PerfViewStackSource(this, "Processor"));
            }

            if (hasCSwitchStacks)
            {
                if (hasTplStacks)
                {
                    m_Children.Add(new PerfViewStackSource(this, "Thread Time"));
                    advanced.Children.Add(new PerfViewStackSource(this, "Thread Time (with Tasks)"));
                    advanced.Children.Add(new PerfViewStackSource(this, "Thread Time (with StartStop Activities)"));
                }
                else
                {
                    m_Children.Add(new PerfViewStackSource(this, "Thread Time"));
                }

                if (hasReadyThreadStacks)
                {
                    advanced.Children.Add(new PerfViewStackSource(this, "Thread Time (with ReadyThread)"));
                }
            }
            else if (hasCPUStacks && hasTplStacks)
            {
                advanced.Children.Add(new PerfViewStackSource(this, "Thread Time (with StartStop Activities) (CPU ONLY)"));
            }

            if (hasDiskStacks)
            {
                advanced.Children.Add(new PerfViewStackSource(this, "Disk I/O"));
            }

            if (hasFileStacks)
            {
                advanced.Children.Add(new PerfViewStackSource(this, "File I/O"));
                advanced.Children.Add(new PerfViewStackSource(this, "File Queries"));
                advanced.Children.Add(new PerfViewStackSource(this, "Directory Enumerations"));
            }

            if (hasHeapStacks)
            {
                memory.Children.Add(new PerfViewStackSource(this, "Net OS Heap Alloc"));
            }

            if (hasVirtAllocStacks)
            {
                memory.Children.Add(new PerfViewStackSource(this, "Net Virtual Alloc"));
                memory.Children.Add(new PerfViewStackSource(this, "Net Virtual Reserve"));
            }
            if (hasGCAllocationTicks)
            {
                if (hasObjectUpdate)
                {
                    memory.Children.Add(new PerfViewStackSource(this, "GC Heap Net Mem (Coarse Sampling)"));
                    memory.Children.Add(new PerfViewStackSource(this, "Gen 2 Object Deaths (Coarse Sampling)"));
                }
                memory.Children.Add(new PerfViewStackSource(this, "GC Heap Alloc Ignore Free (Coarse Sampling)"));
            }
            if (hasMemAllocStacks)
            {
                memory.Children.Add(new PerfViewStackSource(this, "GC Heap Net Mem"));
                memory.Children.Add(new PerfViewStackSource(this, "GC Heap Alloc Ignore Free"));
                memory.Children.Add(new PerfViewStackSource(this, "Gen 2 Object Deaths"));
            }

            if (hasDllStacks)
            {
                advanced.Children.Add(new PerfViewStackSource(this, "Image Load"));
            }

            if (hasManagedLoads)
            {
                advanced.Children.Add(new PerfViewStackSource(this, "Managed Load"));
            }

            if (hasExceptions)
            {
                advanced.Children.Add(new PerfViewStackSource(this, "Exceptions"));
            }

            if (hasGCHandleStacks)
            {
                advanced.Children.Add(new PerfViewStackSource(this, "Pinning"));
            }

            if (hasPinObjectAtGCTime)
            {
                advanced.Children.Add(new PerfViewStackSource(this, "Pinning At GC Time"));
            }

            if (hasGCEvents && hasCPUStacks)
            {
                memory.Children.Add(new PerfViewStackSource(this, "Server GC"));
            }

            if (hasCCWRefCountStacks)
            {
                advanced.Children.Add(new PerfViewStackSource(this, "CCW Ref Count"));
            }

            if (hasNetNativeCCWRefCountStacks)
            {
                advanced.Children.Add(new PerfViewStackSource(this, ".NET Native CCW Ref Count"));
            }

            if (hasWindowsRefCountStacks)
            {
                advanced.Children.Add(new PerfViewStackSource(this, "Windows Handle Ref Count"));
            }

            if (hasGCHandleStacks && hasMemAllocStacks)
            {
                bool matchingHeapSnapshotExists = GCPinnedObjectAnalyzer.ExistsMatchingHeapSnapshot(FilePath);
                if (matchingHeapSnapshotExists)
                {
                    advanced.Children.Add(new PerfViewStackSource(this, "Heap Snapshot Pinning"));
                    advanced.Children.Add(new PerfViewStackSource(this, "Heap Snapshot Pinned Object Allocation"));
                }
            }

            if (hasUserCrit)
            {
                if (hasCPUStacks)
                {
                    ui.Children.Add(new PerfViewStackSource(this, "UserCrit Held CPU"));
                }

                if (hasCSwitchStacks)
                {
                    ui.Children.Add(new PerfViewStackSource(this, "UserCrit Held ThreadTime"));
                }
            }

            if ((hasAspNet) || (hasWCFRequests))
            {
                if (hasCPUStacks)
                {
                    frameworkAspNetWcf.Children.Add(new PerfViewStackSource(this, "Server Request CPU"));
                }
                if (hasCSwitchStacks)
                {
                    frameworkAspNetWcf.Children.Add(new PerfViewStackSource(this, "Server Request Thread Time"));
                }
                if (hasGCAllocationTicks)
                {
                    frameworkAspNetWcf.Children.Add(new PerfViewStackSource(this, "Server Request Managed Allocation"));
                }
            }

            if (hasAnyStacks)
            {
                advanced.Children.Add(new PerfViewStackSource(this, "Any"));
                if (hasTpl)
                {
                    if (hasCSwitchStacks)
                    {
                        advanced.Children.Add(new PerfViewStackSource(this, "Any Stacks (with Tasks)"));
                        advanced.Children.Add(new PerfViewStackSource(this, "Any Stacks (with StartStop Activities)"));
                        advanced.Children.Add(new PerfViewStackSource(this, "Any StartStopTree"));
                    }
                    advanced.Children.Add(new PerfViewStackSource(this, "Any TaskTree"));
                }
            }

            if (hasAspNet)
            {
                advanced.Children.Add(new PerfViewAspNetStats(this));
                if (hasCPUStacks)
                {
                    var name = "ASP.NET Thread Time";
                    if (hasCSwitchStacks && hasTplStacks)
                    {
                        frameworkAspNetWcf.Children.Add(new PerfViewStackSource(this, "ASP.NET Thread Time (with Tasks)"));
                    }
                    else if (!hasCSwitchStacks)
                    {
                        name += " (CPU ONLY)";
                    }

                    frameworkAspNetWcf.Children.Add(new PerfViewStackSource(this, name));
                }
            }

            if (hasIis)
            {
                advanced.Children.Add(new PerfViewIisStats(this));
            }

            if (hasProjectNExecutionTracingEvents)
            {
                advanced.Children.Add(new PerfViewStackSource(this, "Execution Tracing"));
            }

            if(hasDefenderEvents)
            {
                advanced.Children.Add(new PerfViewStackSource(this, "Anti-Malware Real-Time Scan"));
            }

            memory.Children.Add(new PerfViewGCStats(this));

            memory.Children.Add(new MemoryAnalyzer(this));

            if (hasJSHeapDumps || hasDotNetHeapDumps)
            {
                memory.Children.Add(new PerfViewHeapSnapshots(this));
            }

            advanced.Children.Add(new PerfViewJitStats(this));

            if (hasJIT || hasAssemblyLoad || hasTypeLoad)
            {
                advanced.Children.Add(new PerfViewRuntimeLoaderStats(this));
            }

            advanced.Children.Add(new PerfViewEventStats(this));
            advanced.Children.Add(new PerfViewFileVersionStats(this));

            m_Children.Add(new PerfViewEventSource(this));

            if (0 < memory.Children.Count)
            {
                m_Children.Add(memory);
            }

            if (0 < advanced.Children.Count)
            {
                m_Children.Add(advanced);
            }

            if (0 < frameworkAspNetWcf.Children.Count)
            {
                m_Children.Add(frameworkAspNetWcf);
            }

            if (0 < ui.Children.Count)
            {
                m_Children.Add(ui);
            }

            if (0 < experimental.Children.Count)
            {
                m_Children.Add(experimental);
            }

            return null;
        }
        // public override string DefaultStackSourceName { get { return "CPU"; } }

        public TraceLog GetTraceLog(TextWriter log, Action<bool, int, int> onLostEvents = null)
        {
            if (m_traceLog != null)
            {
                if (IsUpToDate)
                {
                    return m_traceLog;
                }

                m_traceLog.Dispose();
                m_traceLog = null;
            }
            var dataFileName = FilePath;
            var options = new TraceLogOptions();
            options.ConversionLog = log;
            if (App.CommandLineArgs.KeepAllEvents)
            {
                options.KeepAllEvents = true;
            }

            var traceEventDispatcherOptions = new TraceEventDispatcherOptions();
            traceEventDispatcherOptions.StartTime = App.CommandLineArgs.StartTime;
            traceEventDispatcherOptions.EndTime = App.CommandLineArgs.EndTime;

            options.MaxEventCount = App.CommandLineArgs.MaxEventCount;
            options.ContinueOnError = App.CommandLineArgs.ContinueOnError;
            options.SkipMSec = App.CommandLineArgs.SkipMSec;
            options.OnLostEvents = onLostEvents;
            options.LocalSymbolsOnly = false;
            options.ShouldResolveSymbols = delegate (string moduleFilePath) { return false; };       // Don't resolve any symbols

            // But if there is a directory called EtwManifests exists, look in there instead. 
            var etwManifestDirPath = Path.Combine(Path.GetDirectoryName(dataFileName), "EtwManifests");
            if (Directory.Exists(etwManifestDirPath))
            {
                options.ExplicitManifestDir = etwManifestDirPath;
            }

            CommandProcessor.UnZipIfNecessary(ref dataFileName, log);

            var etlxFile = dataFileName;
            var cachedEtlxFile = false;
            if (dataFileName.EndsWith(".etl", StringComparison.OrdinalIgnoreCase) || dataFileName.EndsWith(".btl", StringComparison.OrdinalIgnoreCase))
            {
                etlxFile = CacheFiles.FindFile(dataFileName, ".etlx");
                if (!File.Exists(etlxFile))
                {
                    log.WriteLine("Creating ETLX file {0} from {1}", etlxFile, dataFileName);
                    TraceLog.CreateFromEventTraceLogFile(dataFileName, etlxFile, options, traceEventDispatcherOptions);

                    var dataFileSize = "Unknown";
                    if (File.Exists(dataFileName))
                    {
                        dataFileSize = ((new System.IO.FileInfo(dataFileName)).Length / 1000000.0).ToString("n3") + " MB";
                    }

                    log.WriteLine("ETL Size {0} ETLX Size {1:n3} MB", dataFileSize, (new System.IO.FileInfo(etlxFile)).Length / 1000000.0);
                }
                else
                {
                    cachedEtlxFile = true;
                    log.WriteLine("Found a corresponding ETLX file {0}", etlxFile);
                }
            }

            try
            {
                m_traceLog = new TraceLog(etlxFile);

                // Add some more parser that we would like.  
                new ETWClrProfilerTraceEventParser(m_traceLog);
                new MicrosoftWindowsNDISPacketCaptureTraceEventParser(m_traceLog);
            }
            catch (Exception)
            {
                if (cachedEtlxFile)
                {
                    // Delete the file and try again.  
                    FileUtilities.ForceDelete(etlxFile);
                    if (!File.Exists(etlxFile))
                    {
                        return GetTraceLog(log, onLostEvents);
                    }
                }
                throw;
            }

            m_utcLastWriteAtOpen = File.GetLastWriteTimeUtc(FilePath);
            if (App.CommandLineArgs.UnsafePDBMatch)
            {
                m_traceLog.CodeAddresses.UnsafePDBMatching = true;
            }

            if (m_traceLog.Truncated)   // Warn about truncation.  
            {
                GuiApp.MainWindow.Dispatcher.BeginInvoke((Action)delegate ()
                {
                    MessageBox.Show("The ETL file was too big to convert and was truncated.\r\nSee log for details", "Log File Truncated", MessageBoxButton.OK);
                });
            }
            return m_traceLog;
        }
        public TraceLog TryGetTraceLog() { return m_traceLog; }

        private void HandleLostEvents(Window parentWindow, bool truncated, int numberOfLostEvents, int eventCountAtTrucation, StatusBar worker)
        {
            string warning;
            if (!truncated)
            {
                // TODO see if we can get the buffer size out of the ETL file to give a good number in the message. 
                warning = "WARNING: There were " + numberOfLostEvents + " lost events in the trace.\r\n" +
                    "Some analysis might be invalid.\r\n" +
                    "Use /InMemoryCircularBuffer or /BufferSize:1024 to avoid this in future traces.";
            }
            else
            {
                warning = "WARNING: The ETLX file was truncated at " + eventCountAtTrucation + " events.\r\n" +
                    "This is to keep the ETLX file size under 4GB, however all rundown events are processed.\r\n" +
                    "Use /SkipMSec:XXX after clearing the cache (File->Clear Temp Files) to see the later parts of the file.\r\n" +
                    "See log for more details.";
            }

            MessageBoxResult result = MessageBoxResult.None;
            parentWindow.Dispatcher.BeginInvoke((Action)delegate ()
            {
                result = MessageBox.Show(parentWindow, warning, "Lost Events", MessageBoxButton.OKCancel);
                worker.LogWriter.WriteLine(warning);
                if (result != MessageBoxResult.OK)
                {
                    worker.AbortWork();
                }
            });
        }
        public override void Close()
        {
            if (m_traceLog != null)
            {
                m_traceLog.Dispose();
                m_traceLog = null;
            }
            base.Close();
        }
        public override ImageSource Icon { get { return GuiApp.MainWindow.Resources["FileBitmapImage"] as ImageSource; } }

        internal static List<TraceModuleFile> GetInterestingModuleFiles(ETLPerfViewData etlFile, double pdbThresholdPercent, TextWriter log, List<int> focusProcessIDs = null)
        {
            // If a DLL is loaded into multiple processes or at different locations we can get repeats, strip them.  
            var ret = new List<TraceModuleFile>();
            var traceLog = etlFile.GetTraceLog(log);

            // There can be several TraceModuleFile for a given path because the module is loaded more than once.
            // Thus we need to accumulate the counts.  This is what moduleCodeAddressCounts does 
            var moduleCodeAddressCounts = new Dictionary<string, int>();
            // Get symbols in cache, generate NGEN images if necessary.  

            IEnumerable<TraceModuleFile> moduleList = traceLog.ModuleFiles;
            int totalCpu = traceLog.CodeAddresses.TotalCodeAddresses;
            if (focusProcessIDs != null)
            {
                var processtotalCpu = 0;
                var processModuleList = new List<TraceModuleFile>();
                foreach (var process in traceLog.Processes)
                {
                    processtotalCpu += (int)process.CPUMSec;
                    if (!focusProcessIDs.Contains(process.ProcessID))
                    {
                        continue;
                    }

                    log.WriteLine("Restricting to process {0} ({1})", process.Name, process.ProcessID);
                    foreach (var mod in process.LoadedModules)
                    {
                        processModuleList.Add(mod.ModuleFile);
                    }
                }
                if (processtotalCpu != 0 && processModuleList.Count > 0)
                {
                    totalCpu = processtotalCpu;
                    moduleList = processModuleList;
                }
                else
                {
                    log.WriteLine("ERROR: could not find any CPU in focus processes, using machine wide total.");
                }
            }
            log.WriteLine("Total CPU = {0} samples", totalCpu);
            int pdbThreshold = (int)((pdbThresholdPercent * totalCpu) / 100.0);
            log.WriteLine("Pdb threshold = {0:f2}% = {1} code address instances", pdbThresholdPercent, pdbThreshold);

            foreach (var moduleFile in moduleList)
            {
                if (moduleFile.CodeAddressesInModule == 0)
                {
                    continue;
                }

                int count = 0;
                if (moduleCodeAddressCounts.TryGetValue(moduleFile.FilePath, out count))
                {
                    // We have already hit the threshold so we don't need to do anything. 
                    if (count >= pdbThreshold)
                    {
                        continue;
                    }
                }

                count += moduleFile.CodeAddressesInModule;
                moduleCodeAddressCounts[moduleFile.FilePath] = count;
                if (count < pdbThreshold)
                {
                    continue;                   // Have not reached threshold
                }

                log.WriteLine("Addr Count = {0} >= {1}, adding: {2}", count, pdbThreshold, moduleFile.FilePath);
                ret.Add(moduleFile);
            }
            return ret;
        }



        #region private
        /// <summary>
        /// See if the log has events from VS providers.  If so we should register the VS providers. 
        /// </summary>
        private bool HasVSEvents(TraceLog traceLog)
        {
            if (!m_checkedForVSEvents)
            {
                var codeMarkerGuid = new Guid(0x143A31DB, 0x0372, 0x40B6, 0xB8, 0xF1, 0xB4, 0xB1, 0x6A, 0xDB, 0x5F, 0x54);
                var measurementBlockGuid = new Guid(0x641D7F6C, 0x481C, 0x42E8, 0xAB, 0x7E, 0xD1, 0x8D, 0xC5, 0xE5, 0xCB, 0x9E);
                foreach (var stats in traceLog.Stats)
                {
                    if (stats.ProviderGuid == codeMarkerGuid || stats.ProviderGuid == measurementBlockGuid)
                    {
                        m_hasVSEvents = true;
                        break;
                    }
                }

                m_checkedForVSEvents = true;
            }
            return m_hasVSEvents;
        }

        private bool m_checkedForVSEvents;
        private bool m_hasVSEvents;
        private TraceLog m_traceLog;
        private bool m_notifiedAboutLostEvents;
        private bool m_notifiedAboutWin8;
        private string m_extraTopStats;
        #endregion
    }

    internal class WTPerfViewFile : PerfViewFile
    {
        public override string FormatName { get { return "CDB WT calls"; } }
        public override string[] FileExtensions { get { return new string[] { ".wt" }; } }

        protected internal override StackSource OpenStackSourceImpl(TextWriter log)
        {
            return new WTStackSource(FilePath);
        }
        protected internal override void ConfigureStackWindow(string stackSourceName, StackWindow stackWindow)
        {
            stackWindow.FoldPercentTextBox.Text = stackWindow.GetDefaultFoldPercentage();
            stackWindow.ScalingPolicy = ScalingPolicyKind.TimeMetric;
        }
    }

    internal class OffProfPerfViewFile : PerfViewFile
    {
        public override string FormatName { get { return "Office Profiler"; } }
        public override string[] FileExtensions { get { return new string[] { ".offtree" }; } }

        protected internal override StackSource OpenStackSourceImpl(TextWriter log)
        {
            return new OffProfStackSource(FilePath);
        }
        protected internal override void ConfigureStackWindow(string stackSourceName, StackWindow stackWindow)
        {
            stackWindow.FoldPercentTextBox.Text = stackWindow.GetDefaultFoldPercentage();
            stackWindow.RemoveColumn("WhenColumn");
            stackWindow.RemoveColumn("FirstColumn");
            stackWindow.RemoveColumn("LastColumn");
        }
    }

    internal class DebuggerStackPerfViewFile : PerfViewFile
    {
        public override string FormatName
        {
            get { return "Windbg kc Call stack"; }
        }

        public override string[] FileExtensions
        {
            get { return new string[] { ".cdbStack", ".windbgStack" }; }
        }

        protected internal override StackSource OpenStackSourceImpl(TextWriter log)
        {
            return new DebuggerStackSource(FilePath);
        }

        protected internal override void ConfigureStackWindow(string stackSourceName, StackWindow stackWindow)
        {
            stackWindow.RemoveColumn("IncCountColumn");
            stackWindow.RemoveColumn("ExcCountColumn");
            stackWindow.RemoveColumn("FoldCountColumn");
        }
    }

    internal class XmlTreeFile : PerfViewFile
    {
        public override string FormatName { get { return "Tree XML FILE"; } }
        public override string[] FileExtensions { get { return new string[] { ".tree.xml" }; } }

        protected internal override StackSource OpenStackSourceImpl(TextWriter log)
        {
            return new XmlTreeStackSource(FilePath);
        }
    }

    internal class XmlPerfViewFile : PerfViewFile
    {
        public override string FormatName { get { return "PerfView XML FILE"; } }
        public override string[] FileExtensions { get { return new string[] { ".perfView.xml", ".perfView.xml.zip", ".perfView.json", ".perfView.json.zip" }; } }

        protected internal override StackSource OpenStackSourceImpl(TextWriter log)
        {
            m_guiState = new StackWindowGuiState();

            return new XmlStackSource(FilePath, delegate (XmlReader reader)
            {
                if (reader.Name == "StackWindowGuiState")
                {
                    m_guiState = m_guiState.ReadFromXml(reader);
                }
                // These are only here for backward compatibility
                else if (reader.Name == "FilterXml")
                {
                    m_guiState.FilterGuiState.ReadFromXml(reader);
                }
                else if (reader.Name == "Log")
                {
                    m_guiState.Log = reader.ReadElementContentAsString().Trim();
                }
                else if (reader.Name == "Notes")
                {
                    m_guiState.Notes = reader.ReadElementContentAsString().Trim();
                }
                else
                {
                    reader.Read();
                }
            });
        }

        protected internal override void ConfigureStackWindow(string stackSourceName, StackWindow stackWindow)
        {
            stackWindow.RestoreWindow(m_guiState, FilePath);
            stackWindow.GroupRegExTextBox.Items.Add(@"[group modules]           {%}!->module $1");
            stackWindow.GroupRegExTextBox.Items.Add(@"[group module entries]  {%}!=>module $1");
        }
        protected internal override void FirstAction(StackWindow stackWindow)
        {
            if (m_guiState != null)
            {
                stackWindow.GuiState = m_guiState;
            }

            m_guiState = null;
        }

        public override void LookupSymbolsForModule(string simpleModuleName, TextWriter log, int processId = 0)
        {
            throw new ApplicationException("Symbols can not be looked up after a stack view has been saved.\r\n" +
                "You must resolve all symbols you need before saving.\r\n" +
                "Consider the right click -> Lookup Warm Symbols command");
        }

        private StackWindowGuiState m_guiState;
    }

    internal class VmmapPerfViewFile : PerfViewFile
    {
        public override string FormatName { get { return "Vmmap data file"; } }
        public override string[] FileExtensions { get { return new string[] { ".mmp" }; } }


        protected internal override StackSource OpenStackSourceImpl(TextWriter log)
        {
            using (Stream dataStream = new FileStream(FilePath, FileMode.Open, FileAccess.Read, FileShare.Read | FileShare.Delete))
            {
                var xmlStream = dataStream;
                XmlReaderSettings settings = new XmlReaderSettings() { IgnoreWhitespace = true, IgnoreComments = true };
                using (XmlReader reader = XmlTextReader.Create(xmlStream, settings))
                {
                    return new VMMapStackSource(reader);
                }
            }
        }

        protected internal override void ConfigureStackWindow(string stackSourceName, StackWindow stackWindow)
        {
            var defaultFold = "^Block;^Shareable;^Image Section;^Heap;^Private data;^Thread Stack";
            stackWindow.FoldRegExTextBox.Items.Insert(0, "^Images in");
            stackWindow.FoldRegExTextBox.Items.Insert(0, defaultFold);

            stackWindow.IncludeRegExTextBox.Items.Insert(0, "^Images in;^MappedFiles in");
            stackWindow.IncludeRegExTextBox.Items.Insert(0, "^Block Private");

            stackWindow.GroupRegExTextBox.Items.Insert(0, "[group files] ^MappedFile{*}->Image$1;^Image{*}->Image$1;Group MappedFile->Group Image;Group Image->Group Image");
        }
        protected internal override void FirstAction(StackWindow stackWindow)
        {
            stackWindow.CallTreeTab.IsSelected = true;
        }

        #region private
        [Flags]
        private enum PageProtection
        {
            PAGE_EXECUTE = 0x10,
            PAGE_EXECUTE_READ = 0x20,
            PAGE_EXECUTE_READWRITE = 0x40,
            PAGE_EXECUTE_WRITECOPY = 0x80,
            PAGE_NOACCESS = 0x01,
            PAGE_READONLY = 0x02,
            PAGE_READWRITE = 0x04,
            PAGE_WRITECOPY = 0x08,
        }

        private enum UseType
        {
            Heap = 0,
            Stack = 1,
            Image = 2,
            MappedFile = 3,
            PrivateData = 4,
            Shareable = 5,
            Free = 6,
            // Unknown1 = 7,
            ManagedHeaps = 8,
            // Unknown2 = 9,
            Unusable = 10,
        }

        private class MemoryNode
        {
            public static MemoryNode Root()
            {
                var ret = new MemoryNode();
                ret.Size = ulong.MaxValue;
                ret.Details = "[ROOT]";
                return ret;
            }
            public MemoryNode Add(XmlReader reader)
            {
                var newNode = new MemoryNode(reader);
                Insert(newNode);
                return newNode;
            }

            public ulong End { get { return Address + Size; } }
            public ulong Address;
            public ulong Blocks;
            public ulong ShareableWS;
            public ulong SharedWS;
            public ulong Size;
            public ulong Commit;
            public ulong PrivateBytes;
            public ulong PrivateWS;
            public ulong Id;
            public PageProtection Protection;
            public ulong Storage;
            public UseType UseType;
            public string Type;
            public string Details;
            public List<MemoryNode> Children;
            public MemoryNode Parent;

            public override string ToString()
            {
                return string.Format("<MemoryNode Name=\"{0}\" Start=\"0x{1:x}\" Length=\"0x{2:x}\"/>", Details, Address, Size);
            }

            #region private

            private void Insert(MemoryNode newNode)
            {
                Debug.Assert(Address <= newNode.Address && newNode.End <= End);
                if (Children == null)
                {
                    Children = new List<MemoryNode>();
                }

                // Search backwards for efficiency.  
                for (int i = Children.Count; 0 < i;)
                {
                    var child = Children[--i];
                    if (child.Address <= newNode.Address && newNode.End <= child.End)
                    {
                        child.Insert(newNode);
                        return;
                    }
                }
                Children.Add(newNode);
                newNode.Parent = this;
            }
            private MemoryNode() { }
            private MemoryNode(XmlReader reader)
            {
                Address = FetchLong(reader, "Address");
                Blocks = FetchLong(reader, "Blocks");
                ShareableWS = FetchLong(reader, "ShareableWS");
                SharedWS = FetchLong(reader, "SharedWS");
                Size = FetchLong(reader, "Size");
                Commit = FetchLong(reader, "Commit");
                PrivateBytes = FetchLong(reader, "PrivateBytes");
                PrivateWS = FetchLong(reader, "PrivateWS");
                Id = FetchLong(reader, "Id");     // This identifies the heap (for Heap type data)
                Protection = (PageProtection)int.Parse(reader.GetAttribute("Protection") ?? "0");
                Storage = FetchLong(reader, "Storage");
                UseType = (UseType)int.Parse(reader.GetAttribute("UseType") ?? "0");
                Type = reader.GetAttribute("Type") ?? "";
                Details = reader.GetAttribute("Details") ?? "";
            }

            private static ulong FetchLong(XmlReader reader, string attributeName)
            {
                ulong ret = 0L;
                var attrValue = reader.GetAttribute(attributeName);
                if (attrValue != null)
                {
                    ulong.TryParse(attrValue, out ret);
                }

                return ret;
            }
            #endregion
        }

        private class VMMapStackSource : InternStackSource
        {
            public VMMapStackSource(XmlReader reader)
            {
                m_sample = new StackSourceSample(this);
                MemoryNode top = MemoryNode.Root();
                while (reader.Read())
                {
                    if (reader.NodeType == XmlNodeType.Element)
                    {
                        // Start over if we see another snapshot.  THus we read the last one.   
                        // THis is present VMMAP behavior.  TODO We should think about doing better.   
                        if (reader.Name == "Snapshot")
                        {
                            top = MemoryNode.Root();
                        }
                        else if (reader.Name == "Region")
                        {
                            top.Add(reader);
                        }
                    }
                }

                foreach (var child in top.Children)
                {
                    AddToSource(child, StackSourceCallStackIndex.Invalid);
                }

                Interner.DoneInterning();
            }

            /// <summary>
            /// Add all the nodes represented by 'node' to the source.  'parentStack' is the
            /// stack that represents the parent of 'node' (thus the top node is Invalid, 
            /// which represents the empty stack)
            /// </summary>
            private void AddToSource(MemoryNode node, StackSourceCallStackIndex parentStack)
            {
                if (node.Children != null)
                {
                    // At the topmost level we have group (UseType), for the node
                    if (parentStack == StackSourceCallStackIndex.Invalid)
                    {
                        parentStack = AddFrame("Group " + node.UseType.ToString(), parentStack);
                    }

                    if (node.Details.Length != 0)
                    {
                        // Group directories together.  
                        if (node.UseType == UseType.Image || node.UseType == UseType.MappedFile)
                        {
                            parentStack = AddDirPathNodes(node.Details, parentStack, false, node.UseType);
                        }
                        else
                        {
                            parentStack = AddFrame(node.Details, parentStack);
                        }
                    }

                    foreach (var child in node.Children)
                    {
                        AddToSource(child, parentStack);
                    }

                    return;
                }

                var details = node.Details;
                if (node.UseType == UseType.Image && details.Length != 0)
                {
                    details = "Image Section " + details;
                }

                if (details.Length == 0)
                {
                    details = node.Type;
                }

                var frameName = string.Format("{0,-20} address 0x{1:x} size 0x{2:x}", details, node.Address, node.Size);
                StackSourceCallStackIndex nodeStack = AddFrame(frameName, parentStack);

                if (node.PrivateWS != 0)
                {
                    AddSample("Block Private", node.PrivateWS, nodeStack);
                }

                if (node.ShareableWS != 0)
                {
                    AddSample("Block Sharable", node.ShareableWS, nodeStack);
                }
            }
            /// <summary>
            /// Adds nodes for each parent directory that has more than one 'child' (its count is different than it child) 
            /// </summary>
            private StackSourceCallStackIndex AddDirPathNodes(string path, StackSourceCallStackIndex parentStack, bool isDir, UseType useType)
            {
                var lastBackslashIdx = path.LastIndexOf('\\');
                if (lastBackslashIdx >= 0)
                {
                    var dir = path.Substring(0, lastBackslashIdx);
                    parentStack = AddDirPathNodes(dir, parentStack, true, useType);
                }

                var kindName = (useType == UseType.MappedFile) ? "MappedFile" : "Image";
                var prefix = isDir ? kindName + "s in" : kindName;
                return AddFrame(prefix + " " + path, parentStack);
            }
            private void AddSample(string memoryKind, ulong metric, StackSourceCallStackIndex parentStack)
            {
                m_sample.Metric = metric / 1024F;
                var frameName = string.Format("{0,-15} {1}K WS", memoryKind, metric / 1024);
                m_sample.StackIndex = AddFrame(frameName, parentStack);
                AddSample(m_sample);
            }
            private StackSourceCallStackIndex AddFrame(string frameName, StackSourceCallStackIndex parentStack)
            {
                var moduleIdx = Interner.ModuleIntern("");
                var frameIdx = Interner.FrameIntern(frameName, moduleIdx);
                return Interner.CallStackIntern(frameIdx, parentStack);
            }

            private StackSourceSample m_sample;

        }
        #endregion
    }

    internal class PdbScopePerfViewFile : PerfViewFile
    {
        public override string FormatName { get { return ".NET Native Size Graph"; } }
        public override string[] FileExtensions { get { return new string[] { ".imageSize.xml", ".pdb.xml" }; } }   // TODO remove pdb.xml after 1/2015

        protected internal override StackSource OpenStackSourceImpl(TextWriter log)
        {
            Graph graph = new PdbScopeMemoryGraph(FilePath);

            log.WriteLine(
                   "Opened Graph {0} Bytes: {1:f3}M NumObjects: {2:f3}K  NumRefs: {3:f3}K Types: {4:f3}K RepresentationSize: {5:f1}M",
                   FilePath, graph.TotalSize / 1000000.0, (int)graph.NodeIndexLimit / 1000.0,
                   graph.TotalNumberOfReferences / 1000.0, (int)graph.NodeTypeIndexLimit / 1000.0,
                   graph.SizeOfGraphDescription() / 1000000.0);

            log.WriteLine("Type Histogram > 1% of heap size");
            log.Write(graph.HistogramByTypeXml(graph.TotalSize / 100));

#if false // TODO FIX NOW remove
            using (StreamWriter writer = File.CreateText(Path.ChangeExtension(this.FilePath, ".Clrprof.xml")))
            {
                ((MemoryGraph)graph).DumpNormalized(writer);
            }
#endif
            var ret = new MemoryGraphStackSource(graph, log);
            return ret;
        }
        protected internal override void ConfigureStackWindow(string stackSourceName, StackWindow stackWindow)
        {
            stackWindow.ScalingPolicy = ScalingPolicyKind.TimeMetric;
            stackWindow.IsMemoryWindow = true;
            stackWindow.RemoveColumn("WhichColumn");
            stackWindow.GroupRegExTextBox.Items.Add("[group PDBKinds]          #{%}#->type $1");
            stackWindow.GroupRegExTextBox.Items.Add("[raw group modules]       {%}!->module $1");

            stackWindow.FoldRegExTextBox.Items.Add("^RUNTIME_DATA");
            stackWindow.FoldRegExTextBox.Items.Add("^RUNTIME_DATA;^Section;^Image Header");
        }
    }

    internal class ClrProfilerHeapPerfViewFile : PerfViewFile
    {
        public override string FormatName { get { return "CLR Profiler Heap"; } }
        public override string[] FileExtensions { get { return new string[] { ".gcheap", ".clrprofiler" }; } }

        protected internal override StackSource OpenStackSourceImpl(TextWriter log)
        {
            Graph graph = new ClrProfilerMemoryGraph(FilePath);

            // TODO FIX NOW var refGraph = new Experimental.RefGraph(graph);

            log.WriteLine(
                   "Opened Graph {0} Bytes: {1:f3}M NumObjects: {2:f3}K  NumRefs: {3:f3}K Types: {4:f3}K RepresentationSize: {5:f1}M",
                   FilePath, graph.TotalSize / 1000000.0, (int)graph.NodeIndexLimit / 1000.0,
                   graph.TotalNumberOfReferences / 1000.0, (int)graph.NodeTypeIndexLimit / 1000.0,
                   graph.SizeOfGraphDescription() / 1000000.0);

            log.WriteLine("Type Histogram > 1% of heap size");
            log.Write(graph.HistogramByTypeXml(graph.TotalSize / 100));

#if false // TODO FIX NOW remove
            using (StreamWriter writer = File.CreateText(Path.ChangeExtension(this.FilePath, ".Clrprof.xml")))
            {
                ((MemoryGraph)graph).DumpNormalized(writer);
            }
#endif
            var ret = new MemoryGraphStackSource(graph, log);
            return ret;
        }
        protected internal override void ConfigureStackWindow(string stackSourceName, StackWindow stackWindow)
        {
            ConfigureAsMemoryWindow(stackSourceName, stackWindow);
        }
    }

    internal class HeapDumpPerfViewFile : PerfViewFile
    {
        internal const string Gen0WalkableObjectsViewName = "Gen 0 Walkable Objects";
        internal const string Gen1WalkableObjectsViewName = "Gen 1 Walkable Objects";

        public override string FormatName { get { return "CLR Heap Dump"; } }
        public override string[] FileExtensions { get { return new string[] { ".gcDump", ".gcDump.xml" }; } }

        public const string DiagSessionIdentity = "Microsoft.Diagnostics.GcDump";

        public override string DefaultStackSourceName { get { return "Heap"; } }

        public GCHeapDump GCDump { get { return m_gcDump; } }

        protected internal override StackSource OpenStackSourceImpl(string streamName, TextWriter log, double startRelativeMSec, double endRelativeMSec, Predicate<TraceEvent> predicate)
        {
            OpenDump(log);

            Graph graph = m_gcDump.MemoryGraph;
            GCHeapDump gcDump = m_gcDump;

#if false  // TODO FIX NOW remove
            using (StreamWriter writer = File.CreateText(Path.ChangeExtension(this.FilePath, ".heapDump.xml")))
            {
                ((MemoryGraph)graph).DumpNormalized(writer);
            }
#endif
            int gen = -1;
            if (streamName == Gen0WalkableObjectsViewName)
            {
                Debug.Assert(m_gcDump.DotNetHeapInfo != null);
                gen = 0;
            }
            else if (streamName == Gen1WalkableObjectsViewName)
            {
                Debug.Assert(m_gcDump.DotNetHeapInfo != null);
                gen = 1;
            }

            var ret = GenerationAwareMemoryGraphBuilder.CreateStackSource(m_gcDump, log, gen);

#if false // TODO FIX NOW: support post collection filtering?   
            // Set the sampling ratio so that the number of objects does not get too far out of control.  
            if (2000000 <= (int)graph.NodeIndexLimit)
            {
                ret.SamplingRate = ((int)graph.NodeIndexLimit / 1000000);
                log.WriteLine("Setting the sampling rate to {0}.", ret.SamplingRate);
                MessageBox.Show("The graph has more than 2M Objects.  " +
                    "The sampling rate has been set " + ret.SamplingRate.ToString() + " to keep the GUI responsive.");
            }
#endif
            m_extraTopStats = "";

            double unreachableMemory;
            double totalMemory;
            ComputeUnreachableMemory(ret, out unreachableMemory, out totalMemory);

            if (unreachableMemory != 0)
            {
                m_extraTopStats += string.Format(" Unreachable Memory: {0:n3}MB ({1:f1}%)",
                    unreachableMemory / 1000000.0, unreachableMemory * 100.0 / totalMemory);
            }

            if (gcDump.CountMultipliersByType != null)
            {
                m_extraTopStats += string.Format(" Heap Sampled: Mean Count Multiplier {0:f2} Mean Size Multiplier {1:f2}",
                        gcDump.AverageCountMultiplier, gcDump.AverageSizeMultiplier);
            }

            log.WriteLine("Type Histogram > 1% of heap size");
            log.Write(graph.HistogramByTypeXml(graph.TotalSize / 100));
            return ret;
        }

        protected override Action<Action> OpenImpl(Window parentWindow, StatusBar worker)
        {
            OpenDump(worker.LogWriter);

            var advanced = new PerfViewTreeGroup("Advanced Group");

            m_Children = new List<PerfViewTreeItem>(2);

            var defaultSource = new PerfViewStackSource(this, DefaultStackSourceName);
            defaultSource.IsSelected = true;
            m_Children.Add(defaultSource);

            if (m_gcDump.InteropInfo != null)
            {
                // TODO FIX NOW.   This seems to be broken right now  hiding it for now.  
                // advanced.Children.Add(new HeapDumpInteropObjects(this));
            }

            if (m_gcDump.DotNetHeapInfo != null)
            {
                advanced.Children.Add(new PerfViewStackSource(this, Gen0WalkableObjectsViewName));
                advanced.Children.Add(new PerfViewStackSource(this, Gen1WalkableObjectsViewName));
            }

            if (advanced.Children.Count > 0)
            {
                m_Children.Add(advanced);
            }

            return null;
        }

        protected internal override void ConfigureStackWindow(string stackSourceName, StackWindow stackWindow)
        {
            ConfigureAsMemoryWindow(stackSourceName, stackWindow);
            stackWindow.ExtraTopStats = m_extraTopStats;

            if (stackSourceName.Equals(Gen0WalkableObjectsViewName) || stackSourceName.Equals(Gen1WalkableObjectsViewName))
            {
                stackWindow.CallTreeTab.IsSelected = true;      // start with the call tree view
            }
        }

        #region private

        protected internal void OpenDump(TextWriter log)
        {
            if (m_gcDump == null)
            {
                // TODO this is kind of backwards.   The super class should not know about the subclasses.  
                var asSnapshot = this as PerfViewHeapSnapshot;
                if (asSnapshot != null)
                {
                    DotNetHeapInfo dotNetHeapInfo = null;
                    var etlFile = FilePath;
                    CommandProcessor.UnZipIfNecessary(ref etlFile, log);

                    MemoryGraph memoryGraph = null;
                    if (asSnapshot.Kind == "JS")
                    {
                        var dumper = new JavaScriptDumpGraphReader(log);
                        memoryGraph = dumper.Read(etlFile, asSnapshot.m_processId, asSnapshot.m_timeRelativeMSec);
                    }
                    else if (asSnapshot.Kind == ".NET")
                    {
                        var dumper = new DotNetHeapDumpGraphReader(log);
                        dumper.DotNetHeapInfo = dotNetHeapInfo = new DotNetHeapInfo();
                        memoryGraph = dumper.Read(etlFile, asSnapshot.m_processId.ToString(), asSnapshot.m_timeRelativeMSec);
                        var resolver = new TypeNameSymbolResolver(FilePath, log);
                        memoryGraph.ResolveTypeName = resolver.ResolveTypeName;
                    }

                    if (memoryGraph == null)
                    {
                        log.WriteLine("Error Unknown dump kind {0} found, ", asSnapshot.Kind);
                        return;
                    }
                    m_gcDump = new GCHeapDump(memoryGraph);
                    m_gcDump.DotNetHeapInfo = dotNetHeapInfo;
                }
                else
                {

                    if (FilePath.EndsWith(".gcDump.xml", StringComparison.OrdinalIgnoreCase))
                    {
                        m_gcDump = XmlGcHeapDump.ReadGCHeapDumpFromXml(FilePath);
                    }
                    else
                    {
                        m_gcDump = new GCHeapDump(FilePath);

                        // set it up so we resolve any types 
                        var resolver = new TypeNameSymbolResolver(FilePath, log);
                        m_gcDump.MemoryGraph.ResolveTypeName = resolver.ResolveTypeName;
                    }
                }


                if (m_gcDump.TimeCollected.Ticks != 0)
                {
                    log.WriteLine("GCDump collected on {0}", m_gcDump.TimeCollected);
                }
                else
                {
                    log.WriteLine("GCDump collected from a DMP file no time/machine/process info");
                }

                if (m_gcDump.MachineName != null)
                {
                    log.WriteLine("GCDump collected on Machine {0}", m_gcDump.MachineName);
                }

                if (m_gcDump.ProcessName != null)
                {
                    log.WriteLine("GCDump collected on Process {0} ({1})", m_gcDump.MachineName, m_gcDump.ProcessName, m_gcDump.ProcessID);
                }

                if (m_gcDump.TotalProcessCommit != 0)
                {
                    log.WriteLine("Total Process CommitSize {0:n1} MB Working Set {1:n1} MB", m_gcDump.TotalProcessCommit / 1000000.0, m_gcDump.TotalProcessWorkingSet / 1000000.0);
                }

                if (m_gcDump.CollectionLog != null)
                {
                    log.WriteLine("******************** START OF LOG FILE FROM TIME OF COLLECTION **********************");
                    log.Write(m_gcDump.CollectionLog);
                    log.WriteLine("********************  END OF LOG FILE FROM TIME OF COLLECTION  **********************");
                }

#if false // TODO FIX NOW REMOVE
                using (StreamWriter writer = File.CreateText(Path.ChangeExtension(FilePath, ".rawGraph.xml")))
                {
                    m_gcDump.MemoryGraph.WriteXml(writer);
                }
#endif
            }

            MemoryGraph graph = m_gcDump.MemoryGraph;
            log.WriteLine(
                   "Opened Graph {0} Bytes: {1:f3}M NumObjects: {2:f3}K  NumRefs: {3:f3}K Types: {4:f3}K RepresentationSize: {5:f1}M",
                   FilePath, graph.TotalSize / 1000000.0, (int)graph.NodeIndexLimit / 1000.0,
                   graph.TotalNumberOfReferences / 1000.0, (int)graph.NodeTypeIndexLimit / 1000.0,
                   graph.SizeOfGraphDescription() / 1000000.0);
        }

        private static void ComputeUnreachableMemory(MemoryGraphStackSource memoryStackSource, out double unreachableMemoryRet, out double totalMemoryRet)
        {
            double unreachableMemory = 0;
            double totalMemory = 0;

            memoryStackSource.ForEachUnordered(delegate (StackSourceSample sample, bool reachable)
            {
                totalMemory += sample.Metric;
                if (!reachable)
                {
                    unreachableMemory += sample.Metric;
                }
            });

            unreachableMemoryRet = unreachableMemory;
            totalMemoryRet = totalMemory;
        }

        protected internal GCHeapDump m_gcDump;
        private string m_extraTopStats;
        #endregion
    }

    public partial class LinuxPerfViewData : PerfViewFile
    {
        private string[] PerfScriptStreams = new string[]
        {
            "CPU",
            "CPU (with Optimization Tiers)",
            "Thread Time"
        };

        public override string FormatName { get { return "Perf"; } }

        public override string[] FileExtensions { get { return new string[] { ".trace.zip", "perf.data.txt" }; } }

        public override bool SupportsProcesses => true;

        protected internal override EventSource OpenEventSourceImpl(TextWriter log)
        {
            var traceLog = GetTraceLog(log);
            return new ETWEventSource(traceLog);
        }
        protected internal override StackSource OpenStackSourceImpl(string streamName, TextWriter log, double startRelativeMSec = 0, double endRelativeMSec = double.PositiveInfinity, Predicate<TraceEvent> predicate = null)
        {
            if (PerfScriptStreams.Contains(streamName))
            {
                string xmlPath;
                bool doThreadTime = false;

                if (streamName == "Thread Time")
                {
                    xmlPath = CacheFiles.FindFile(FilePath, ".perfscript.threadtime.xml.zip");
                    doThreadTime = true;
                }
                else
                {
                    xmlPath = CacheFiles.FindFile(FilePath, ".perfscript.cpu.xml.zip");
                }

#if !DEBUG
                if (!CacheFiles.UpToDate(xmlPath, FilePath))
#endif
                {
                    XmlStackSourceWriter.WriteStackViewAsZippedXml(
                        new LinuxPerfScriptStackSource(FilePath, doThreadTime), xmlPath);
                }

                bool showOptimizationTiers =
                    App.CommandLineArgs.ShowOptimizationTiers || streamName.Contains("(with Optimization Tiers)");
                return new XmlStackSource(xmlPath, null, showOptimizationTiers);
            }

            return null;
        }

        protected override Action<Action> OpenImpl(Window parentWindow, StatusBar worker)
        {
            // Open the file.
            m_traceLog = GetTraceLog(worker.LogWriter);

            bool hasGC = false;
            bool hasJIT = false;
            bool hasTypeLoad = false;
            bool hasAssemblyLoad = false;
            if (m_traceLog != null)
            {
                foreach (TraceEventCounts eventStats in m_traceLog.Stats)
                {
                    if (eventStats.EventName.StartsWith("GC/Start"))
                    {
                        hasGC = true;
                    }
                    else if (eventStats.EventName.StartsWith("Method/JittingStarted"))
                    {
                        hasJIT = true;
                    }
                    else if (eventStats.EventName.StartsWith("TypeLoad/Start"))
                    {
                        hasTypeLoad = true;
                    }
                    else if (eventStats.EventName.StartsWith("Loader/AssemblyLoad"))
                    {
                        hasAssemblyLoad = true;
                    }
                }
            }

            m_Children = new List<PerfViewTreeItem>();
            var advanced = new PerfViewTreeGroup("Advanced Group");
            var memory = new PerfViewTreeGroup("Memory Group");
            var experimental = new PerfViewTreeGroup("Experimental Group");

            m_Children.Add(new PerfViewStackSource(this, "CPU"));

            if (!App.CommandLineArgs.ShowOptimizationTiers &&
                m_traceLog != null &&
                m_traceLog.Events.Any(
                    e => e is MethodLoadUnloadTraceDataBase td && td.OptimizationTier != OptimizationTier.Unknown))
            {
                advanced.AddChild(new PerfViewStackSource(this, "CPU (with Optimization Tiers)"));
            }

            experimental.AddChild(new PerfViewStackSource(this, "Thread Time"));

            if (m_traceLog != null)
            {
                m_Children.Add(new PerfViewEventSource(this));
                m_Children.Add(new PerfViewEventStats(this));

                if (hasGC)
                {
                    memory.AddChild(new PerfViewGCStats(this));
                }

                if (hasJIT)
                {
                    advanced.AddChild(new PerfViewJitStats(this));
                }

                if (hasJIT || hasTypeLoad || hasAssemblyLoad)
                {
                    advanced.AddChild(new PerfViewRuntimeLoaderStats(this));
                }
            }

            if (memory.Children.Count > 0)
            {
                m_Children.Add(memory);
            }

            if (advanced.Children.Count > 0)
            {
                m_Children.Add(advanced);
            }

            if(experimental.Children.Count > 0)
            {
                m_Children.Add(experimental);
            }

            return null;
        }

        public override void Close()
        {
            if (m_traceLog != null)
            {
                m_traceLog.Dispose();
                m_traceLog = null;
            }
            base.Close();
        }

        public override ImageSource Icon { get { return GuiApp.MainWindow.Resources["FileBitmapImage"] as ImageSource; } }

        protected internal override void ConfigureStackWindow(string stackSourceName, StackWindow stackWindow)
        {
            stackWindow.ScalingPolicy = ScalingPolicyKind.TimeMetric;
            stackWindow.GroupRegExTextBox.Text = stackWindow.GetDefaultGroupPat();

            ConfigureGroupRegExTextBox(stackWindow, windows: false);
        }

        public TraceLog GetTraceLog(TextWriter log)
        {
            if (m_traceLog != null)
            {
                if (IsUpToDate)
                {
                    return m_traceLog;
                }

                m_traceLog.Dispose();
                m_traceLog = null;
            }
            else if (m_noTraceLogInfo)
            {
                return null;
            }

            var dataFileName = FilePath;
            var options = new TraceLogOptions();
            options.ConversionLog = log;
            if (App.CommandLineArgs.KeepAllEvents)
            {
                options.KeepAllEvents = true;
            }

            options.MaxEventCount = App.CommandLineArgs.MaxEventCount;
            options.ContinueOnError = App.CommandLineArgs.ContinueOnError;
            options.SkipMSec = App.CommandLineArgs.SkipMSec;
            //options.OnLostEvents = onLostEvents;
            options.LocalSymbolsOnly = false;
            options.ShouldResolveSymbols = delegate (string moduleFilePath) { return false; };       // Don't resolve any symbols

            // Generate the etlx file path / name.
            string etlxFile = CacheFiles.FindFile(dataFileName, ".etlx");
            if (!File.Exists(etlxFile) || File.GetLastWriteTimeUtc(etlxFile) < File.GetLastWriteTimeUtc(dataFileName))
            {
                FileUtilities.ForceDelete(etlxFile);
                log.WriteLine("Creating ETLX file {0} from {1}", etlxFile, dataFileName);
                try
                {
                    TraceLog.CreateFromLttngTextDataFile(dataFileName, etlxFile, options);
                }
                catch (Exception e)        // Throws this if there is no CTF Information
                {
                    if (e is EndOfStreamException)
                    {
                        log.WriteLine("Warning: Trying to open CTF stream failed, no CTF (lttng) information");
                    }
                    else
                    {
                        log.WriteLine("Error: Exception CTF conversion: {0}", e.ToString());
                        log.WriteLine("[Error: exception while opening CTF (lttng) data.]");
                    }

                    Debug.Assert(m_traceLog == null);
                    m_noTraceLogInfo = true;
                    return m_traceLog;
                }
            }

            var dataFileSize = "Unknown";
            if (File.Exists(dataFileName))
            {
                dataFileSize = ((new System.IO.FileInfo(dataFileName)).Length / 1000000.0).ToString("n3") + " MB";
            }

            log.WriteLine("ETL Size {0} ETLX Size {1:n3} MB", dataFileSize, (new System.IO.FileInfo(etlxFile)).Length / 1000000.0);

            // Open the ETLX file.  
            m_traceLog = new TraceLog(etlxFile);
            m_utcLastWriteAtOpen = File.GetLastWriteTimeUtc(FilePath);
            if (App.CommandLineArgs.UnsafePDBMatch)
            {
                m_traceLog.CodeAddresses.UnsafePDBMatching = true;
            }

            if (m_traceLog.Truncated)   // Warn about truncation.  
            {
                GuiApp.MainWindow.Dispatcher.BeginInvoke((Action)delegate ()
                {
                    MessageBox.Show("The ETL file was too big to convert and was truncated.\r\nSee log for details", "Log File Truncated", MessageBoxButton.OK);
                });
            }
            return m_traceLog;
        }

        public TraceLog TryGetTraceLog() { return m_traceLog; }

        #region Private
        private TraceLog m_traceLog;
        private bool m_noTraceLogInfo;
        #endregion
    }

    public partial class EventPipePerfViewData : PerfViewFile
    {
        public override string FormatName => "EventPipe";

        public override string[] FileExtensions => new string[] { ".netperf", ".netperf.zip", ".nettrace" };

        private string m_extraTopStats;

        protected internal override EventSource OpenEventSourceImpl(TextWriter log)
        {
            var traceLog = GetTraceLog(log);
            return new ETWEventSource(traceLog);
        }

        protected override Action<Action> OpenImpl(Window parentWindow, StatusBar worker)
        {
            // Open the file.
            m_traceLog = GetTraceLog(worker.LogWriter, delegate (bool truncated, int numberOfLostEvents, int eventCountAtTrucation)
            {
                if (!m_notifiedAboutLostEvents)
                {
                    HandleLostEvents(parentWindow, truncated, numberOfLostEvents, eventCountAtTrucation, worker);
                    m_notifiedAboutLostEvents = true;
                }
            });

            bool hasGC = false;
            bool hasJIT = false;
            bool hasAnyStacks = false;
            bool hasDotNetHeapDumps = false;
            bool hasGCAllocationTicks = false;
            bool hasObjectUpdate = false;
            bool hasMemAllocStacks = false;
            bool hasTypeLoad = false;
            bool hasAssemblyLoad = false;
            if (m_traceLog != null)
            {
                foreach (TraceEventCounts eventStats in m_traceLog.Stats)
                {
                    if (eventStats.StackCount > 0)
                    {
                        hasAnyStacks = true;
                    }

                    if (eventStats.EventName.StartsWith("GC/Start"))
                    {
                        hasGC = true;
                    }
                    else if (eventStats.EventName.StartsWith("Method/JittingStarted"))
                    {
                        hasJIT = true;
                    }
                    else if (eventStats.EventName.StartsWith("GC/BulkNode"))
                    {
                        hasDotNetHeapDumps = true;
                    }
                    else if (eventStats.EventName.StartsWith("GC/AllocationTick"))
                    {
                        hasGCAllocationTicks = true;
                    }
                    if (eventStats.EventName.StartsWith("GC/BulkSurvivingObjectRanges") || eventStats.EventName.StartsWith("GC/BulkMovedObjectRanges"))
                    {
                        hasObjectUpdate = true;
                    }
                    if (eventStats.EventName.StartsWith("GC/SampledObjectAllocation"))
                    {
                        hasMemAllocStacks = true;
                    }
                    else if (eventStats.EventName.StartsWith("TypeLoad/Start"))
                    {
                        hasTypeLoad = true;
                    }
                    else if (eventStats.EventName.StartsWith("Loader/AssemblyLoad"))
                    {
                        hasAssemblyLoad = true;
                    }
                }
            }

            m_Children = new List<PerfViewTreeItem>();
            var advanced = new PerfViewTreeGroup("Advanced Group");
            var memory = new PerfViewTreeGroup("Memory Group");

            if (m_traceLog != null)
            {
                m_Children.Add(new PerfViewEventSource(this));
                m_Children.Add(new PerfViewEventStats(this));

                if (hasAnyStacks)
                {
                    m_Children.Add(new PerfViewStackSource(this, "Thread Time (with StartStop Activities)"));
                    m_Children.Add(new PerfViewStackSource(this, "Any"));
                }

                if (hasGC)
                {
                    memory.AddChild(new PerfViewGCStats(this));
                }

                if (hasGCAllocationTicks)
                {
                    if (hasObjectUpdate)
                    {
                        memory.Children.Add(new PerfViewStackSource(this, "GC Heap Net Mem (Coarse Sampling)"));
                        memory.Children.Add(new PerfViewStackSource(this, "Gen 2 Object Deaths (Coarse Sampling)"));
                    }
                    memory.Children.Add(new PerfViewStackSource(this, "GC Heap Alloc Ignore Free (Coarse Sampling)"));
                }
                if (hasMemAllocStacks)
                {
                    memory.Children.Add(new PerfViewStackSource(this, "GC Heap Net Mem"));
                    memory.Children.Add(new PerfViewStackSource(this, "GC Heap Alloc Ignore Free"));
                    memory.Children.Add(new PerfViewStackSource(this, "Gen 2 Object Deaths"));
                }

                if (hasDotNetHeapDumps)
                    memory.AddChild(new PerfViewHeapSnapshots(this));

                if (hasJIT)
                {
                    advanced.AddChild(new PerfViewJitStats(this));
                }

                if (hasJIT || hasTypeLoad || hasAssemblyLoad)
                {
                    advanced.AddChild(new PerfViewRuntimeLoaderStats(this));
                }
            }

            if (memory.Children.Count > 0)
            {
                m_Children.Add(memory);
            }

            if (advanced.Children.Count > 0)
            {
                m_Children.Add(advanced);
            }

            return null;
        }

        protected internal override StackSource OpenStackSourceImpl(string streamName, TextWriter log, double startRelativeMSec = 0, double endRelativeMSec = double.PositiveInfinity, Predicate<TraceEvent> predicate = null)
        {
            switch (streamName)
            {
                case "Any":
                    {
                        var eventLog = GetTraceLog(log);

                        var stackSource = new MutableTraceEventStackSource(eventLog);
                        // EventPipe currently only has managed code stacks.
                        stackSource.OnlyManagedCodeStacks = true;

                        stackSource.ShowUnknownAddresses = App.CommandLineArgs.ShowUnknownAddresses;
                        stackSource.ShowOptimizationTiers = App.CommandLineArgs.ShowOptimizationTiers;

                        TraceEvents events = eventLog.Events;

                        if (startRelativeMSec != 0 || endRelativeMSec != double.PositiveInfinity)
                        {
                            events = events.FilterByTime(startRelativeMSec, endRelativeMSec);
                        }

                        var eventSource = events.GetSource();
                        var sample = new StackSourceSample(stackSource);

                        eventSource.AllEvents += (data) =>
                        {
                            var callStackIdx = data.CallStackIndex();
                            if (callStackIdx != CallStackIndex.Invalid)
                            {
                                StackSourceCallStackIndex stackIndex = stackSource.GetCallStack(callStackIdx, data);

                                var asClrThreadSample = data as ClrThreadSampleTraceData;
                                if (asClrThreadSample != null)
                                {
                                    stackIndex = stackSource.Interner.CallStackIntern(stackSource.Interner.FrameIntern("Type: " + asClrThreadSample.Type), stackIndex);
                                    goto ADD_EVENT_FRAME;
                                }

                                var asAllocTick = data as GCAllocationTickTraceData;
                                if (asAllocTick != null)
                                {
                                    var frameIdx = stackSource.Interner.FrameIntern("EventData Kind " + asAllocTick.AllocationKind);
                                    stackIndex = stackSource.Interner.CallStackIntern(frameIdx, stackIndex);

                                    frameIdx = stackSource.Interner.FrameIntern("EventData Size " + asAllocTick.AllocationAmount64);
                                    stackIndex = stackSource.Interner.CallStackIntern(frameIdx, stackIndex);

                                    var typeName = asAllocTick.TypeName;
                                    if (string.IsNullOrEmpty(typeName))
                                    {
                                        typeName = "TypeId 0x" + asAllocTick.TypeID;
                                    }

                                    frameIdx = stackSource.Interner.FrameIntern("EventData TypeName " + typeName);
                                    stackIndex = stackSource.Interner.CallStackIntern(frameIdx, stackIndex);
                                    goto ADD_EVENT_FRAME;
                                }
                                
                                var asTaskWaitSend = data as TaskWaitSendArgs;
                                if (asTaskWaitSend != null)
                                {
                                    var frameIdx = stackSource.Interner.FrameIntern("EventData Behavior " + asTaskWaitSend.Behavior);
                                    stackIndex = stackSource.Interner.CallStackIntern(frameIdx, stackIndex);
                        
                                    goto ADD_EVENT_FRAME;
                                }

                                // Tack on event nam
                                ADD_EVENT_FRAME:
                                var eventNodeName = "Event " + data.ProviderName + "/" + data.EventName;
                                stackIndex = stackSource.Interner.CallStackIntern(stackSource.Interner.FrameIntern(eventNodeName), stackIndex);
                                // Add sample
                                sample.StackIndex = stackIndex;
                                sample.TimeRelativeMSec = data.TimeStampRelativeMSec;
                                sample.Metric = 1;
                                stackSource.AddSample(sample);
                            }
                        };
                        eventSource.Process();

                        stackSource.DoneAddingSamples();
                        return stackSource;
                    }
                case "Thread Time (with StartStop Activities)":
                    {
                        var eventLog = GetTraceLog(log);

                        var startStopSource = new MutableTraceEventStackSource(eventLog);
                        // EventPipe currently only has managed code stacks.
                        startStopSource.OnlyManagedCodeStacks = true;

                        var computer = new SampleProfilerThreadTimeComputer(eventLog, App.GetSymbolReader(eventLog.FilePath));
                        computer.GenerateThreadTimeStacks(startStopSource);

                        return startStopSource;
                    }
                case "GC Heap Alloc Ignore Free":
                    {
                        var eventLog = GetTraceLog(log);
                        var eventSource = eventLog.Events.GetSource();
                        var stackSource = new MutableTraceEventStackSource(eventLog);
                        var sample = new StackSourceSample(stackSource);

                        var gcHeapSimulators = new GCHeapSimulators(eventLog, eventSource, stackSource, log);
                        gcHeapSimulators.OnNewGCHeapSimulator = delegate (GCHeapSimulator newHeap)
                        {
                            newHeap.OnObjectCreate += delegate (Address objAddress, GCHeapSimulatorObject objInfo)
                            {
                                sample.Metric = objInfo.RepresentativeSize;
                                sample.Count = objInfo.GuessCountBasedOnSize();                                                          // We guess a count from the size.
                                sample.TimeRelativeMSec = objInfo.AllocationTimeRelativeMSec;
                                sample.StackIndex = stackSource.Interner.CallStackIntern(objInfo.ClassFrame, objInfo.AllocStack);        // Add the type as a pseudo frame.  
                                stackSource.AddSample(sample);
                                return true;
                            };
                        };
                        eventSource.Process();
                        stackSource.DoneAddingSamples();

                        return stackSource;
                    }
                default:
                    {
                        var eventLog = GetTraceLog(log);
                        var eventSource = eventLog.Events.GetSource();
                        var stackSource = new MutableTraceEventStackSource(eventLog);
                        var sample = new StackSourceSample(stackSource);

                        if (streamName.StartsWith("GC Heap Net Mem"))
                        {
                            var gcHeapSimulators = new GCHeapSimulators(eventLog, eventSource, stackSource, log);
                            if (streamName == "GC Heap Net Mem (Coarse Sampling)")
                            {
                                gcHeapSimulators.UseOnlyAllocTicks = true;
                                m_extraTopStats = "Sampled only 100K bytes";
                            }

                            gcHeapSimulators.OnNewGCHeapSimulator = delegate (GCHeapSimulator newHeap)
                            {
                                newHeap.OnObjectCreate += delegate (Address objAddress, GCHeapSimulatorObject objInfo)
                                {
                                    sample.Metric = objInfo.RepresentativeSize;
                                    sample.Count = objInfo.GuessCountBasedOnSize();                                                          // We guess a count from the size.
                                    sample.TimeRelativeMSec = objInfo.AllocationTimeRelativeMSec;
                                    sample.StackIndex = stackSource.Interner.CallStackIntern(objInfo.ClassFrame, objInfo.AllocStack);        // Add the type as a pseudo frame.  
                                    stackSource.AddSample(sample);
                                    return true;
                                };
                                newHeap.OnObjectDestroy += delegate (double time, int gen, Address objAddress, GCHeapSimulatorObject objInfo)
                                {
                                    sample.Metric = -objInfo.RepresentativeSize;
                                    sample.Count = -(objInfo.GuessCountBasedOnSize());                                                      // We guess a count from the size.
                                    sample.TimeRelativeMSec = time;
                                    sample.StackIndex = stackSource.Interner.CallStackIntern(objInfo.ClassFrame, objInfo.AllocStack);       // We remove the same stack we added at alloc.  
                                    stackSource.AddSample(sample);
                                };

                                newHeap.OnGC += delegate (double time, int gen)
                                {
                                    sample.Metric = double.Epsilon;
                                    sample.Count = 1;
                                    sample.TimeRelativeMSec = time;
                                    StackSourceCallStackIndex processStack = stackSource.GetCallStackForProcess(newHeap.Process);
                                    StackSourceFrameIndex gcFrame = stackSource.Interner.FrameIntern("GC Occurred Gen(" + gen + ")");
                                    sample.StackIndex = stackSource.Interner.CallStackIntern(gcFrame, processStack);
                                    stackSource.AddSample(sample);
                                };
                            };
                            eventSource.Process();
                            stackSource.DoneAddingSamples();
                        }
                        else if (streamName.StartsWith("Gen 2 Object Deaths"))
                        {
                            var gcHeapSimulators = new GCHeapSimulators(eventLog, eventSource, stackSource, log);

                            if (streamName == "Gen 2 Object Deaths (Coarse Sampling)")
                            {
                                gcHeapSimulators.UseOnlyAllocTicks = true;
                                m_extraTopStats = "Sampled only 100K bytes";
                            }

                            gcHeapSimulators.OnNewGCHeapSimulator = delegate (GCHeapSimulator newHeap)
                            {
                                newHeap.OnObjectDestroy += delegate (double time, int gen, Address objAddress, GCHeapSimulatorObject objInfo)
                                {
                                    if (2 <= gen)
                                    {
                                        sample.Metric = objInfo.RepresentativeSize;
                                        sample.Count = objInfo.GuessCountBasedOnSize();                                         // We guess a count from the size.
                                        sample.TimeRelativeMSec = objInfo.AllocationTimeRelativeMSec;
                                        sample.StackIndex = stackSource.Interner.CallStackIntern(objInfo.ClassFrame, objInfo.AllocStack);
                                        stackSource.AddSample(sample);
                                    }
                                };

                                newHeap.OnGC += delegate (double time, int gen)
                                {
                                    sample.Metric = double.Epsilon;
                                    sample.Count = 1;
                                    sample.TimeRelativeMSec = time;
                                    StackSourceCallStackIndex processStack = stackSource.GetCallStackForProcess(newHeap.Process);
                                    StackSourceFrameIndex gcFrame = stackSource.Interner.FrameIntern("GC Occurred Gen(" + gen + ")");
                                    sample.StackIndex = stackSource.Interner.CallStackIntern(gcFrame, processStack);
                                    stackSource.AddSample(sample);
                                };
                            };

                            eventSource.Process();
                            stackSource.DoneAddingSamples();
                        }
                        else if (streamName == "GC Heap Alloc Ignore Free (Coarse Sampling)")
                        {
                            TypeNameSymbolResolver typeNameSymbolResolver = new TypeNameSymbolResolver(FilePath, log);

                            bool seenBadAllocTick = false;

                            eventSource.Clr.GCAllocationTick += delegate (GCAllocationTickTraceData data)
                            {
                                sample.TimeRelativeMSec = data.TimeStampRelativeMSec;

                                var stackIndex = stackSource.GetCallStack(data.CallStackIndex(), data);

                                var typeName = data.TypeName;
                                if (string.IsNullOrEmpty(typeName))
                                {
                                    // Attempt to resolve the type name.
                                    TraceLoadedModule module = data.Process().LoadedModules.GetModuleContainingAddress(data.TypeID, data.TimeStampRelativeMSec);
                                    if (module != null)
                                    {
                                        // Resolve the type name.
                                        typeName = typeNameSymbolResolver.ResolveTypeName((int)(data.TypeID - module.ModuleFile.ImageBase), module.ModuleFile, TypeNameSymbolResolver.TypeNameOptions.StripModuleName);
                                    }
                                }

                                if (typeName != null && typeName.Length > 0)
                                {
                                    var nodeIndex = stackSource.Interner.FrameIntern("Type " + typeName);
                                    stackIndex = stackSource.Interner.CallStackIntern(nodeIndex, stackIndex);
                                }

                                sample.Metric = data.GetAllocAmount(ref seenBadAllocTick);

                                if (data.AllocationKind == GCAllocationKind.Large)
                                {

                                    var nodeIndex = stackSource.Interner.FrameIntern("LargeObject");
                                    stackIndex = stackSource.Interner.CallStackIntern(nodeIndex, stackIndex);
                                }

                                sample.StackIndex = stackIndex;
                                stackSource.AddSample(sample);
                            };
                            eventSource.Process();
                            m_extraTopStats = "Sampled only 100K bytes";
                        }
                        else
                        {
                            return null;
                        }

                        return stackSource;
                    }
            }
        }

        protected internal override void ConfigureStackWindow(string stackSourceName, StackWindow stackWindow)
        {
            ConfigureAsEtwStackWindow(stackWindow, false, true, true, false);
            if (stackSourceName.Contains("(with Tasks)") || stackSourceName.Contains("(with StartStop Activities)"))
            {
                var taskFoldPat = "^STARTING TASK";
                stackWindow.FoldRegExTextBox.Items.Add(taskFoldPat);
                stackWindow.FoldRegExTextBox.Text = taskFoldPat;

                var excludePat = "LAST_BLOCK";
                stackWindow.ExcludeRegExTextBox.Items.Add(excludePat);
                stackWindow.ExcludeRegExTextBox.Text = excludePat;
            }

            if (stackSourceName.Contains("Thread Time"))
            {
                stackWindow.ScalingPolicy = ScalingPolicyKind.TimeMetric;
                stackWindow.FoldRegExTextBox.Text += ";UNMANAGED_CODE_TIME;CPU";
            }

            if (stackSourceName.StartsWith("GC Heap Net Mem") || stackSourceName.StartsWith("GC Heap Alloc Ignore Free"))
            {
                stackWindow.ComputeMaxInTopStats = true;
            }

            if (m_extraTopStats != null)
            {
                stackWindow.ExtraTopStats += " " + m_extraTopStats;
            }
        }

        public override void Close()
        {
            if (m_traceLog != null)
            {
                m_traceLog.Dispose();
                m_traceLog = null;
            }
            base.Close();
        }

        public TraceLog GetTraceLog(TextWriter log, Action<bool, int, int> onLostEvents = null)
        {
            if (m_traceLog != null)
            {
                if (IsUpToDate)
                {
                    return m_traceLog;
                }

                m_traceLog.Dispose();
                m_traceLog = null;
            }
            else if (m_noTraceLogInfo)
            {
                return null;
            }

            var dataFileName = FilePath;
            UnZipIfNecessary(ref dataFileName);

            var options = new TraceLogOptions();
            options.ConversionLog = log;
            if (App.CommandLineArgs.KeepAllEvents)
            {
                options.KeepAllEvents = true;
            }

            options.MaxEventCount = App.CommandLineArgs.MaxEventCount;
            options.ContinueOnError = App.CommandLineArgs.ContinueOnError;
            options.SkipMSec = App.CommandLineArgs.SkipMSec;
            options.OnLostEvents = onLostEvents;
            options.LocalSymbolsOnly = false;
            options.ShouldResolveSymbols = delegate (string moduleFilePath) { return false; };       // Don't resolve any symbols

            // Generate the etlx file path / name.
            string etlxFile = CacheFiles.FindFile(dataFileName, ".etlx");
            bool isCachedEtlx = false;
            if (!File.Exists(etlxFile) || File.GetLastWriteTimeUtc(etlxFile) < File.GetLastWriteTimeUtc(dataFileName))
            {
                FileUtilities.ForceDelete(etlxFile);
                log.WriteLine("Creating ETLX file {0} from {1}", etlxFile, dataFileName);
                try
                {
                    TraceLog.CreateFromEventPipeDataFile(dataFileName, etlxFile, options);
                }
                catch (Exception e)
                {
                    log.WriteLine("Error: Exception EventPipe conversion: {0}", e.ToString());
                    log.WriteLine("[Error: exception while opening EventPipe data.]");

                    Debug.Assert(m_traceLog == null);
                    m_noTraceLogInfo = true;
                    return m_traceLog;
                }
            }
            else
            {
                isCachedEtlx = true;
            }

            var dataFileSize = "Unknown";
            if (File.Exists(dataFileName))
            {
                dataFileSize = ((new System.IO.FileInfo(dataFileName)).Length / 1000000.0).ToString("n3") + " MB";
            }

            log.WriteLine("ETL Size {0} ETLX Size {1:n3} MB", dataFileSize, (new System.IO.FileInfo(etlxFile)).Length / 1000000.0);

            // Open the ETLX file. 
            try
            {
                m_traceLog = new TraceLog(etlxFile);
            }
            catch (Exception)
            {
                if (isCachedEtlx)
                {
                    //  Delete the file and try again.
                    FileUtilities.ForceDelete(etlxFile);
                    if (!File.Exists(etlxFile))
                    {
                        return GetTraceLog(log, onLostEvents);
                    }
                }
                throw;
            }

            m_utcLastWriteAtOpen = File.GetLastWriteTimeUtc(FilePath);
            if (App.CommandLineArgs.UnsafePDBMatch)
            {
                m_traceLog.CodeAddresses.UnsafePDBMatching = true;
            }

            if (m_traceLog.Truncated)   // Warn about truncation.  
            {
                GuiApp.MainWindow.Dispatcher.BeginInvoke((Action)delegate ()
                {
                    MessageBox.Show("The ETL file was too big to convert and was truncated.\r\nSee log for details", "Log File Truncated", MessageBoxButton.OK);
                });
            }
            return m_traceLog;
        }

        private void UnZipIfNecessary(ref string inputFileName)
        {
            string extension = Path.GetExtension(inputFileName);
            string rest = Path.GetFileNameWithoutExtension(inputFileName);
            if (string.Compare(extension, ".zip", StringComparison.OrdinalIgnoreCase) == 0)
            {
                string subExtension = Path.GetExtension(rest);
                if (subExtension.Length > 0)
                {
                    string unzippedFile = CacheFiles.FindFile(inputFileName, subExtension);
                    if (File.Exists(unzippedFile) && File.GetLastWriteTimeUtc(inputFileName) <= File.GetLastWriteTimeUtc(unzippedFile))
                    {
                        inputFileName = unzippedFile;
                        return;
                    }

                    using (var zipArchive = ZipFile.OpenRead(inputFileName))
                    {
                        int count = zipArchive.Entries.Count;
                        foreach (var entry in zipArchive.Entries)
                        {
                            if (zipArchive.Entries.Count == 1 || entry.FullName.EndsWith(subExtension, StringComparison.OrdinalIgnoreCase))
                            {
                                entry.ExtractToFile(unzippedFile, true);
                                File.SetLastWriteTime(unzippedFile, DateTime.Now); // touch the file. 
                                break;
                            }
                        }
                    }
                    inputFileName = unzippedFile;
                }
            }
        }

        public TraceLog TryGetTraceLog() { return m_traceLog; }

        #region Private

        private void HandleLostEvents(Window parentWindow, bool truncated, int numberOfLostEvents, int eventCountAtTrucation, StatusBar worker)
        {
            string warning;
            if (!truncated)
            {
                warning = "WARNING: There were " + numberOfLostEvents + " lost events in the trace.\r\n" +
                    "Some analysis might be invalid.";
            }
            else
            {
                warning = "WARNING: The ETLX file was truncated at " + eventCountAtTrucation + " events.\r\n" +
                    "This is to keep the ETLX file size under 4GB, however all rundown events are processed.\r\n" +
                    "Use /SkipMSec:XXX after clearing the cache (File->Clear Temp Files) to see the later parts of the file.\r\n" +
                    "See log for more details.";
            }

            MessageBoxResult result = MessageBoxResult.None;
            parentWindow.Dispatcher.BeginInvoke((Action)delegate ()
            {
                result = MessageBox.Show(parentWindow, warning, "Lost Events", MessageBoxButton.OKCancel);
                worker.LogWriter.WriteLine(warning);
                if (result != MessageBoxResult.OK)
                {
                    worker.AbortWork();
                }
            });
        }

        private TraceLog m_traceLog;
        private bool m_noTraceLogInfo;
        private bool m_notifiedAboutLostEvents;
        #endregion
    }

    /// <summary>
    /// A simple helper class that looks up symbols for Project N GCDumps 
    /// </summary>
    internal class TypeNameSymbolResolver
    {
        public enum TypeNameOptions
        {
            None,
            StripModuleName,
        }

        /// <summary>
        /// Create a new symbol resolver.  You give it a context file path (PDBS are looked up next to this if non-null) and
        /// a text writer in which to write symbol diagnostic messages.  
        /// </summary>
        public TypeNameSymbolResolver(string contextFilePath, TextWriter log) { m_contextFilePath = contextFilePath; m_log = log; }

        public string ResolveTypeName(int rvaOfType, TraceModuleFile module, TypeNameOptions options = TypeNameOptions.None)
        {
            Module mod = new Module(module.ImageBase);
            mod.BuildTime = module.BuildTime;
            mod.Path = module.FilePath;
            mod.PdbAge = module.PdbAge;
            mod.PdbGuid = module.PdbSignature;
            mod.PdbName = module.PdbName;
            mod.Size = module.ImageSize;

            string typeName = ResolveTypeName(rvaOfType, mod);

            // Trim the module from the type name if requested.
            if (options == TypeNameOptions.StripModuleName && !string.IsNullOrEmpty(typeName))
            {
                // Strip off the module name if present.
                string[] typeNameParts = typeName.Split(new char[] { '!' }, 2);
                if (typeNameParts.Length == 2)
                {
                    typeName = typeNameParts[1];
                }
            }

            return typeName;
        }

        public string ResolveTypeName(int typeID, Graphs.Module module)
        {
            if (module == null || module.Path == null)
            {
                m_log.WriteLine("Error: null module looking up typeID  0x{0:x}", typeID);
                return null;
            }
            if (module.PdbName == null || module.PdbGuid == Guid.Empty)
            {
                m_log.WriteLine("Error: module for typeID 0x{0:x} {1} does not have PDB signature info.", typeID, module.Path);
                return null;
            }
            if (module.PdbGuid == m_badPdb && m_badPdb != Guid.Empty)
            {
                return null;
            }

            if (m_pdbLookupFailures != null && m_pdbLookupFailures.ContainsKey(module.PdbGuid))  // TODO we are assuming unique PDB names (at least for failures). 
            {
                return null;
            }

            if (m_symReader == null)
            {
                m_symReader = App.GetSymbolReader(m_contextFilePath);
            }

            NativeSymbolModule symbolModule = null;
            var pdbPath = m_symReader.FindSymbolFilePath(module.PdbName, module.PdbGuid, module.PdbAge, module.Path);
            if (pdbPath != null)
            {
                symbolModule = m_symReader.OpenNativeSymbolFile(pdbPath);
            }
            else
            {
                if (m_pdbLookupFailures == null)
                {
                    m_pdbLookupFailures = new Dictionary<Guid, bool>();
                }

                m_pdbLookupFailures.Add(module.PdbGuid, true);
            }

            if (symbolModule == null)
            {
                m_numFailures++;
                if (m_numFailures <= 5)
                {
                    if (m_numFailures == 1 && !Path.GetFileName(module.Path).StartsWith("mrt", StringComparison.OrdinalIgnoreCase))
                    {
                        GuiApp.MainWindow.Dispatcher.BeginInvoke((Action)delegate ()
                        {
                            MessageBox.Show(GuiApp.MainWindow,
                                "Warning: Could not find PDB for module " + Path.GetFileName(module.Path) + "\r\n" +
                                "Some types will not have symbolic names.\r\n" +
                                "See log for more details.\r\n" +
                                "Fix by placing PDB on symbol path or in a directory called 'symbols' beside .gcdump file.",
                                "PDB lookup failure");
                        });
                    }
                    m_log.WriteLine("Failed to find PDB for module {0} to look up type 0x{1:x}", module.Path, typeID);
                    if (m_numFailures == 5)
                    {
                        m_log.WriteLine("Discontinuing PDB module lookup messages");
                    }
                }
                return null;
            }

            string typeName;
            try
            {
                typeName = symbolModule.FindNameForRva((uint)typeID);
            }
            catch (OutOfMemoryException)
            {
                // TODO find out why this happens?   I think this is because we try to do a ReadRVA 
                m_log.WriteLine("Error: Caught out of memory exception on file " + symbolModule.SymbolFilePath + ".   Skipping.");
                m_badPdb = module.PdbGuid;
                return null;
            }

            typeName = typeName.Replace(@"::`vftable'", "");
            typeName = typeName.Replace(@"::", ".");
            typeName = typeName.Replace(@"EEType__", "");
            typeName = typeName.Replace(@".Boxed_", ".");

            return typeName;
        }

        #region private 
        private TextWriter m_log;
        private string m_contextFilePath;
        private SymbolReader m_symReader;
        private int m_numFailures;
        private Guid m_badPdb;        // If we hit a bad PDB remember it to avoid logging too much 
        private Dictionary<Guid, bool> m_pdbLookupFailures;
        #endregion
    }

    internal class ClrProfilerCodeSizePerfViewFile : PerfViewFile
    {
        public override string FormatName { get { return "Clr Profiler Code Size"; } }
        public override string[] FileExtensions { get { return new string[] { ".codesize" }; } }

        protected internal override StackSource OpenStackSourceImpl(TextWriter log)
        {
            var codeSizeSource = new ClrProfiler.ClrProfilerMethodSizeStackSource(FilePath);
            log.WriteLine("Info Read:  method called:{0}  totalILSize called:{1}  totalCalls:{2}",
                    codeSizeSource.TotalMethodCount, codeSizeSource.TotalMethodSize, codeSizeSource.TotalCalls);
            return codeSizeSource;
        }
        protected internal override void ConfigureStackWindow(string stackSourceName, StackWindow stackWindow)
        {
            var defaultGroup = "[group framework] !System.=> CLR;!Microsoft.=>CLR";
            stackWindow.GroupRegExTextBox.Text = defaultGroup;
            stackWindow.GroupRegExTextBox.Items.Insert(0, defaultGroup);
        }
    }

    internal class ClrProfilerAllocStacksPerfViewFile : PerfViewFile
    {
        public override string FormatName { get { return "Clr Profiler Alloc"; } }
        public override string[] FileExtensions { get { return new string[] { ".allocStacks" }; } }

        protected internal override StackSource OpenStackSourceImpl(TextWriter log)
        {
            return new ClrProfiler.ClrProfilerAllocStackSource(FilePath);
        }
        protected internal override void ConfigureStackWindow(string stackSourceName, StackWindow stackWindow)
        {
            var defaultGroup = "[group framework] !System.=> CLR;!Microsoft.=>CLR";
            stackWindow.GroupRegExTextBox.Text = defaultGroup;
            stackWindow.GroupRegExTextBox.Items.Insert(0, defaultGroup);
        }
    }

    public class ProcessDumpPerfViewFile : PerfViewFile
    {
        public override string FormatName { get { return "Process Dump"; } }
        public override string[] FileExtensions { get { return new string[] { ".dmp", ".hdmp" }; } }

        public override void Open(Window parentWindow, StatusBar worker, Action doAfter = null)
        {
            App.CommandLineArgs.ProcessDumpFile = FilePath;
            GuiApp.MainWindow.TakeHeapShapshot(null);
        }
        public override void Close() { }
        public override ImageSource Icon { get { return GuiApp.MainWindow.Resources["FileBitmapImage"] as ImageSource; } }

        public const string DiagSessionIdentity = "Microsoft.Diagnostics.Minidump";
    }

    public class ScenarioSetPerfViewFile : PerfViewFile
    {
        public override string FormatName { get { return "Scenario Set"; } }
        public override string[] FileExtensions { get { return new string[] { ".scenarioSet.xml" }; } }

        public override string HelpAnchor { get { return "ViewingMultipleScenarios"; } }

        protected internal override StackSource OpenStackSourceImpl(TextWriter log)
        {
            Dictionary<string, string> pathDict = null;
            XmlReaderSettings settings = new XmlReaderSettings() { IgnoreWhitespace = true, IgnoreComments = true };
            using (Stream dataStream = new FileStream(FilePath, FileMode.Open, FileAccess.Read, FileShare.Read | FileShare.Delete))
            {
                using (XmlReader reader = XmlTextReader.Create(dataStream, settings))
                {
                    pathDict = DeserializeConfig(reader, log);
                }
            }

            if (pathDict.Count == 0)
            {
                throw new ApplicationException("No scenarios found");
            }

            // Open XmlStackSources on each of our paths.
            var sources = pathDict.Select(
                (pair, idx) =>
                {
                    string name = pair.Key, path = pair.Value;
                    log.WriteLine("[Opening [{0}/{1}] {2} ({3})]", idx + 1, pathDict.Count, name, path);
                    var source = new XmlStackSource(path);
                    return new KeyValuePair<string, StackSource>(name, source);
                }
            ).ToList(); // Copy to list to prevent repeated enumeration from having an effect.

            return new AggregateStackSource(sources);
        }

        protected internal override void ConfigureStackWindow(string stackSourceName, StackWindow stackWindow)
        {
            ConfigureAsEtwStackWindow(stackWindow, false, false);
        }

        #region private

        /// <summary>
        /// Search for scenario data files matching a pattern, and add them to a dictionary.
        /// </summary>
        /// <param name="filePattern">The wildcard file pattern to match. Must not be null.</param>
        /// <param name="namePattern">The pattern by which to name scenarios. If null, defaults to "scenario $1".</param>
        /// <param name="includePattern">If non-null, a pattern which must be matched for the scenario to be added</param>
        /// <param name="excludePattern">If non-null, a pattern which if matched causes the scenario to be excluded</param>
        /// <param name="dict">The dictionary to which to add the scenarios found.</param>
        /// <param name="log">A log file to write log messages.</param>
        /// <param name="baseDir">
        /// The directory used to resolve relative paths.
        /// Defaults to the directory of the XML file represented by this ScenarioSetPerfViewFile.
        /// </param>
        private void AddScenariosToDictionary(
            string filePattern, string namePattern, string includePattern, string excludePattern,
            Dictionary<string, string> dict, TextWriter log,
            string baseDir = null)
        {
            Debug.Assert(filePattern != null);

            if (baseDir == null)
            {
                baseDir = Path.GetDirectoryName(FilePath);
            }

            if (namePattern == null)
            {
                namePattern = "scenario $1";
            }

            string replacePattern = Regex.Escape(filePattern)
                                    .Replace(@"\*", @"([^\\]*)")
                                    .Replace(@"\?", @"[^\\]");

            if (!(filePattern.EndsWith(".perfView.xml", StringComparison.OrdinalIgnoreCase) ||
                  filePattern.EndsWith(".perfView.xml.zip", StringComparison.OrdinalIgnoreCase)))
            {
                throw new ApplicationException("Files must be PerfView XML files");
            }

            string pattern = Path.GetFileName(filePattern);
            string dir = Path.GetDirectoryName(filePattern);

            // Tack on the base directory if we're not already an absolute path.
            if (!Path.IsPathRooted(dir))
            {
                dir = Path.Combine(baseDir, dir);
            }

            var replaceRegex = new Regex(replacePattern, RegexOptions.IgnoreCase);
            var defaultRegex = new Regex(@"(.*)", RegexOptions.IgnoreCase);

            // TODO: Directory.GetFile
            foreach (string file in Directory.GetFiles(dir, pattern, SearchOption.AllDirectories))
            {
                // Filter out those that don't match the include pattern 
                if (includePattern != null && !Regex.IsMatch(file, includePattern))
                {
                    continue;
                }
                // or do match the exclude pattern.  
                if (excludePattern != null && Regex.IsMatch(file, excludePattern))
                {
                    continue;
                }

                string name = null;
                if (namePattern != null)
                {
                    var match = replaceRegex.Match(file);

                    // We won't have a group to match if there were no wildcards in the pattern.
                    if (match.Groups.Count < 1)
                    {
                        match = defaultRegex.Match(GetFileNameWithoutExtension(file));
                    }

                    name = match.Result(namePattern);
                }

                dict[name] = file;

                log.WriteLine("Added '{0}' ({1})", name, file);
            }
        }

        /// <summary>
        /// Deserialize a scenario XML config file.
        /// </summary>
        /// <param name="reader">The XmlReader containing the data to deserialize.</param>
        /// <param name="log">The TextWriter to log output to.</param>
        /// <returns>A Dictionary mapping scenario names to .perfView.xml(.zip) data file paths.</returns>
        /// <remarks>
        /// Scenario XML config files contain a ScenarioSet root element. That element contains
        /// one or more Scenarios elements. A Scenarios element has two attributes: "files" is a required
        /// filename pattern, and namePattern is a pattern by which to name the scenario.
        /// 
        /// files is a required attribute specifying where to find the data files for the scenario(s). Wildcards
        /// are acceptable - any files matched by the wildcard will be added to the scenario set. All paths are
        /// relative to the location of the XML config file.
        /// 
        /// namePattern can contain substitutions as specified in Regex.Replace. Each * in the wildcard
        /// pattern will be converted to an appropriate capturing group. If no wildcards are specified, $1 will be
        /// set to the base name of the data file as specified by <see cref="PerfViewFile.GetFileNameWithoutExtension"/>.
        /// 
        /// files is a required attribute. namePattern is optional, and defaults to "scenario $1".
        /// 
        /// If multiple scenarios have the same name, scenarios later in the file will override scenarios
        /// earlier in the file.
        /// </remarks>
        /// <example>
        /// Example config file:
        /// <ScenarioSet>
        /// <Scenarios files="*.perfView.xml.zip" namePattern="Example scenario [$1]" />
        /// <Scenarios files="foo.perfView.xml.zip" namePattern="Example scenario [baz]" />
        /// </ScenarioSet>
        /// 
        /// Files in the directory:
        /// foo.perfView.xml.zip
        /// bar.perfView.xml.zip
        /// baz.perfView.xml.zip
        /// 
        /// Return value:
        /// "Example scenario [foo]" => "foo.perfView.xml.zip"
        /// "Example scenario [bar]" => "bar.perfView.xml.zip"
        /// "Example scenario [baz]" => "foo.perfView.xml.zip"
        /// </example>
        private Dictionary<string, string> DeserializeConfig(XmlReader reader, TextWriter log)
        {
            var pathDict = new Dictionary<string, string>();

            if (!reader.ReadToDescendant("ScenarioSet"))
            {
                throw new ApplicationException("The file " + FilePath + " does not have a Scenario element");
            }

            if (!reader.ReadToDescendant("Scenarios"))
            {
                throw new ApplicationException("No scenarios specified");
            }

            do
            {
                string filePattern = reader["files"];
                string namePattern = reader["namePattern"];
                string includePattern = reader["includePattern"];
                string excludePattern = reader["excludePattern"];

                if (filePattern == null)
                {
                    throw new ApplicationException("File path is required.");
                }

                AddScenariosToDictionary(filePattern, namePattern, includePattern, excludePattern, pathDict, log);
            }
            while (reader.ReadToNextSibling("Scenarios"));

            return pathDict;
        }

        #endregion
    }

    /// <summary>
    /// Class to represent the Visual Studio .diagsesion file format that is defined
    /// as part of Microsoft.DiagnosticsHub.Packaging
    /// </summary>
    public class DiagSessionPerfViewFile : PerfViewFile
    {
        public override string FormatName { get { return "Diagnostics Session"; } }
        public override string[] FileExtensions { get { return new string[] { ".diagsession" }; } }

        public override IList<PerfViewTreeItem> Children
        {
            get
            {
                if (m_Children == null)
                {
                    m_Children = new List<PerfViewTreeItem>();
                }

                return m_Children;
            }
        }

        public override void Open(Window parentWindow, StatusBar worker, Action doAfter = null)
        {
            if (!m_opened)
            {
                IsExpanded = false;

                worker.StartWork("Opening " + Name, delegate ()
                {
                    OpenImpl(parentWindow, worker);
                    ExecuteOnOpenCommand(worker);

                    worker.EndWork(delegate ()
                    {
                        m_opened = true;

                        FirePropertyChanged("Children");

                        IsExpanded = true;

                        doAfter?.Invoke();
                    });
                });
            }
        }

        protected override Action<Action> OpenImpl(Window parentWindow, StatusBar worker)
        {
            worker.Log("Opening diagnostics session file " + Path.GetFileName(FilePath));

            using (DhPackage dhPackage = DhPackage.Open(FilePath))
            {
                // Get all heap dump resources
                AddResourcesAsChildren(worker, dhPackage, HeapDumpPerfViewFile.DiagSessionIdentity, ".gcdump", (localFilePath) =>
                {
                    return HeapDumpPerfViewFile.Get(localFilePath);
                });

                // Get all process dump resources
                AddResourcesAsChildren(worker, dhPackage, ProcessDumpPerfViewFile.DiagSessionIdentity, ".dmp", (localFilePath) =>
                {
                    return ProcessDumpPerfViewFile.Get(localFilePath);
                });

                // Get all ETL files
                AddEtlResourcesAsChildren(worker, dhPackage);

                // Extract the symbols contained in the package
                ExtractSymbolResources(worker, dhPackage);
            }

            return null;
        }

        public override void Close() { }
        public override ImageSource Icon { get { return GuiApp.MainWindow.Resources["FileBitmapImage"] as ImageSource; } }

        /// <summary>
        /// Gets a new local file path for the given resource, extracting it from the .diagsession if required
        /// </summary>
        /// <param name="packageFilePath">The file path to the package</param>
        /// <param name="package">The diagsession package object (opened from the file path)</param>
        /// <param name="resource">The diagsession resource object</param>
        /// <param name="fileExtension">The final extension to use</param>
        /// <param name="alternateName">Alternate name to use for file</param>
        /// <returns>The full local file path to the resource</returns>
        private static string GetLocalFilePath(string packageFilePath, DhPackage package, ResourceInfo resource, string fileExtension, string alternateName = null)
        {
            string localFileName = alternateName ?? Path.GetFileNameWithoutExtension(resource.Name);
            string localFilePath = CacheFiles.FindFile(packageFilePath, "_" + localFileName + fileExtension);

            if (!File.Exists(localFilePath))
            {
                package.ExtractResourceToPath(ref resource.ResourceId, localFilePath);
            }

            return localFilePath;
        }

        /// <summary>
        /// Gets a new local path for the given resource, extracting it from the .diagsession if required
        /// </summary>
        /// <param name="packageFilePath">The file path to the package</param>
        /// <param name="package">The diagsession package object (opened from the file path)</param>
        /// <param name="resource">The diagsession resource object</param>
        /// <returns>The full local path to the resource</returns>
        private static string GetLocalDirPath(string packageFilePath, DhPackage package, ResourceInfo resource)
        {
            string localDirName = resource.Name;
            string localDirPath = CacheFiles.FindFile(packageFilePath, "_" + localDirName);

            if (!Directory.Exists(localDirPath))
            {
                package.ExtractResourceToPath(ref resource.ResourceId, localDirPath);
            }

            return localDirPath;
        }

        /// <summary>
        /// Adds child files from resources in the DhPackage
        /// </summary>
        private void AddResourcesAsChildren(StatusBar worker, DhPackage dhPackage, string resourceIdentity, string fileExtension, Func<string/*localFileName*/, PerfViewFile> getPerfViewFile)
        {
            ResourceInfo[] resources;
            dhPackage.GetResourceInformationByType(resourceIdentity, out resources);

            foreach (var resource in resources)
            {
                string localFilePath = GetLocalFilePath(FilePath, dhPackage, resource, fileExtension);

                worker.Log("Found '" + resource.ResourceId + "' resource '" + resource.Name + "'. Loading ...");

                PerfViewFile perfViewFile = getPerfViewFile(localFilePath);
                perfViewFile.Name = resource.Name;

                Children.Add(perfViewFile);

                worker.Log("Loaded " + resource.Name + ". Loading ...");
            }
        }

        /// <summary>
        /// Extract symbols from the DhPackage
        /// </summary>
        private void ExtractSymbolResources(StatusBar worker, DhPackage dhPackage)
        {
            string symbolCachePath = new SymbolPath(App.SymbolPath).DefaultSymbolCache();

            try
            {
                ResourceInfo[] resources;
                dhPackage.GetResourceInformationByType("DiagnosticsHub.Resource.SymbolCache", out resources);

                foreach (var resource in resources)
                {
                    string localDirPath = GetLocalDirPath(FilePath, dhPackage, resource);

                    worker.Log("Found '" + resource.ResourceId + "' resource '" + resource.Name + "'. Loading ...");

                    foreach (var subPath in Directory.EnumerateDirectories(localDirPath))
                    {
                        // The directories contained in the symbol cache resource _are_ in the symbol cache format
                        // which means directories are in the form of /<file.ext>/<hash>/file.ext so in this case
                        // we use the GetFileName API since it will consider the directory name a file name.
                        var targetDir = Path.Combine(symbolCachePath, Path.GetFileName(subPath));

<<<<<<< HEAD
                        if (!Directory.Exists(targetDir))
                        {
                            MoveDirectory(subPath, targetDir);
                        }
                        else
=======
                        // The directory exists, so we must merge the two cache directories
                        foreach (var symbolVersionDir in Directory.EnumerateDirectories(subPath))
>>>>>>> 5d8339d9
                        {
                            var targetVersionDir = Path.Combine(targetDir, Path.GetFileName(symbolVersionDir));
                            if (!Directory.Exists(targetVersionDir))
                            {
                                Directory.CreateDirectory(targetVersionDir);
                                foreach (var symbolFilePath in Directory.EnumerateFiles(symbolVersionDir))
                                {
<<<<<<< HEAD
                                    MoveDirectory(symbolVersionDir, targetVersionDir);
=======
                                    string targetFilePath = Path.Combine(targetVersionDir, Path.GetFileName(symbolFilePath));
                                    File.Move(symbolFilePath, Path.Combine(symbolFilePath, targetFilePath));
>>>>>>> 5d8339d9
                                }
                            }
                        }
                    }

                    // Clean up the extracted symbol cache
                    Directory.Delete(localDirPath, true);
                }
            }
            catch (Exception e)
            {
                worker.Log($"Failed to extract symbols from {Path.GetFileName(FilePath)} ... (Exception: {e.Message})");
            }
        }

        private void MoveDirectory(string sourceDirName, string destDirName)
        {
            if (Directory.GetDirectoryRoot(sourceDirName) == Directory.GetDirectoryRoot(destDirName))
            {
                Directory.Move(sourceDirName, destDirName);
                return;
            }

            // Create all directories
            Directory.CreateDirectory(destDirName);
            foreach (var directory in Directory.EnumerateDirectories(sourceDirName, "*", SearchOption.AllDirectories))
            {
                Directory.CreateDirectory(directory.Replace(sourceDirName, destDirName));
            }

            // Move all files
            foreach (var file in Directory.EnumerateFiles(sourceDirName, "*", SearchOption.AllDirectories))
            {
                File.Move(file, file.Replace(sourceDirName, destDirName));
            }
        }

        /// <summary>
        /// Adds child files from ETL resources in the DhPackage
        /// </summary>
        private void AddEtlResourcesAsChildren(StatusBar worker, DhPackage dhPackage)
        {
            ResourceInfo[] resources;
            dhPackage.GetResourceInformationByType("DiagnosticsHub.Resource.EtlFile", out resources);

            foreach (var resource in CreateEtlResources(dhPackage, resources))
            {
                worker.Log("Found  resource '" + resource.Name + "'. Loading ...");

                Children.Add(resource);

                worker.Log("Loaded '" + resource.Name + "'. Loading ...");
            }
        }

        /// <summary>
        /// Organize DiagSession ETL resources for the UI
        /// </summary>
        private IEnumerable<PerfViewFile> CreateEtlResources(
            DhPackage dhPackage,
            IEnumerable<ResourceInfo> resources)
        {
            string auxStandardCollectorEtlFile = null;
            var newResources = new List<PerfViewFile>();
            foreach (var resource in resources)
            {
                // If the standard collector auxiliary file is present, the standard collection (Diagnostics Hub)
                // created this DiagSession which means we should process the ETL files in bulk.
                if (resource.Name.Equals("sc.user_aux.etl", StringComparison.OrdinalIgnoreCase))
                {
                    auxStandardCollectorEtlFile = GetLocalFilePath(FilePath, dhPackage, resource, ".etl", "sc");
                }
                else
                {
                    var etlFile = GetLocalFilePath(FilePath, dhPackage, resource, ".etl");

                    // The "sc." prefix is considered reserved when loading an ETL from a DiagSession, but we
                    // still want to extract the file, even though the UI will not show it.
                    if (!resource.Name.StartsWith("sc.", StringComparison.OrdinalIgnoreCase))
                    {
                        var file = ETLPerfViewData.Get(etlFile);
                        file.Name = resource.Name;
                        newResources.Add(file);
                    }
                }
            }

            if (auxStandardCollectorEtlFile != null)
            {
                Debug.Assert(File.Exists(auxStandardCollectorEtlFile), "Standard Collector auxiliary file must exist to properly handle bulk processing");
                var mergedEtlFilename = Path.GetFileNameWithoutExtension(FilePath);

                var file = ETLPerfViewData.Get(auxStandardCollectorEtlFile);
                file.Name = $"{mergedEtlFilename}.etl (Merged)";

                // Insert the "merged" file at the top of the list
                newResources.Insert(0, file);
            }

            return newResources;
        }
    }

    public partial class StracePerfViewData : PerfViewFile
    {
        private string[] StreamNames = new string[]
        {
            "Syscalls",
        };

        public override string FormatName { get { return "strace"; } }

        public override string[] FileExtensions { get { return new string[] { ".strace" }; } }

        public override bool SupportsProcesses => false;

        protected internal override StackSource OpenStackSourceImpl(string streamName, TextWriter log, double startRelativeMSec = 0, double endRelativeMSec = double.PositiveInfinity, Predicate<TraceEvent> predicate = null)
        {
            if (StreamNames.Contains(streamName))
            {
                string xmlPath;

                xmlPath = CacheFiles.FindFile(FilePath, $"{streamName}.strace.xml.zip");

#if !DEBUG
                if (!CacheFiles.UpToDate(xmlPath, FilePath))
#endif
                {
                    XmlStackSourceWriter.WriteStackViewAsZippedXml(
                        new StraceStackSource(FilePath), xmlPath);
                }

                return new XmlStackSource(xmlPath, null);
            }

            return null;
        }

        protected override Action<Action> OpenImpl(Window parentWindow, StatusBar worker)
        {
            m_Children = new List<PerfViewTreeItem>()
            {
                new PerfViewStackSource(this, "Syscalls"),
            };

            return null;
        }

        public override ImageSource Icon { get { return GuiApp.MainWindow.Resources["FileBitmapImage"] as ImageSource; } }

        protected internal override void ConfigureStackWindow(string stackSourceName, StackWindow stackWindow)
        {
            stackWindow.ScalingPolicy = ScalingPolicyKind.TimeMetric;
            stackWindow.GroupRegExTextBox.Text = stackWindow.GetDefaultGroupPat();

            stackWindow.CallTreeTab.IsSelected = true;      // start with the call tree view

            ConfigureGroupRegExTextBox(stackWindow, windows: false);
        }
    }
}<|MERGE_RESOLUTION|>--- conflicted
+++ resolved
@@ -9992,16 +9992,8 @@
                         // we use the GetFileName API since it will consider the directory name a file name.
                         var targetDir = Path.Combine(symbolCachePath, Path.GetFileName(subPath));
 
-<<<<<<< HEAD
-                        if (!Directory.Exists(targetDir))
-                        {
-                            MoveDirectory(subPath, targetDir);
-                        }
-                        else
-=======
                         // The directory exists, so we must merge the two cache directories
                         foreach (var symbolVersionDir in Directory.EnumerateDirectories(subPath))
->>>>>>> 5d8339d9
                         {
                             var targetVersionDir = Path.Combine(targetDir, Path.GetFileName(symbolVersionDir));
                             if (!Directory.Exists(targetVersionDir))
@@ -10009,12 +10001,8 @@
                                 Directory.CreateDirectory(targetVersionDir);
                                 foreach (var symbolFilePath in Directory.EnumerateFiles(symbolVersionDir))
                                 {
-<<<<<<< HEAD
-                                    MoveDirectory(symbolVersionDir, targetVersionDir);
-=======
                                     string targetFilePath = Path.Combine(targetVersionDir, Path.GetFileName(symbolFilePath));
                                     File.Move(symbolFilePath, Path.Combine(symbolFilePath, targetFilePath));
->>>>>>> 5d8339d9
                                 }
                             }
                         }
@@ -10027,28 +10015,6 @@
             catch (Exception e)
             {
                 worker.Log($"Failed to extract symbols from {Path.GetFileName(FilePath)} ... (Exception: {e.Message})");
-            }
-        }
-
-        private void MoveDirectory(string sourceDirName, string destDirName)
-        {
-            if (Directory.GetDirectoryRoot(sourceDirName) == Directory.GetDirectoryRoot(destDirName))
-            {
-                Directory.Move(sourceDirName, destDirName);
-                return;
-            }
-
-            // Create all directories
-            Directory.CreateDirectory(destDirName);
-            foreach (var directory in Directory.EnumerateDirectories(sourceDirName, "*", SearchOption.AllDirectories))
-            {
-                Directory.CreateDirectory(directory.Replace(sourceDirName, destDirName));
-            }
-
-            // Move all files
-            foreach (var file in Directory.EnumerateFiles(sourceDirName, "*", SearchOption.AllDirectories))
-            {
-                File.Move(file, file.Replace(sourceDirName, destDirName));
             }
         }
 

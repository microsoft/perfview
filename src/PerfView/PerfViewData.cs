using Diagnostics.Tracing.StackSources;
using EventSources;
using Graphs;
using Microsoft.Diagnostics.Symbols;
using Microsoft.Diagnostics.Tracing;
using Microsoft.Diagnostics.Tracing.Etlx;
using Microsoft.Diagnostics.Tracing.Parsers;
using Microsoft.Diagnostics.Tracing.Parsers.AspNet;
using Microsoft.Diagnostics.Tracing.Parsers.Clr;
using Microsoft.Diagnostics.Tracing.Parsers.ClrPrivate;
using Microsoft.Diagnostics.Tracing.Parsers.ETWClrProfiler;
using Microsoft.Diagnostics.Tracing.Parsers.JSDumpHeap;
using Microsoft.Diagnostics.Tracing.Parsers.Kernel;
using Microsoft.Diagnostics.Tracing.Parsers.Tpl;
using Microsoft.Diagnostics.Tracing.Session;
using Microsoft.Diagnostics.Tracing.Stacks;
using Microsoft.Diagnostics.Utilities;
using global::DiagnosticsHub.Packaging.Interop;
using Microsoft.DiagnosticsHub.Packaging.InteropEx;
using PerfView.GuiUtilities;
using PerfViewModel;
using Stats;
using System;
using System.Collections.Generic;
using System.ComponentModel;
using System.Diagnostics;
using System.IO;
using System.IO.Compression;
using System.Linq;
using System.Net;
using System.Text;
using System.Text.RegularExpressions;
using System.Threading;
using System.Windows;
using System.Windows.Media;
using System.Xml;
using Triggers;
using Utilities;
using Address = System.UInt64;
using EventSource = EventSources.EventSource;

namespace PerfView
{
	/// <summary>
	/// PerfViewTreeItem is a common base class for something that can be represented in the 
	/// TreeView GUI.  in particular it has a name, and children.   This includes both
	/// file directories as well as data file (that might have multiple sources inside them)
	/// </summary>
	public abstract class PerfViewTreeItem : INotifyPropertyChanged
	{
		/// <summary>
		/// The name to place in the treeview (should be short).  
		/// </summary>
		public string Name { get; protected set; }
		/// <summary>
		/// If the entry should have children in the TreeView, this is them.
		/// </summary>
		public virtual IList<PerfViewTreeItem> Children { get { return m_Children; } }
		/// <summary>
		/// All items have some sort of file path that is associated with them.  
		/// </summary>
		public virtual string FilePath { get { return m_filePath; } }
		public virtual string HelpAnchor { get { return this.GetType().Name; } }

		public bool IsExpanded { get { return m_isExpanded; } set { m_isExpanded = value; FirePropertyChanged("IsExpanded"); } }
		public bool IsSelected { get { return m_isSelected; } set { m_isSelected = value; FirePropertyChanged("IsSelected"); } }

		/// <summary>
		/// Open the file (This might be expensive (but maybe not).  It should not be run on
		/// the GUI thread.  This should populate the Children property if that is appropriate.  
		/// 
		/// if 'doAfter' is present, it will be run after the window has been opened.   It is always
		/// executed on the GUI thread.  
		/// </summary>
		public abstract void Open(Window parentWindow, StatusBar worker, Action doAfter = null);
		/// <summary>
		/// Once something is opened, it should be closed.  
		/// </summary>
		public abstract void Close();

		// Support so that we can update children and the view will update
		public event PropertyChangedEventHandler PropertyChanged;
		protected void FirePropertyChanged(string propertyName)
		{
			var propertyChanged = PropertyChanged;
			if (propertyChanged != null)
				propertyChanged(this, new PropertyChangedEventArgs(propertyName));
		}

		/// <summary>
		/// The Icon to show next to the entry.  
		/// </summary>
		public virtual ImageSource Icon { get { return GuiApp.MainWindow.Resources["StackSourceBitmapImage"] as ImageSource; } }
		#region private
		public override string ToString() { if (FilePath != null) return FilePath; return Name; }

		protected List<PerfViewTreeItem> m_Children;
		protected List<PerfViewReport> m_UserDeclaredChildren;
		protected string m_filePath;

		bool m_isExpanded;
		bool m_isSelected;
		#endregion
	}

	public class PerfViewDirectory : PerfViewTreeItem
	{
		// Only names that match this filter are displayed. 
		public Regex Filter
		{
			get { return m_filter; }
			set
			{
				if (m_filter != value)
				{
					m_filter = value;
					m_Children = null;
					FirePropertyChanged("Children");
				}
			}
		}
		public PerfViewDirectory(string path)
		{
			m_filePath = path;
			Name = System.IO.Path.GetFileName(path);
		}

		public override IList<PerfViewTreeItem> Children
		{
			get
			{
				if (m_Children == null)
				{
					m_Children = new List<PerfViewTreeItem>();
					if (Name != "..")
					{
						try
						{
							foreach (var filePath in FilesInDirectory(m_filePath))
							{
								var template = PerfViewFile.TryGet(filePath);
								if (template != null)
								{
									// Filter out kernel, rundown files etc. 
									if (Regex.IsMatch(filePath, @"\.(kernel|clr|user)[^.]*\.etl$", RegexOptions.IgnoreCase))
										continue;

									// Filter out any items we were asked to filter out.  
									if (m_filter != null && !m_filter.IsMatch(Path.GetFileName(filePath)))
										continue;

									m_Children.Add(PerfViewFile.Get(filePath, template));
								}
							}

							foreach (var dir in DirsInDirectory(m_filePath))
							{
								// Filter out any items we were asked to filter out.  
								if (m_filter != null && !m_filter.IsMatch(Path.GetFileName(dir)))
									continue;
								// We know that .NGENPDB directories are uninteresting, filter them out.  
								if (dir.EndsWith(".NENPDB", StringComparison.OrdinalIgnoreCase))
									continue;

								m_Children.Add(new PerfViewDirectory(dir));
							}

							// We always have the parent directory.  
							m_Children.Add(new PerfViewDirectory(System.IO.Path.Combine(m_filePath, "..")));
						}
						// FIX NOW review
						catch (Exception) { }
					}
				}
				return m_Children;
			}
		}
		public override string HelpAnchor { get { return null; } }      // Don't bother with help for this.  

		/// <summary>
		/// Open the file (This might be expensive (but maybe not).  This should populate the Children property 
		/// too.  
		/// </summary>
		public override void Open(Window parentWindow, StatusBar worker, Action doAfter)
		{
			var mainWindow = parentWindow as MainWindow;
			if (mainWindow != null)
				mainWindow.OpenPath(FilePath);

			if (doAfter != null)
				doAfter();
		}
		/// <summary>
		/// Close the file
		/// </summary>
		public override void Close() { }

		public override ImageSource Icon { get { return GuiApp.MainWindow.Resources["FolderOpenBitmapImage"] as ImageSource; } }

		#region private

		class DirCacheEntry
		{
			public string[] FilesInDirectory;
			public string[] DirsInDirectory;
			public DateTime LastWriteTimeUtc;
		}
		// To speed things up we remember the list list of directory items we fetched from disk
		static Dictionary<string, DirCacheEntry> s_dirCache = new Dictionary<string, DirCacheEntry>();

		static string[] FilesInDirectory(string directoryPath)
		{
			var entry = GetDirEntry(directoryPath);
			if (entry.FilesInDirectory == null)
				entry.FilesInDirectory = Directory.GetFiles(directoryPath);
			return entry.FilesInDirectory;
		}
		static string[] DirsInDirectory(string directoryPath)
		{
			var entry = GetDirEntry(directoryPath);
			if (entry.DirsInDirectory == null)
				entry.DirsInDirectory = Directory.GetDirectories(directoryPath);
			return entry.DirsInDirectory;
		}

		/// <summary>
		/// Gets a cache entry, nulls it out if it is out of date.  
		/// </summary>
		static DirCacheEntry GetDirEntry(string directoryPath)
		{
			DateTime lastWrite = Directory.GetLastWriteTimeUtc(directoryPath);
			DirCacheEntry entry;
			if (!s_dirCache.TryGetValue(directoryPath, out entry))
				s_dirCache[directoryPath] = entry = new DirCacheEntry();

			if (lastWrite != entry.LastWriteTimeUtc)
			{
				entry.DirsInDirectory = null;
				entry.FilesInDirectory = null;
			}
			entry.LastWriteTimeUtc = lastWrite;
			return entry;
		}

		private Regex m_filter;
		#endregion
	}

	/// <summary>
	/// PerfViewData is an abstraction of something that PerfViewGui knows how to display.   It is 
	/// </summary>
	public abstract class PerfViewFile : PerfViewTreeItem
	{
		public bool IsOpened { get { return m_opened; } }
		public bool IsUpToDate { get { return m_utcLastWriteAtOpen == File.GetLastWriteTimeUtc(FilePath); } }

		/// <summary>
		/// Get does not actually open the file (which might be expensive).   It also does not
		/// populate the children for the node (which again might be expensive).  Instead it 
		/// just looks at the file name).   It DOES however determine how this data will be
		/// treated from here on (based on file extension or an explicitly passed template parameter.
		/// 
		/// Get implements interning, so if you Get the same full file path, then you will get the
		/// same PerfViewDataFile structure. 
		/// 
		/// After you have gotten a PerfViewData, you use instance methods to manipulate it
		/// 
		/// This routine throws if the path name does not have a suffix we understand.  
		/// </summary>
		public static PerfViewFile Get(string filePath, PerfViewFile format = null)
		{
			var ret = TryGet(filePath, format);
			if (ret == null)
				throw new ApplicationException("Could not determine data Template from the file extension for " + filePath + ".");
			return ret;
		}
		/// <summary>
		/// Tries to to a 'Get' operation on filePath.   If format == null (indicating
		/// that we should try to determine the type of the file from the file suffix) and 
		/// it does not have a suffix we understand, then we return null.   
		/// </summary>
		public static PerfViewFile TryGet(string filePath, PerfViewFile format = null)
		{
			if (format == null)
			{
				// See if it is any format we recognize.  
				foreach (PerfViewFile potentalFormat in Formats)
				{
					if (potentalFormat.IsMyFormat(filePath))
					{
						format = potentalFormat;
						break;
					};
				}
				if (format == null)
					return null;
			}

			string fullPath = Path.GetFullPath(filePath);
			PerfViewFile ret;
			if (!s_internTable.TryGetValue(fullPath, out ret))
			{
				ret = (PerfViewFile)format.MemberwiseClone();
				ret.m_filePath = filePath;
				s_internTable[fullPath] = ret;
			}
			ret.Name = Path.GetFileName(ret.FilePath);
			if (ret.Name.EndsWith(".etl", StringComparison.OrdinalIgnoreCase))
			{
				var dir = Path.GetDirectoryName(ret.FilePath);
				if (dir.Length == 0)
					dir = ".";

				var wildCard = ret.Name.Insert(ret.Name.Length - 4, ".*");
				if (Directory.GetFiles(dir, wildCard).Length > 0)
					ret.Name += " (unmerged)";
			}
			return ret;
		}

		/// <summary>
		/// Logs the fact that the GUI should call a user defined method when a file is opened.  
		/// </summary>
		public static PerfViewFile GetTemplateForExtension(string extension)
		{
			foreach (PerfViewFile potentalFormat in Formats)
			{
				if (potentalFormat.IsMyFormat(extension))
					return potentalFormat;
			}
			var ret = new PerfViewUserFile(extension + " file", new string[] { extension });
			Formats.Add(ret);
			return ret;
		}

		/// <summary>
		/// Declares that the user command 'userCommand' (that takes one string argument) 
		/// should be called when the file is opened.  
		/// </summary>
		public void OnOpenFile(string userCommand)
		{
			if (userCommands == null)
				userCommands = new List<string>();
			userCommands.Add(userCommand);
		}

		/// <summary>
		/// Declares that the file should have a view called 'viewName' and the user command
		/// 'userCommand' (that takes two string arguments (file, viewName)) should be called 
		/// when that view is opened 
		/// </summary>
		public void DeclareFileView(string viewName, string userCommand)
		{
			if (m_UserDeclaredChildren == null)
				m_UserDeclaredChildren = new List<PerfViewReport>();

			m_UserDeclaredChildren.Add(new PerfViewReport(viewName, delegate (string reportFileName, string reportViewName)
			{
				PerfViewExtensibility.Extensions.ExecuteUserCommand(userCommand, new string[] { reportFileName, reportViewName });
			}));
		}

		internal void ExecuteOnOpenCommand(StatusBar worker)
		{
			if (m_UserDeclaredChildren != null)
			{
				// The m_UserDeclaredChildren are templates.  We need to instantiate them to this file before adding them as children. 
				foreach (var userDeclaredChild in m_UserDeclaredChildren)
					m_Children.Add(new PerfViewReport(userDeclaredChild, this));
				m_UserDeclaredChildren = null;
			}
			// Add the command to the list 
			if (userCommands == null)
				return;

			var args = new string[] { FilePath };
			foreach (string command in userCommands)
			{
				worker.LogWriter.WriteLine("Running User defined OnFileOpen command " + command);
				try
				{
					PerfViewExtensibility.Extensions.ExecuteUserCommand(command, args);
				}
				catch (Exception e)
				{
					worker.LogError(@"Error executing OnOpenFile command " + command + "\r\n" + e.ToString());
				}
			}
			return;
		}

		// A list of user commands to be executed when a file is opened 
		List<string> userCommands;

		/// <summary>
		/// Retrieves the base file name from a PerfView data source's name.
		/// </summary>
		/// <example>
		/// GetBaseName(@"C:\data\foo.bar.perfView.xml.zip") == "foo.bar"
		/// </example>
		/// <param name="filePath">The path to the data source.</param>
		/// <returns>The base name, without extensions or path, of <paramref name="filePath"/>.</returns>
		public static string GetFileNameWithoutExtension(string filePath)
		{
			string fileName = Path.GetFileName(filePath);

			foreach (var fmt in Formats)
			{
				foreach (string ext in fmt.FileExtensions)
				{
					if (fileName.EndsWith(ext))
					{
						return fileName.Substring(0, fileName.Length - ext.Length);
					}
				}
			}

			return fileName;
		}
		/// <summary>
		/// Change the extension of a PerfView data source path.
		/// </summary>
		/// <param name="filePath">The path to change.</param>
		/// <param name="newExtension">The new extension to add.</param>
		/// <returns>The path to a file with the same directory and base name of <paramref name="filePath"/>, 
		/// but with extension <paramref name="newExtension"/>.</returns>
		public static string ChangeExtension(string filePath, string newExtension)
		{
			string dirName = Path.GetDirectoryName(filePath);
			string fileName = GetFileNameWithoutExtension(filePath) + newExtension;
			return Path.Combine(dirName, fileName);
		}

		public override void Open(Window parentWindow, StatusBar worker, Action doAfter = null)
		{
			if (!m_opened)
			{
				worker.StartWork("Opening " + Name, delegate ()
				{
					Action<Action> continuation = OpenImpl(parentWindow, worker);
					ExecuteOnOpenCommand(worker);
					worker.EndWork(delegate ()
					{
						m_opened = true;
						FirePropertyChanged("Children");

						IsExpanded = true;
						var defaultSource = GetStackSource();
						if (defaultSource != null)
							defaultSource.IsSelected = true;

						if (continuation != null)
							continuation(doAfter);
						else if (doAfter != null)
							doAfter();
					});
				});
			}
			else
			{
				if (m_singletonStackSource != null && m_singletonStackSource.Viewer != null)
					m_singletonStackSource.Viewer.Focus();
			}
		}
		public override void Close()
		{
			if (m_opened)
			{
				m_opened = false;
				s_internTable.Remove(FilePath);
			}

			if (m_Children != null)
			{
				m_Children.Clear();
				FirePropertyChanged("Children");
			}
		}

		public virtual PerfViewStackSource GetStackSource(string sourceName = null)
		{
			if (sourceName == null)
			{
				sourceName = DefaultStackSourceName;
				if (sourceName == null)
					return null;
			}

			Debug.Assert(m_opened);
			if (m_Children != null)
			{
				foreach (var child in m_Children)
				{
					var asStackSource = child as PerfViewStackSource;
					if (asStackSource != null && asStackSource.SourceName == sourceName)
						return asStackSource;
				}
			}
			else if (m_singletonStackSource != null)
			{
				var asStackSource = m_singletonStackSource as PerfViewStackSource;
				if (asStackSource != null)
					return asStackSource;
			}
			return null;
		}
		public virtual string DefaultStackSourceName { get { return "CPU"; } }

		/// <summary>
		/// Gets or sets the processes to be initially included in stack views. The default value is null. 
		/// The names are not case sensitive.
		/// </summary>
		/// <remarks>
		/// If this is null, a dialog will prompt the user to choose the initially included processes
		/// from a list that contains all processes from the trace.
		/// If this is NOT null, the 'Choose Process' dialog will never show and the initially included
		/// processes will be all processes with a name in InitiallyIncludedProcesses.
		/// </remarks>
		/// <example>
		/// Let's say these are the processes in the trace: devenv (104), PerfWatson2, (67) devenv (56)
		/// and InitiallyIncludedProcesses = ["devenv", "vswinexpress"].
		/// When the user opens a stack window, the included filter will be set to "^Process32% devenv (104)|^Process32% devenv (56)"
		/// </example>
		public string[] InitiallyIncludedProcesses { get; set; }
		/// <summary>
		/// If the stack sources have their first tier being the Process, then SupportsProcesses should be true.  
		/// </summary>
		public virtual bool SupportsProcesses { get { return false; } }
		/// <summary>
		/// If the source logs data from multiple processes, this gives a list
		/// of those processes.  Returning null means you don't support this.  
		/// 
		/// This can take a while.  Don't call on the GUI thread.  
		/// </summary>
		public virtual List<IProcess> GetProcesses(TextWriter log)
		{
			// This can take a while, should not be on GUI thread.  
			Debug.Assert(GuiApp.MainWindow.Dispatcher.Thread != System.Threading.Thread.CurrentThread);

			var dataSource = GetStackSource(DefaultStackSourceName);
			if (dataSource == null)
				return null;
			StackSource stackSource = dataSource.GetStackSource(log);

			// maps call stack indexes to callStack closest to the root.
			var rootMostFrameCache = new Dictionary<StackSourceCallStackIndex, IProcessForStackSource>();
			var processes = new List<IProcess>();

			DateTime start = DateTime.Now;
			stackSource.ForEach(delegate (StackSourceSample sample)
			{
				if (sample.StackIndex != StackSourceCallStackIndex.Invalid)
				{
					var process = GetProcessFromStack(sample.StackIndex, stackSource, rootMostFrameCache, processes);
					if (process != null)
					{
						process.CPUTimeMSec += sample.Metric;
						long sampleTicks = start.Ticks + (long)(sample.TimeRelativeMSec * 10000);
						if (sampleTicks < process.StartTime.Ticks)
							process.StartTime = new DateTime(sampleTicks);
						if (sampleTicks > process.EndTime.Ticks)
							process.EndTime = new DateTime(sampleTicks);
						Debug.Assert(process.EndTime >= process.StartTime);
					}
				}
			});
			processes.Sort();
			if (processes.Count == 0)
				processes = null;
			return processes;
		}

		public virtual string Title
		{
			get
			{
				// Arrange the title putting most descriptive inTemplateion first.  
				var fullName = m_filePath;
				Match m = Regex.Match(fullName, @"(([^\\]+)\\)?([^\\]+)$");
				return m.Groups[3].Value + " in " + m.Groups[2].Value + " (" + fullName + ")";
			}
		}

		public virtual void LookupSymbolsForModule(string simpleModuleName, TextWriter log, int processId = 0)
		{
			throw new ApplicationException("This file type does not support lazy symbol resolution.");
		}

		// Things a subclass should be overriding 
		/// <summary>
		/// The name of the file format.
		/// </summary>
		public abstract string FormatName { get; }
		/// <summary>
		/// The file extensions that this format knows how to read.  
		/// </summary>
		public abstract string[] FileExtensions { get; }
		/// <summary>
		/// Implements the open operation.   Executed NOT on the GUI thread.   Typically returns null
		/// which means the open is complete.  If some operation has to be done on the GUI thread afterward
		/// then  action(doAfter) continuation is returned.  This function is given an addition action 
		/// that must be done at the every end.   
		/// </summary>
		protected virtual Action<Action> OpenImpl(Window parentWindow, StatusBar worker)
		{
			return delegate (Action doAfter)
			{
				// By default we have a singleton source (which we don't show on the GUI) and we immediately open it
				m_singletonStackSource = new PerfViewStackSource(this, "");
				m_singletonStackSource.Open(parentWindow, worker);
				if (doAfter != null)
					doAfter();
			};
		}

		protected internal virtual void ConfigureStackWindow(string stackSourceName, StackWindow stackWindow) { }
		/// <summary>
		/// Allows you to do a firt action after everything is done.  
		/// </summary>
		protected internal virtual void FirstAction(StackWindow stackWindow) { }
		protected internal virtual StackSource OpenStackSourceImpl(
			string streamName, TextWriter log, double startRelativeMSec = 0, double endRelativeMSec = double.PositiveInfinity, Predicate<TraceEvent> predicate = null)
		{
			return null;
		}
		/// <summary>
		/// Simplified form, you should implement one overload or the other.  
		/// </summary>
		/// <returns></returns>
		protected internal virtual StackSource OpenStackSourceImpl(TextWriter log) { return null; }
		protected internal virtual EventSource OpenEventSourceImpl(TextWriter log) { return null; }

		// Helper functions for ConfigStackWindowImpl (we often configure windows the same way)
		internal static void ConfigureAsMemoryWindow(string stackSourceName, StackWindow stackWindow)
		{
			bool walkableObjectView = HeapDumpPerfViewFile.Gen0WalkableObjectsViewName.Equals(stackSourceName) || HeapDumpPerfViewFile.Gen1WalkableObjectsViewName.Equals(stackSourceName);

			// stackWindow.ScalingPolicy = ScalingPolicyKind.TimeMetric;
			stackWindow.IsMemoryWindow = true;
			stackWindow.FoldPercentTextBox.Text = stackWindow.GetDefaultFoldPercentage();
			var defaultFold = "[];mscorlib!String";
			if (!walkableObjectView)
			{
				stackWindow.FoldRegExTextBox.Text = defaultFold;
			}
			stackWindow.FoldRegExTextBox.Items.Insert(0, defaultFold);

			var defaultExclusions = "[not reachable from roots]";
			stackWindow.ExcludeRegExTextBox.Text = defaultExclusions;
			stackWindow.ExcludeRegExTextBox.Items.Insert(0, defaultExclusions);

			stackWindow.GroupRegExTextBox.Items.Insert(0, "[group modules]           {%}!->module $1");
			stackWindow.GroupRegExTextBox.Items.Insert(0, "[group full path module entries]  {*}!=>module $1");
			stackWindow.GroupRegExTextBox.Items.Insert(0, "[group module entries]  {%}!=>module $1");

			var defaultGroup = @"[group Framework] mscorlib!=>LIB;System%!=>LIB;";
			if (!walkableObjectView)
			{
				stackWindow.GroupRegExTextBox.Text = defaultGroup;
			}
			stackWindow.GroupRegExTextBox.Items.Insert(0, defaultGroup);

			stackWindow.PriorityTextBox.Text = Graphs.MemoryGraphStackSource.DefaultPriorities;

			stackWindow.RemoveColumn("WhenColumn");
			stackWindow.RemoveColumn("WhichColumn");
			stackWindow.RemoveColumn("FirstColumn");
			stackWindow.RemoveColumn("LastColumn");
			stackWindow.RemoveColumn("IncAvgColumn");
		}
		internal static void ConfigureAsEtwStackWindow(StackWindow stackWindow, bool removeCounts = true, bool removeScenarios = true, bool removeIncAvg = true)
		{
			if (removeCounts)
			{
				stackWindow.RemoveColumn("IncCountColumn");
				stackWindow.RemoveColumn("ExcCountColumn");
				stackWindow.RemoveColumn("FoldCountColumn");
			}

			if (removeScenarios)
				stackWindow.RemoveColumn("WhichColumn");

			if (removeIncAvg)
				stackWindow.RemoveColumn("IncAvgColumn");

			var defaultEntry = stackWindow.GetDefaultFoldPat();
			stackWindow.FoldRegExTextBox.Text = defaultEntry;
			stackWindow.FoldRegExTextBox.Items.Clear();
			if (!string.IsNullOrWhiteSpace(defaultEntry))
				stackWindow.FoldRegExTextBox.Items.Add(defaultEntry);
			if (defaultEntry != "ntoskrnl!%ServiceCopyEnd")
				stackWindow.FoldRegExTextBox.Items.Add("ntoskrnl!%ServiceCopyEnd");

			stackWindow.GroupRegExTextBox.Text = stackWindow.GetDefaultGroupPat();
			stackWindow.GroupRegExTextBox.Items.Clear();
			stackWindow.GroupRegExTextBox.Items.Add(@"[no grouping]");
			stackWindow.GroupRegExTextBox.Items.Add(@"[group CLR/OS entries] \Temporary ASP.NET Files\->;v4.0.30319\%!=>CLR;v2.0.50727\%!=>CLR;mscoree=>CLR;\mscorlib.*!=>LIB;\System.*!=>LIB;Presentation%=>WPF;WindowsBase%=>WPF;system32\*!=>OS;syswow64\*!=>OS;{%}!=> module $1");
			stackWindow.GroupRegExTextBox.Items.Add(@"[group modules]           {%}!->module $1");
			stackWindow.GroupRegExTextBox.Items.Add(@"[group module entries]  {%}!=>module $1");
			stackWindow.GroupRegExTextBox.Items.Add(@"[group full path module entries]  {*}!=>module $1");
			stackWindow.GroupRegExTextBox.Items.Add(@"[group class entries]     {%!*}.%(=>class $1;{%!*}::=>class $1");
			stackWindow.GroupRegExTextBox.Items.Add(@"[group classes]            {%!*}.%(->class $1;{%!*}::->class $1");
		}

		// ideally this function would not exist.  Does the open logic on the current thread (likely GUI thread) 
		internal void OpenWithoutWorker(Window parentWindow, StatusBar worker)
		{
			OpenImpl(parentWindow, worker);
		}

		// This is the global list of all known file types.  
		private static List<PerfViewFile> Formats = new List<PerfViewFile>()
		{
			new CSVPerfViewData(),
			new ETLPerfViewData(),
			new WTPerfViewFile(),
			new ClrProfilerCodeSizePerfViewFile(),
			new ClrProfilerAllocStacksPerfViewFile(),
			new XmlPerfViewFile(),
			new ClrProfilerHeapPerfViewFile(),
			new PdbScopePerfViewFile(),
			new VmmapPerfViewFile(),
			new DebuggerStackPerfViewFile(),
			new HeapDumpPerfViewFile(),
			new ProcessDumpPerfViewFile(),
			new ScenarioSetPerfViewFile(),
			new OffProfPerfViewFile(),
			new DiagSessionPerfViewFile(),
			new PerfScriptPerfViewFile()
		};

		#region private
		internal void StackSourceClosing(PerfViewStackSource dataSource)
		{
			// TODO FIX NOW.   WE need reference counting 
			if (m_singletonStackSource != null)
				m_opened = false;
		}

		protected PerfViewFile() { }        // Don't allow public default constructor
											/// <summary>
											/// Gets the process from the stack.  It assumes that the stack frame closest to the root is the process
											/// name and returns an IProcess representing it.  
											/// </summary>
		private IProcessForStackSource GetProcessFromStack(StackSourceCallStackIndex callStack, StackSource stackSource,
			Dictionary<StackSourceCallStackIndex, IProcessForStackSource> rootMostFrameCache, List<IProcess> processes)
		{
			Debug.Assert(callStack != StackSourceCallStackIndex.Invalid);

			IProcessForStackSource ret;
			if (rootMostFrameCache.TryGetValue(callStack, out ret))
				return ret;

			var caller = stackSource.GetCallerIndex(callStack);
			if (caller == StackSourceCallStackIndex.Invalid)
			{
				string topCallStackStr = stackSource.GetFrameName(stackSource.GetFrameIndex(callStack), true);
				Match m = Regex.Match(topCallStackStr, @"^Process\d*\s+([^()]*?)\s*(\(\s*(\d+)\s*\))?\s*$");
				if (m.Success)
				{
					var processIDStr = m.Groups[3].Value;
					var processName = m.Groups[1].Value;
					if (processName.Length == 0)
						processName = "(" + processIDStr + ")";
					ret = new IProcessForStackSource(processName);
					int processID;
					if (int.TryParse(processIDStr, out processID))
						ret.ProcessID = processID;
					processes.Add(ret);
				}
			}
			else
				ret = GetProcessFromStack(caller, stackSource, rootMostFrameCache, processes);

			rootMostFrameCache.Add(callStack, ret);
			return ret;
		}

		protected bool IsMyFormat(string fileName)
		{
			foreach (var extension in FileExtensions)
				if (fileName.EndsWith(extension, StringComparison.OrdinalIgnoreCase))
					return true;
			return false;
		}
		protected bool m_opened;
		internal protected DateTime m_utcLastWriteAtOpen;

		// If we have only one stack source put it here
		protected PerfViewStackSource m_singletonStackSource;

		private static Dictionary<string, PerfViewFile> s_internTable = new Dictionary<string, PerfViewFile>();
		#endregion
	}

	// Used for new user defined file formats.  
	class PerfViewUserFile : PerfViewFile
	{
		public PerfViewUserFile(string formatName, string[] fileExtensions)
		{
			m_formatName = formatName;
			m_fileExtensions = fileExtensions;
		}

		public override string FormatName { get { return m_formatName; } }
		public override string[] FileExtensions { get { return m_fileExtensions; } }
		protected override Action<Action> OpenImpl(Window parentWindow, StatusBar worker) { return null; }

		#region private
		string m_formatName;
		string[] m_fileExtensions;
		#endregion
	}

	public class PerfViewReport : PerfViewTreeItem
	{
		// Used to create a template for all PerfViewFiles
		public PerfViewReport(string name, Action<string, string> onOpen)
		{
			Name = name;
			m_onOpen = onOpen;
		}

		// Used to clone a PerfViewReport and specialize it to a particular data file.  
		internal PerfViewReport(PerfViewReport template, PerfViewFile dataFile)
		{
			Name = template.Name;
			m_onOpen = template.m_onOpen;
			DataFile = dataFile;
		}

		#region overrides
		public virtual string Title { get { return Name + " for " + DataFile.Title; } }
		public PerfViewFile DataFile { get; private set; }
		public override string FilePath { get { return DataFile.FilePath; } }
		public override void Open(Window parentWindow, StatusBar worker, Action doAfter)
		{
			m_onOpen(DataFile.FilePath, Name);
		}
		public override void Close() { }
		public override ImageSource Icon { get { return GuiApp.MainWindow.Resources["HtmlReportBitmapImage"] as ImageSource; } }
		#endregion
		#region private
		Action<string, string> m_onOpen;
		#endregion
	}

	/// <summary>
	/// Represents a report from an ETL file that can be viewed in a web browsers.  Subclasses need 
	/// to override OpenImpl().  
	/// </summary>
	public abstract class PerfViewHtmlReport : PerfViewTreeItem
	{
		public PerfViewHtmlReport(PerfViewFile dataFile, string name)
		{
			DataFile = dataFile;
			Name = name;
		}
		public virtual string Title { get { return Name + " for " + DataFile.Title; } }
		public PerfViewFile DataFile { get; private set; }
		public WebBrowserWindow Viewer { get; internal set; }
		public override string FilePath { get { return DataFile.FilePath; } }
		protected abstract void WriteHtmlBody(TraceLog dataFile, TextWriter writer, string fileName, TextWriter log);
		/// <summary>
		/// You can make Command:XXXX urls which come here when users click on them.   
		/// Returns an  error message (or null if it succeeds).  
		/// </summary>
		protected virtual string DoCommand(string command, StatusBar worker)
		{
			return "Unimplemented command: " + command;
		}

		protected virtual string DoCommand(string command, StatusBar worker, out Action continuation)
		{
			continuation = null;
			return DoCommand(command, worker);
		}

		public override void Open(Window parentWindow, StatusBar worker, Action doAfter)
		{
			if (Viewer == null)
			{
				var etlDataFile = DataFile as ETLPerfViewData;
				TraceLog trace = null;
				if (etlDataFile != null)
				{
					trace = etlDataFile.GetTraceLog(worker.LogWriter);
				}

				worker.StartWork("Opening " + Name, delegate ()
				{
					var reportFileName = CacheFiles.FindFile(FilePath, "." + Name + ".html");
					using (var writer = File.CreateText(reportFileName))
					{
						writer.WriteLine("<html>");
						writer.WriteLine("<head>");
						writer.WriteLine("<title>{0}</title>", Title);
						writer.WriteLine("<meta charset=\"UTF-8\"/>");
						writer.WriteLine("<meta http-equiv=\"X-UA-Compatible\" content=\"IE=edge\"/>");
						writer.WriteLine("</head>");
						writer.WriteLine("<body>");
						WriteHtmlBody(trace, writer, reportFileName, worker.LogWriter);
						writer.WriteLine("</body>");
						writer.WriteLine("</html>");


					}

					worker.EndWork(delegate ()
					{
						Viewer = new WebBrowserWindow();
						Viewer.WindowState = System.Windows.WindowState.Maximized;
						Viewer.Closing += delegate (object sender, CancelEventArgs e)
						{
							Viewer = null;
						};
						Viewer.Browser.Navigating += delegate (object sender, System.Windows.Navigation.NavigatingCancelEventArgs e)
						{
							if (e.Uri.Scheme == "command")
							{
								e.Cancel = true;
								Viewer.StatusBar.StartWork("Following Hyperlink", delegate ()
								{
									Action continuation;
									var message = DoCommand(e.Uri.LocalPath, Viewer.StatusBar, out continuation);
									Viewer.StatusBar.EndWork(delegate ()
									{
										if (message != null)
											Viewer.StatusBar.Log(message);
										if (continuation != null)
										{
											continuation();
										}
									});
								});
							}
						};

						Viewer.Width = 1000;
						Viewer.Height = 600;
						Viewer.Title = Title;
						WebBrowserWindow.Navigate(Viewer.Browser, reportFileName);
						Viewer.Show();

						if (doAfter != null)
							doAfter();
					});
				});
			}
			else
			{
				Viewer.Focus();
				if (doAfter != null)
					doAfter();
			}
		}

		public override void Close() { }
		public override ImageSource Icon { get { return GuiApp.MainWindow.Resources["HtmlReportBitmapImage"] as ImageSource; } }
	}

	public class PerfViewTraceInfo : PerfViewHtmlReport
	{
		public PerfViewTraceInfo(PerfViewFile dataFile) : base(dataFile, "TraceInfo") { }
		protected override void WriteHtmlBody(TraceLog dataFile, TextWriter writer, string fileName, TextWriter log)
		{
			writer.WriteLine("<H2>Information on the Trace and Machine</H2>");
			writer.WriteLine("<Center>");
			writer.WriteLine("<Table Border=\"1\">");
			writer.WriteLine("<TR><TD>Machine Name</TD><TD Align=\"Center\">{0}</TD></TR>",
				string.IsNullOrEmpty(dataFile.MachineName) ? "&nbsp;" : dataFile.MachineName);
			writer.WriteLine("<TR><TD>Operating System</TD><TD Align=\"Center\">{0}</TD></TR>",
				string.IsNullOrEmpty(dataFile.OSName) ? "&nbsp;" : dataFile.OSName);
			writer.WriteLine("<TR><TD>OS Build Number</TD><TD Align=\"Center\">{0}</TD></TR>",
				string.IsNullOrEmpty(dataFile.OSBuild) ? "&nbsp;" : dataFile.OSBuild);
			writer.WriteLine("<TR><TD Title=\"This is negative if the data was collected in a time zone west of UTC\">UTC offset where data was collected</TD><TD Align=\"Center\">{0}</TD></TR>",
				dataFile.UTCOffsetMinutes.HasValue ? (dataFile.UTCOffsetMinutes.Value / 60.0).ToString("f2") : "Unknown");
			writer.WriteLine("<TR><TD Title=\"This is negative if PerfView is running in a time zone west of UTC\">UTC offset where PerfView is running</TD><TD Align=\"Center\">{0:f2}</TD></TR>",
				TimeZoneInfo.Local.GetUtcOffset(dataFile.SessionStartTime).TotalHours);

			if (dataFile.UTCOffsetMinutes.HasValue)
			{
				writer.WriteLine("<TR><TD Title=\"This is negative if analysis is happening west of collection\">Delta of Local and Collection Time</TD><TD Align=\"Center\">{0:f2}</TD></TR>",
					TimeZoneInfo.Local.GetUtcOffset(dataFile.SessionStartTime).TotalHours - (dataFile.UTCOffsetMinutes.Value / 60.0));
			}
			writer.WriteLine("<TR><TD>OS Boot Time</TD><TD Align=\"Center\">{0:MM/dd/yyyy HH:mm:ss.fff}</TD></TR>", dataFile.BootTime);
			writer.WriteLine("<TR><TD>Trace Start Time</TD><TD Align=\"Center\">{0:MM/dd/yyyy HH:mm:ss.fff}</TD></TR>", dataFile.SessionStartTime);
			writer.WriteLine("<TR><TD>Trace End Time</TD><TD Align=\"Center\">{0:MM/dd/yyyy HH:mm:ss.fff}</TD></TR>", dataFile.SessionEndTime);
			writer.WriteLine("<TR><TD>Trace Duration (Sec)</TD><TD Align=\"Center\">{0:n1}</TD></TR>", dataFile.SessionDuration.TotalSeconds);
			writer.WriteLine("<TR><TD>CPU Frequency (Mhz)</TD><TD Align=\"Center\">{0:n0}</TD></TR>", dataFile.CpuSpeedMHz);
			writer.WriteLine("<TR><TD>Number Of Processors</TD><TD Align=\"Center\">{0}</TD></TR>", dataFile.NumberOfProcessors);
			writer.WriteLine("<TR><TD>Memory Size (Meg)</TD><TD Align=\"Center\">{0:n0}</TD></TR>", dataFile.MemorySizeMeg);
			writer.WriteLine("<TR><TD>Pointer Size</TD><TD Align=\"Center\">{0}</TD></TR>", dataFile.PointerSize);
			writer.WriteLine("<TR><TD>Sample Profile Interval (MSec) </TD><TD Align=\"Center\">{0:n2}</TD></TR>", dataFile.SampleProfileInterval.TotalMilliseconds);
			writer.WriteLine("<TR><TD>Total Events</TD><TD Align=\"Center\">{0:n0}</TD></TR>", dataFile.EventCount);
			writer.WriteLine("<TR><TD>Lost Events</TD><TD Align=\"Center\">{0:n0}</TD></TR>", dataFile.EventsLost);

			double len = 0;
			try
			{
				len = new System.IO.FileInfo(DataFile.FilePath).Length / 1000000.0;
			}
			catch (Exception) { }
			if (len > 0)
				writer.WriteLine("<TR><TD>ETL File Size (MB)</TD><TD Align=\"Center\">{0:n1}</TD></TR>", len);
			string logPath = null;
			int etlIdx = dataFile.FilePath.LastIndexOf(".etl", dataFile.FilePath.Length - 6);       // Start search right before .etlx
			if (0 <= etlIdx)
				logPath = dataFile.FilePath.Substring(0, etlIdx) + ".LogFile.txt";
			if (logPath != null && File.Exists(logPath))
				writer.WriteLine("<TR><TD colspan=\"2\" Align=\"Center\"> <A HREF=\"command:displayLog:{0}\">View data collection log file</A></TD></TR>", logPath);
			else
				writer.WriteLine("<TR><TD colspan=\"2\" Align=\"Center\"> No data collection log file found</A></TD></TR>", logPath);
			writer.WriteLine("</Table>");
			writer.WriteLine("</Center>");
		}

		protected override string DoCommand(string command, StatusBar worker)
		{

			if (command.StartsWith("displayLog:"))
			{
				string logFile = command.Substring(command.IndexOf(':') + 1);
				worker.Parent.Dispatcher.BeginInvoke((Action)delegate ()
				{
					var logTextWindow = new Controls.TextEditorWindow();
					logTextWindow.TextEditor.OpenText(logFile);
					logTextWindow.TextEditor.IsReadOnly = true;
					logTextWindow.Title = "Collection time log";
					logTextWindow.HideOnClose = true;
					logTextWindow.Show();
					logTextWindow.TextEditor.Body.ScrollToEnd();
				});

				return "Displaying Log";
			}
			return "Unknown command " + command;
		}
	}
	/// <summary>
	/// Used to Display Processes Summary 
	/// </summary>
	public class PerfViewProcesses : PerfViewHtmlReport
	{

		public PerfViewProcesses(PerfViewFile dataFile) : base(dataFile, "Processes") { }
		protected override void WriteHtmlBody(TraceLog dataFile, TextWriter writer, string fileName, TextWriter log)
		{
			m_processes = new List<TraceProcess>(dataFile.Processes);
			// Sort by CPU time (largest first), then by start time (latest first)
			m_processes.Sort(delegate (TraceProcess x, TraceProcess y)
			{
				var ret = y.CPUMSec.CompareTo(x.CPUMSec);
				if (ret != 0)
					return ret;
				return y.StartTimeRelativeMsec.CompareTo(x.StartTimeRelativeMsec);
			});

			var shortProcs = new List<TraceProcess>();
			var longProcs = new List<TraceProcess>();
			foreach (var process in m_processes)
			{
				if (process.ProcessID < 0)
					continue;
				if (process.StartTimeRelativeMsec == 0 &&
					process.EndTimeRelativeMsec == dataFile.SessionEndTimeRelativeMSec)
					longProcs.Add(process);
				else
					shortProcs.Add(process);
			}

			writer.WriteLine("<H2>Process Summary</H2>");

			writer.WriteLine("<UL>");
			writer.WriteLine("<LI> <A HREF=\"command:processes\">View Process Data in Excel</A></LI>");
			writer.WriteLine("<LI> <A HREF=\"command:module\">View Process Modules in Excel</A></LI>");
			writer.WriteLine("</UL>");

			if (shortProcs.Count > 0)
			{
				writer.WriteLine("<H3>Processes that did <strong>not</strong> live for the entire trace.</H3>");
				WriteProcTable(writer, shortProcs, true);
			}
			if (longProcs.Count > 0)
			{
				writer.WriteLine("<H3>Processes that <strong>did</strong> live for the entire trace.</H3>");
				WriteProcTable(writer, longProcs, false);
			}
		}
		/// <summary>
		/// Takes in either "processes" or "module" which will make a csv of their respective format
		/// </summary>
		protected override string DoCommand(string command, StatusBar worker)
		{
			if (command == "processes")
			{
				var csvFile = CacheFiles.FindFile(FilePath, ".processesSummary.csv");
				if (!File.Exists(csvFile) || File.GetLastWriteTimeUtc(csvFile) < File.GetLastWriteTimeUtc(FilePath) ||
					File.GetLastWriteTimeUtc(csvFile) < File.GetLastWriteTimeUtc(SupportFiles.ExePath))
				{
					this.MakeProcessesCsv(m_processes, csvFile);
				}
				Command.Run(Command.Quote(csvFile), new CommandOptions().AddStart().AddTimeout(CommandOptions.Infinite));
				System.Threading.Thread.Sleep(500);     // Give it time to start a bit.  
				return "Opening CSV " + csvFile;
			}
			else if (command == "module")
			{
				var csvFile = CacheFiles.FindFile(FilePath, ".processesModule.csv");
				if (!File.Exists(csvFile) || File.GetLastWriteTimeUtc(csvFile) < File.GetLastWriteTimeUtc(FilePath) ||
					File.GetLastWriteTimeUtc(csvFile) < File.GetLastWriteTimeUtc(SupportFiles.ExePath))
				{
					this.MakeModuleCsv(m_processes, csvFile);
				}
				Command.Run(Command.Quote(csvFile), new CommandOptions().AddStart().AddTimeout(CommandOptions.Infinite));
				System.Threading.Thread.Sleep(500);     // Give it time to start a bit.  
				return "Opening CSV " + csvFile;
			}
			return null;
		}
		#region private
		private void WriteProcTable(TextWriter writer, List<TraceProcess> processes, bool showExit)
		{
			bool showBitness = false;
			if (processes.Count > 0)
				showBitness = (processes[0].Log.PointerSize == 8);

			writer.WriteLine("<Table Border=\"1\">");
			writer.Write("<TR>");
			writer.Write("<TH Align=\"Center\">Name</TH>");
			writer.Write("<TH Align=\"Center\">ID</TH>");
			writer.Write("<TH Align=\"Center\">Parent<BR/>ID</TH>");
			if (showBitness)
				writer.Write("<TH Align=\"Center\">Bitness</TH>");
			writer.Write("<TH Align=\"Center\" Title=\"The amount of CPU time used (on any processor).\" >CPU<BR/>MSec</TH>");
			writer.Write("<TH Align=\"Center\" Title=\"The CPU used divided by the duration.\">Ave Procs<BR/>Used</TH>");
			if (showExit)
			{
				writer.Write("<TH Align=\"Center\">Duration<BR/>MSec</TH>");
				writer.Write("<TH Align=\"Center\" Title=\"The start time in milliseconds from the time the trace started.\">Start<BR/>MSec</TH>");
				writer.Write("<TH Align=\"Center\" Title=\"The integer that the process returned when it exited.\">Exit<BR/>Code</TH>");
			}
			writer.Write("<TH Align=\"Center\">Command Line</TH>");
			writer.WriteLine("</TR>");
			foreach (TraceProcess process in processes)
			{
				writer.Write("<TR>");
				writer.Write("<TD Align=\"Left\">{0}</TD>", process.Name);
				writer.Write("<TD Align=\"Right\">{0}</TD>", process.ProcessID);
				writer.Write("<TD Align=\"Right\">{0}</TD>", process.ParentID);
				if (showBitness)
					writer.Write("<TD Align=\"Center\">{0}</TD>", process.Is64Bit ? 64 : 32);
				writer.Write("<TD Align=\"Right\">{0:n0}</TD>", process.CPUMSec);
				writer.Write("<TD Align=\"Right\">{0:n3}</TD>", process.CPUMSec / (process.EndTimeRelativeMsec - process.StartTimeRelativeMsec));
				if (showExit)
				{
					writer.Write("<TD Align=\"Right\">{0:n3}</TD>", process.EndTimeRelativeMsec - process.StartTimeRelativeMsec);
					writer.Write("<TD Align=\"Right\">{0:n3}</TD>", process.StartTimeRelativeMsec);
					writer.Write("<TD Align=\"Right\">{0}</TD>", process.ExitStatus.HasValue ? "0x" + process.ExitStatus.Value.ToString("x") : "?");
				}
				writer.Write("<TD Align=\"Left\">{0}</TD>", process.CommandLine);
				writer.WriteLine("</TR>");
			}
			writer.WriteLine("</Table>");
		}

		/// <summary>
		/// Makes a csv file of the contents or processes at the filepath. 
		/// Headers to csv are  Name,ID,Parent_ID,Bitness,CPUMsec,AveProcsUsed,DurationMSec,StartMSec,ExitCode,CommandLine
		/// </summary>
		private void MakeProcessesCsv(List<TraceProcess> processes, string filepath)
		{
			using (var writer = File.CreateText(filepath))
			{
				//add headers 
				string listSeparator = Thread.CurrentThread.CurrentCulture.TextInfo.ListSeparator;
				writer.WriteLine("Name{0}ID{0}Parent_ID{0}Bitness{0}CPUMsec{0}AveProcsUsed{0}DurationMSec{0}StartMSec{0}ExitCode{0}CommandLine", listSeparator);
				foreach (TraceProcess process in processes)
				{
					writer.Write("{0}{1}", process.Name, listSeparator);
					writer.Write("{0}{1}", process.ProcessID, listSeparator);
					writer.Write("{0}{1}", process.ParentID, listSeparator);
					writer.Write("{0}{1}", process.Is64Bit ? 64 : 32, listSeparator);
					writer.Write("{0:f0}{1}", process.CPUMSec, listSeparator);
					writer.Write("{0:f3}{1}", process.CPUMSec / (process.EndTimeRelativeMsec - process.StartTimeRelativeMsec), listSeparator);
					writer.Write("{0:f3}{1}", process.EndTimeRelativeMsec - process.StartTimeRelativeMsec, listSeparator);
					writer.Write("{0:f3}{1}", process.StartTimeRelativeMsec, listSeparator);
					writer.Write("{0}{1}", process.ExitStatus.HasValue ? "0x" + process.ExitStatus.Value.ToString("x") : "?", listSeparator);
					writer.Write("{0}", PerfViewExtensibility.Events.EscapeForCsv(process.CommandLine, listSeparator));
					writer.WriteLine("");
				}
			}
		}
		/// <summary>
		/// Makes a Csv at filepath
		/// </summary>
		private void MakeModuleCsv(List<TraceProcess> processes, string filepath)
		{
			using (var writer = File.CreateText(filepath))
			{
				//add headers 
				string listSeparator = Thread.CurrentThread.CurrentCulture.TextInfo.ListSeparator;
				writer.WriteLine("ProcessName{0}ProcessID{0}Name{0}FileVersion{0}BuildTime{0}FilePath", listSeparator);
				foreach (TraceProcess process in processes)  //turn into private function 
				{
					foreach (TraceLoadedModule module in process.LoadedModules)
					{
						writer.Write("{0}{1}", process.Name, listSeparator);
						writer.Write("{0}{1}", process.ProcessID, listSeparator);
						writer.Write("{0}{1}", module.ModuleFile.Name, listSeparator);
						writer.Write("{0}{1}", module.ModuleFile.FileVersion, listSeparator);
						writer.Write("{0}{1}", PerfViewExtensibility.Events.EscapeForCsv(module.ModuleFile.BuildTime.ToString(), listSeparator), listSeparator);
						writer.Write("{0}", module.ModuleFile.FilePath);
						writer.WriteLine();
					}
				}
			}
		}

		/// <summary>
		/// All the processes in this view.  
		/// </summary>
		private List<TraceProcess> m_processes;
		#endregion
	}

	public class PerfViewAspNetStats : PerfViewHtmlReport
	{
		public PerfViewAspNetStats(PerfViewFile dataFile) : base(dataFile, "Asp.Net Stats") { }
		protected override void WriteHtmlBody(TraceLog dataFile, TextWriter writer, string fileName, TextWriter log)
		{
			var dispatcher = dataFile.Events.GetSource();
			var aspNet = new AspNetTraceEventParser(dispatcher);

			m_requests = new List<AspNetRequest>();
			var requestByID = new Dictionary<Guid, AspNetRequest>();

			var startIntervalMSec = 0;
			var totalIntervalMSec = dataFile.SessionDuration.TotalMilliseconds;

			var bucketIntervalMSec = 1000;
			var numBuckets = Math.Max(1, (int)(totalIntervalMSec / bucketIntervalMSec));

			var GCType = "Unknown";
			var requestsRecieved = 0;

			var byTimeStats = new ByTimeRequestStats[numBuckets];
			for (int i = 0; i < byTimeStats.Length; i++)
				byTimeStats[i] = new ByTimeRequestStats();

			var requestsProcessing = 0;

			dispatcher.Kernel.PerfInfoSample += delegate (SampledProfileTraceData data)
			{
				if (data.ProcessID == 0)    // Non-idle time.  
					return;

				int idx = GetBucket(data.TimeStampRelativeMSec, startIntervalMSec, bucketIntervalMSec, byTimeStats.Length);
				if (idx >= 0)
					byTimeStats[idx].CpuMSec++;
			};

			dispatcher.Clr.RuntimeStart += delegate (RuntimeInformationTraceData data)
			{
				if ((data.StartupFlags & StartupFlags.SERVER_GC) != 0)
					GCType = "Server";
				else
					GCType = "Client";
			};

			dispatcher.Clr.ContentionStart += delegate (ContentionTraceData data)
			{
				int idx = GetBucket(data.TimeStampRelativeMSec, startIntervalMSec, bucketIntervalMSec, byTimeStats.Length);
				if (idx >= 0)
					byTimeStats[idx].Contentions++;
			};

			dispatcher.Clr.GCStop += delegate (GCEndTraceData data)
			{
				int idx = GetBucket(data.TimeStampRelativeMSec, startIntervalMSec, bucketIntervalMSec, byTimeStats.Length);
				if (idx >= 0)
				{
					byTimeStats[idx].NumGcs++;
					if (data.Depth >= 2)
						byTimeStats[idx].NumGen2Gcs++;
				}
			};

			bool seenBadAllocTick = false;
			dispatcher.Clr.GCAllocationTick += delegate (GCAllocationTickTraceData data)
			{
				int idx = GetBucket(data.TimeStampRelativeMSec, startIntervalMSec, bucketIntervalMSec, byTimeStats.Length);
				if (idx >= 0)
				{
					var valueMB = data.GetAllocAmount(ref seenBadAllocTick) / 1000000.0f;

					byTimeStats[idx].GCHeapAllocMB += valueMB;
				}
			};

			dispatcher.Clr.GCHeapStats += delegate (GCHeapStatsTraceData data)
			{
				// TODO should it be summed over processes? 
				int idx = GetBucket(data.TimeStampRelativeMSec, startIntervalMSec, bucketIntervalMSec, byTimeStats.Length);
				if (idx >= 0)
				{
					var totalSize = data.GenerationSize0 + data.GenerationSize1 + data.GenerationSize2 + data.GenerationSize3;
					byTimeStats[idx].GCHeapSizeMB = Math.Max(byTimeStats[idx].GCHeapSizeMB, totalSize / 1000000.0F);
				}
			};

			dispatcher.Clr.ThreadPoolWorkerThreadAdjustmentAdjustment += delegate (ThreadPoolWorkerThreadAdjustmentTraceData data)
			{
				int idx = GetBucket(data.TimeStampRelativeMSec, startIntervalMSec, bucketIntervalMSec, byTimeStats.Length);
				if (idx >= 0)
				{
					// TODO compute the average weighted by time.  
					byTimeStats[idx].ThreadPoolThreadCountSum += data.NewWorkerThreadCount;
					byTimeStats[idx].ThreadPoolAdjustmentCount++;
				}
			};

			var lastDiskEndMSec = new GrowableArray<double>(4);
			dispatcher.Kernel.AddCallbackForEvents<DiskIOTraceData>(delegate (DiskIOTraceData data)
			{
				// Compute the disk service time.  
				if (data.DiskNumber >= lastDiskEndMSec.Count)
					lastDiskEndMSec.Count = data.DiskNumber + 1;

				var elapsedMSec = data.ElapsedTimeMSec;
				double serviceTimeMSec = elapsedMSec;
				double durationSinceLastIOMSec = data.TimeStampRelativeMSec - lastDiskEndMSec[data.DiskNumber];
				if (durationSinceLastIOMSec < serviceTimeMSec)
					serviceTimeMSec = durationSinceLastIOMSec;

				// Add it to the stats.  
				int idx = GetBucket(data.TimeStampRelativeMSec, startIntervalMSec, bucketIntervalMSec, byTimeStats.Length);
				if (idx >= 0)
					byTimeStats[idx].DiskIOMsec += serviceTimeMSec;
			});

			dispatcher.Kernel.ThreadCSwitch += delegate (CSwitchTraceData data)
			{
				int idx = GetBucket(data.TimeStampRelativeMSec, startIntervalMSec, bucketIntervalMSec, byTimeStats.Length);
				if (idx >= 0)
					byTimeStats[idx].ContextSwitch++;
			};

			aspNet.AspNetReqStart += delegate (AspNetStartTraceData data)
			{
				var request = new AspNetRequest();
				request.ID = data.ContextId;
				request.Path = data.Path;
				request.Method = data.Method;
				request.QueryString = data.QueryString;
				request.StartTimeRelativeMSec = data.TimeStampRelativeMSec;
				request.StartThreadID = data.ThreadID;
				request.Process = data.Process();

				requestByID[request.ID] = request;
				m_requests.Add(request);

				requestsRecieved++;
				request.RequestsReceived = requestsRecieved;
				request.RequestsProcessing = requestsProcessing;
			};

			aspNet.AspNetReqStop += delegate (AspNetStopTraceData data)
			{
				AspNetRequest request;
				if (requestByID.TryGetValue(data.ContextId, out request))
				{
					// If we missed the hander end, then complete it.  
					if (request.HandlerStartTimeRelativeMSec > 0 && request.HandlerStopTimeRelativeMSec == 0)
					{
						--requestsProcessing;
						request.HandlerStopTimeRelativeMSec = data.TimeStampRelativeMSec;
						Debug.Assert(requestsProcessing >= 0);
					}

					Debug.Assert(request.StopTimeRelativeMSec == 0);
					request.StopTimeRelativeMSec = data.TimeStampRelativeMSec;
					request.StopThreadID = data.ThreadID;
					Debug.Assert(request.StopTimeRelativeMSec > request.StartTimeRelativeMSec);

					--requestsRecieved;
					Debug.Assert(requestsRecieved >= 0);

					int idx = GetBucket(data.TimeStampRelativeMSec, startIntervalMSec, bucketIntervalMSec, byTimeStats.Length);
					if (idx >= 0)
					{
						var byTimeState = byTimeStats[idx];
						byTimeState.NumRequests++;
						byTimeState.DurationMSecTotal += (float)request.DurationMSec;
						byTimeState.QueuedDurationMSecTotal += (float)request.QueueDurationMSec;
						if ((float)request.DurationMSec > byTimeState.RequestsMSecMax)
						{
							byTimeState.RequestsThreadOfMax = request.HandlerThreadID;
							byTimeState.RequestsTimeOfMax = request.StartTimeRelativeMSec;
							byTimeState.RequestsMSecMax = (float)request.DurationMSec;
						}
					}
				}
				else
					log.WriteLine("WARNING: stop event without a start at {0:n3} Msec.", data.TimeStampRelativeMSec);
			};


			Action<int, double, Guid> handlerStartAction = delegate (int threadID, double timeStampRelativeMSec, Guid contextId)
			{
				AspNetRequest request;
				if (requestByID.TryGetValue(contextId, out request))
				{
					// allow this routine to be called twice for the same event.  
					if (request.HandlerStartTimeRelativeMSec != 0)
						return;
					Debug.Assert(request.StopTimeRelativeMSec == 0);

					request.HandlerStartTimeRelativeMSec = timeStampRelativeMSec;
					request.HandlerThreadID = threadID;

					requestsProcessing++;
					Debug.Assert(requestsProcessing <= requestsRecieved);
				}
			};

			aspNet.AspNetReqStartHandler += delegate (AspNetStartHandlerTraceData data)
			{
				handlerStartAction(data.ThreadID, data.TimeStampRelativeMSec, data.ContextId);
			};

			// When you don't turn on the most verbose ASP.NET events, you only get a SessionDataBegin event.  Use
			// this as the start of the processing (because it is pretty early) if we have nothing better to use.  
			aspNet.AspNetReqSessionDataBegin += delegate (AspNetAcquireSessionBeginTraceData data)
			{
				handlerStartAction(data.ThreadID, data.TimeStampRelativeMSec, data.ContextId);
			};

			aspNet.AspNetReqEndHandler += delegate (AspNetEndHandlerTraceData data)
			{
				AspNetRequest request;
				if (requestByID.TryGetValue(data.ContextId, out request))
				{
					if (request.HandlerStartTimeRelativeMSec > 0 && request.HandlerStopTimeRelativeMSec == 0)            // If we saw the start 
					{
						--requestsProcessing;
						request.HandlerStopTimeRelativeMSec = data.TimeStampRelativeMSec;
					}
					Debug.Assert(requestsProcessing >= 0);
				}
			};

			dispatcher.Process();
			requestByID = null;         // We are done with the table

			var globalMaxRequestsReceived = 0;
			var globalMaxRequestsQueued = 0;
			var globalMaxRequestsProcessing = 0;

			// It is not uncommon for there to be missing end events, etc, which mess up the running counts of 
			// what is being processed.   Thus look for these messed up events and fix them.  Once the counts
			// are fixed use them to compute the number queued and number being processed over the interval.  
			int recAdjust = 0;
			int procAdjust = 0;
			foreach (var req in m_requests)
			{
				// Compute the fixup for the all subsequent request.  
				Debug.Assert(0 < req.StartTimeRelativeMSec);         // we always set the start time. 

				// Throw out receive counts that don't have a end event
				if (req.StopTimeRelativeMSec == 0)
					recAdjust++;

				// Throw out process counts that don't have a stop handler or a stop.   
				if (0 < req.HandlerStartTimeRelativeMSec && (req.HandlerStopTimeRelativeMSec == 0 || req.StopTimeRelativeMSec == 0))
					procAdjust++;

				// Fix up the requests 
				req.RequestsReceived -= recAdjust;
				req.RequestsProcessing -= procAdjust;

				Debug.Assert(0 <= req.RequestsReceived);
				Debug.Assert(0 <= req.RequestsProcessing);
				Debug.Assert(0 <= req.RequestsQueued);
				Debug.Assert(req.RequestsQueued <= req.RequestsReceived);

				// A this point req is accurate.   Calcuate global and byTime stats from that.  
				if (globalMaxRequestsReceived < req.RequestsReceived)
					globalMaxRequestsReceived = req.RequestsReceived;

				if (globalMaxRequestsProcessing < req.RequestsProcessing)
					globalMaxRequestsProcessing = req.RequestsProcessing;

				var requestsQueued = req.RequestsQueued;
				if (globalMaxRequestsQueued < requestsQueued)
					globalMaxRequestsQueued = requestsQueued;

				if (req.StopTimeRelativeMSec > 0)
				{
					int idx = GetBucket(req.StopTimeRelativeMSec, startIntervalMSec, bucketIntervalMSec, byTimeStats.Length);
					if (idx >= 0)
					{
						byTimeStats[idx].MinRequestsQueued = Math.Min(byTimeStats[idx].MinRequestsQueued, requestsQueued);
						byTimeStats[idx].MeanRequestsProcessingSum += req.RequestsProcessing;
						byTimeStats[idx].MeanRequestsProcessingCount++;
					}
				}
			}
			if (recAdjust != 0)
				log.WriteLine("There were {0} event starts without a matching event end in the trace", recAdjust);
			if (procAdjust != 0)
				log.WriteLine("There were {0} handler starts without a matching handler end in the trace", procAdjust);

			writer.WriteLine("<H2>ASP.Net Statistics</H2>");
			writer.WriteLine("<UL>");
			var fileInfo = new System.IO.FileInfo(dataFile.FilePath);
			writer.WriteLine("<LI> Total Requests: {0:n} </LI>", m_requests.Count);
			writer.WriteLine("<LI> Trace Duration (Sec): {0:n1} </LI>", dataFile.SessionDuration.TotalSeconds);
			writer.WriteLine("<LI> Average Request/Sec: {0:n2} </LI>", m_requests.Count / dataFile.SessionDuration.TotalSeconds);
			writer.WriteLine("<LI> Number of CPUs: {0}</LI>", dataFile.NumberOfProcessors);
			writer.WriteLine("<LI> Maximum Number of requests recieved but not replied to: {0}</LI>", globalMaxRequestsReceived);
			writer.WriteLine("<LI> Maximum Number of requests queued waiting for processing: {0}</LI>", globalMaxRequestsQueued);
			writer.WriteLine("<LI> Maximum Number of requests concurrently being worked on: {0}</LI>", globalMaxRequestsProcessing);
			writer.WriteLine("<LI> Total Memory (Meg): {0:n0}</LI>", dataFile.MemorySizeMeg);
			writer.WriteLine("<LI> GC Kind: {0} </LI>", GCType);
			writer.WriteLine("<LI> <A HREF=\"#rollupPerTime\">Rollup over time</A></LI>");
			writer.WriteLine("<LI> <A HREF=\"#rollupPerRequestType\">Rollup per request type</A></LI>");
			writer.WriteLine("<LI> <A HREF=\"command:excel/requests\">View ALL individual requests in Excel</A></LI>");
			writer.WriteLine("</UL>");

			writer.Write("<P><A ID=\"rollupPerTime\">Statistics over time.  Hover over column headings for explaination of columns.</A></P>");
			writer.WriteLine("<Table Border=\"1\">");
			writer.Write("<TR>");
			writer.Write("<TH Align=\"Center\">Time Interval MSec</TH>");
			writer.Write("<TH Align=\"Center\">Req/Sec</TH>");
			writer.Write("<TH Align=\"Center\">Max Resp<BR/>MSec</TH>");
			writer.Write("<TH Align=\"Center\" Title=\"The start time of the maximum response (may preceed bucket start)\">Start of<BR/>Max</TH>");
			writer.Write("<TH Align=\"Center\">Thread of<BR/>Max</TH>");
			writer.Write("<TH Align=\"Center\" Title=\"The time from when the response is read from the OS until we have written a reply.\">Mean Resp<BR/>MSec</TH>");
			writer.Write("<TH Align=\"Center\" Title=\"The time a request waits before processing begins.\">Mean Queue<BR/>MSec</TH>");
			writer.Write("<TH Align=\"Center\" Title=\"The minium number of requests that have been recieved but not yet processed.\">Min<BR>Queued</TH>");
			writer.Write("<TH Align=\"Center\" Title=\"The average number of requests that are actively being processed simultaneously.\">Mean<BR>Proc</TH>");
			writer.Write("<TH Align=\"Center\">CPU %</TH>");
			writer.Write("<TH Align=\"Center\" Title=\"The number of context switches per second.\">CSwitch / Sec</TH>");
			writer.Write("<TH Align=\"Center\" Title=\"The total amount of time (MSec) the disk was active (all disks), machine wide.\">Disk<BR>MSec</TH>");
			writer.Write("<TH Align=\"Center\" Title=\"The average number of thread-pool worker over this time period\">Thread<BR>Workers</TH>");
			writer.Write("<TH Align=\"Center\">GC Alloc<BR/>MB/Sec</TH>");
			writer.Write("<TH Align=\"Center\" Title=\"The maximum of the GC heap size (in any process) after any GC\">GC Heap<BR/>MB</TH>");
			writer.Write("<TH Align=\"Center\">GCs</TH>");
			writer.Write("<TH Align=\"Center\">Gen2<BR/>GCs</TH>");
			writer.Write("<TH Align=\"Center\" Title=\"The number of times one thread had to wait for another thread because of a .NET lock\">.NET<BR/>Contention</TH>");
			writer.WriteLine("</TR>");

			// Rollup by time 

			// Only print until CPU goes to 0.  This is because the kernel events stop sooner, and it is confusing 
			// to have one without the other 
			var limit = numBuckets;
			while (0 < limit && byTimeStats[limit - 1].CpuMSec == 0)
				--limit;
			if (limit == 0)             // Something went wrong (e.g no CPU sampling turned on), give up on trimming.
				limit = numBuckets;

			bool wroteARow = false;
			for (int i = 0; i < limit; i++)
			{
				var byTimeStat = byTimeStats[i];
				if (byTimeStat.NumRequests == 0 && !wroteARow)       // Skip initial cases if any. 
					continue;
				wroteARow = true;
				var startBucketMSec = startIntervalMSec + i * bucketIntervalMSec;
				writer.Write("<TR>");
				writer.Write("<TD Align=\"Center\">{0:n0} - {1:n0}</TD>", startBucketMSec, startBucketMSec + bucketIntervalMSec);
				writer.Write("<TD Align=\"Center\">{0:n1}</TD>", byTimeStat.NumRequests / (bucketIntervalMSec / 1000.0));
				writer.Write("<TD Align=\"Center\">{0:n1}</TD>", byTimeStat.RequestsMSecMax);
				writer.Write("<TD Align=\"Center\">{0:n3}</TD>", byTimeStat.RequestsTimeOfMax);
				writer.Write("<TD Align=\"Center\">{0}</TD>", byTimeStat.RequestsThreadOfMax);
				writer.Write("<TD Align=\"Center\">{0:n1}</TD>", byTimeStat.DurationMSecTotal / byTimeStat.NumRequests);
				writer.Write("<TD Align=\"Center\">{0:n1}</TD>", byTimeStat.QueuedDurationMSecTotal / byTimeStat.NumRequests);
				writer.Write("<TD Align=\"Center\">{0}</TD>", (byTimeStat.MinRequestsQueued == int.MaxValue) ? 0 : byTimeStat.MinRequestsQueued - 1);
				writer.Write("<TD Align=\"Center\">{0:n1}</TD>", byTimeStat.MeanRequestsProcessing);
				writer.Write("<TD Align=\"Center\">{0:n0}</TD>", byTimeStat.CpuMSec * 100.0 / (dataFile.NumberOfProcessors * bucketIntervalMSec));
				writer.Write("<TD Align=\"Center\">{0:n0}</TD>", byTimeStat.ContextSwitch / (bucketIntervalMSec / 1000.0));
				writer.Write("<TD Align=\"Center\">{0:n1}</TD>", byTimeStat.DiskIOMsec);
				writer.Write("<TD Align=\"Center\">{0:n1}</TD>", byTimeStat.MeanThreadPoolThreads);
				writer.Write("<TD Align=\"Center\">{0:n1}</TD>", byTimeStat.GCHeapAllocMB / (bucketIntervalMSec / 1000.0));
				writer.Write("<TD Align=\"Center\">{0}</TD>", byTimeStat.GCHeapSizeMB == 0 ? "No GCs" : byTimeStat.GCHeapSizeMB.ToString("f3"));
				writer.Write("<TD Align=\"Center\">{0}</TD>", byTimeStat.NumGcs);
				writer.Write("<TD Align=\"Center\">{0}</TD>", byTimeStat.NumGen2Gcs);
				writer.Write("<TD Align=\"Center\">{0}</TD>", byTimeStat.Contentions);
				writer.WriteLine("</TR>");
			}
			writer.WriteLine("</Table>");

			var byRequestType = new Dictionary<string, ByRequestStats>();
			foreach (var request in m_requests)
			{
				// Skip requests that did not finish.  
				if (request.StopTimeRelativeMSec == 0)
					continue;

				var key = request.Method + request.Path + request.QueryString;
				ByRequestStats stats;
				if (!byRequestType.TryGetValue(key, out stats))
					byRequestType.Add(key, new ByRequestStats(request));
				else
					stats.AddRequest(request);
			}

			var requestStats = new List<ByRequestStats>(byRequestType.Values);
			requestStats.Sort(delegate (ByRequestStats x, ByRequestStats y)
			{
				return -x.TotalDurationMSec.CompareTo(y.TotalDurationMSec);
			});

			// Rollup by kind of kind of page request
			writer.Write("<P><A ID=\"rollupPerRequestType\">Statistics Per Request URL</A></P>");
			writer.WriteLine("<Table Border=\"1\">");
			writer.Write("<TR>");
			writer.Write("<TH Align=\"Center\">Method</TH>");
			writer.Write("<TH Align=\"Center\">Path</TH>");
			writer.Write("<TH Align=\"Center\">Query String</TH>");
			writer.Write("<TH Align=\"Center\">Num</TH>");
			writer.Write("<TH Align=\"Center\">Num<BR/>&gt; 1s</TH>");
			writer.Write("<TH Align=\"Center\">Num<BR/>&gt; 5s</TH>");
			writer.Write("<TH Align=\"Center\">Num<BR/>&gt; 10s</TH>");
			writer.Write("<TH Align=\"Center\">Total<BR/>MSec</TH>");
			writer.Write("<TH Align=\"Center\">Mean Resp<BR/>MSec</TH>");
			writer.Write("<TH Align=\"Center\">Max Resp<BR/>MSec</TH>");
			writer.Write("<TH Align=\"Center\">Start of<BR/>Max</TH>");
			writer.Write("<TH Align=\"Center\">End of<BR/>Max</TH>");
			writer.Write("<TH Align=\"Center\">Thread of<BR/>Max</TH>");
			writer.WriteLine("</TR>");

			foreach (var requestStat in requestStats)
			{
				writer.Write("<TR>");
				writer.Write("<TD Align=\"Center\">{0}</TD>", requestStat.MaxRequest.Method);
				writer.Write("<TD Align=\"Center\">{0}</TD>", requestStat.MaxRequest.Path);
				var queryString = requestStat.MaxRequest.QueryString;
				if (string.IsNullOrWhiteSpace(queryString))
					queryString = "&nbsp;";
				writer.Write("<TD Align=\"Center\">{0}</TD>", queryString);
				writer.Write("<TD Align=\"Center\">{0:n0}</TD>", requestStat.NumRequests);
				writer.Write("<TD Align=\"Center\">{0:n0}</TD>", requestStat.NumRequest1Sec);
				writer.Write("<TD Align=\"Center\">{0:n0}</TD>", requestStat.NumRequest5Sec);
				writer.Write("<TD Align=\"Center\">{0:n0}</TD>", requestStat.NumRequest10Sec);
				writer.Write("<TD Align=\"Center\">{0:n0}</TD>", requestStat.TotalDurationMSec);
				writer.Write("<TD Align=\"Center\">{0:n1}</TD>", requestStat.MeanRequestMSec);
				writer.Write("<TD Align=\"Center\">{0:n1}</TD>", requestStat.MaxRequest.DurationMSec);
				writer.Write("<TD Align=\"Center\">{0:n3}</TD>", requestStat.MaxRequest.StartTimeRelativeMSec);
				writer.Write("<TD Align=\"Center\">{0:n3}</TD>", requestStat.MaxRequest.StopTimeRelativeMSec);
				writer.Write("<TD Align=\"Center\">{0}</TD>", requestStat.MaxRequest.HandlerThreadID);
				writer.WriteLine("</TR>");
			}
			writer.WriteLine("</Table>");
			// create some whitespace at the end 
			writer.WriteLine("<p>&nbsp;</p>");
			writer.WriteLine("<p>&nbsp;</p>");
			writer.WriteLine("<p>&nbsp;</p>");
			writer.WriteLine("<p>&nbsp;</p>");
			writer.WriteLine("<p>&nbsp;</p>");
			writer.WriteLine("<p>&nbsp;</p>");
			writer.WriteLine("<p>&nbsp;</p>");
			writer.WriteLine("<p>&nbsp;</p>");
			writer.WriteLine("<p>&nbsp;</p>");
			writer.WriteLine("<p>&nbsp;</p>");
		}

		protected override string DoCommand(string command, StatusBar worker)
		{
			if (command.StartsWith("excel/"))
			{
				var rest = command.Substring(6);
				if (rest == "requests")
				{
					var csvFile = CacheFiles.FindFile(FilePath, ".aspnet.requests.csv");
					if (!File.Exists(csvFile) || File.GetLastWriteTimeUtc(csvFile) < File.GetLastWriteTimeUtc(FilePath) ||
						File.GetLastWriteTimeUtc(csvFile) < File.GetLastWriteTimeUtc(SupportFiles.ExePath))
					{
						CreateCSVFile(m_requests, csvFile);
					}
					Command.Run(Command.Quote(csvFile), new CommandOptions().AddStart().AddTimeout(CommandOptions.Infinite));
					System.Threading.Thread.Sleep(500);     // Give it time to start a bit.  
					return "Opening CSV file on " + csvFile;
				}
			}
			return "Unknown command " + command;
		}

		#region private
		class AspNetRequest
		{
			public TraceProcess Process;
			public double DurationMSec { get { return Math.Max(StopTimeRelativeMSec - StartTimeRelativeMSec, 0); } }

			public double QueueDurationMSec
			{
				get
				{
					// Missing Handler events can cause this.  Typically they are the first events in the system.
					// TODO is this too misleading?  
					if (!(HandlerStartTimeRelativeMSec >= StartTimeRelativeMSec))
						return 0;
					return HandlerStartTimeRelativeMSec - StartTimeRelativeMSec;
				}
			}
			public int StartThreadID;       // TODO remove?  not clear it is interesting. 
			public double StartTimeRelativeMSec;

			public int StopThreadID;        // TODO remove?  not clear it is interesting. 
			public double StopTimeRelativeMSec;

			public int HandlerThreadID;
			public double HandlerStartTimeRelativeMSec;
			public double HandlerStopTimeRelativeMSec;
			public double HandlerDurationMSec { get { return HandlerStopTimeRelativeMSec - HandlerStartTimeRelativeMSec; } }

			public int RequestsReceived;            // just after this request was received, how many have we received but not replied to?
			public int RequestsProcessing;          // just after this request was received, how many total requests are being processed.  
			public int RequestsQueued { get { return RequestsReceived - RequestsProcessing; } }

			public string Method;       // GET or POST
			public string Path;         // url path
			public string QueryString;  // Query 
			public Guid ID;
		}

		class ByTimeRequestStats
		{
			public ByTimeRequestStats()
			{
				MinRequestsQueued = int.MaxValue;
			}
			public int NumRequests;
			public int CpuMSec;
			public int ContextSwitch;
			public double DiskIOMsec;         // The amount of Disk service time (all disks, machine wide).  

			public float RequestsMSecMax;
			public double RequestsTimeOfMax;
			public int RequestsThreadOfMax;

			public float DurationMSecTotal;
			public float QueuedDurationMSecTotal;

			public int ThreadPoolThreadCountSum;
			public int ThreadPoolAdjustmentCount;
			public float MeanThreadPoolThreads { get { return (float)ThreadPoolThreadCountSum / ThreadPoolAdjustmentCount; } }

			public float GCHeapAllocMB;
			public float GCHeapSizeMB;
			public float NumGcs;
			public float NumGen2Gcs;
			public int Contentions;
			public int MinRequestsQueued;
			public float MeanRequestsProcessing { get { return MeanRequestsProcessingSum / MeanRequestsProcessingCount; } }

			internal float MeanRequestsProcessingSum;
			internal int MeanRequestsProcessingCount;
		};

		class ByRequestStats
		{
			public ByRequestStats(AspNetRequest request)
			{
				MaxRequest = request;
				AddRequest(request);
			}
			public void AddRequest(AspNetRequest request)
			{
				if (request.DurationMSec > MaxRequest.DurationMSec)
					MaxRequest = request;
				TotalDurationMSec += request.DurationMSec;
				Debug.Assert(request.DurationMSec >= 0);
				Debug.Assert(TotalDurationMSec >= 0);
				NumRequests++;
				if (request.DurationMSec > 1000)
					NumRequest1Sec++;
				if (request.DurationMSec > 5000)
					NumRequest5Sec++;
				if (request.DurationMSec > 10000)
					NumRequest10Sec++;
			}
			public double MeanRequestMSec { get { return TotalDurationMSec / NumRequests; } }

			public int NumRequest1Sec;
			public int NumRequest5Sec;
			public int NumRequest10Sec;

			public AspNetRequest MaxRequest;
			public double TotalDurationMSec;
			public int NumRequests;
		}

		private static int GetBucket(double timeStampMSec, int startIntervalMSec, int bucketIntervalMSec, int maxBucket)
		{
			if (timeStampMSec < startIntervalMSec)
				return -1;
			int idx = (int)(timeStampMSec / bucketIntervalMSec);
			if (idx >= maxBucket)
				return -1;
			return idx;
		}


		private void CreateCSVFile(List<AspNetRequest> requests, string csvFileName)
		{
			using (var csvFile = File.CreateText(csvFileName))
			{
				string listSeparator = Thread.CurrentThread.CurrentCulture.TextInfo.ListSeparator;
				csvFile.WriteLine("Method{0}Path{0}QueryString{0}StartMSec{0}DurationMSec{0}ProcStartMSec{0}ProcessingMSec{0}ProcessID{0}ProcThread{0}Received{0}Processing{0}Queued", listSeparator);
				foreach (var request in requests)
				{
					if (request.StopTimeRelativeMSec == 0)       // Skip incomplete entries
						continue;

					csvFile.WriteLine("{1}{0}{2}{0}{3}{0}{4:f3}{0}{5:f2}{0}{6:f3}{0}{7:f2}{0}{8}{0}{9}{0}{10}{0}{11}{0}{12}", listSeparator,
						request.Method, EventWindow.EscapeForCsv(request.Path, ","), EventWindow.EscapeForCsv(request.QueryString, ","),
						request.StartTimeRelativeMSec, request.DurationMSec, request.HandlerStartTimeRelativeMSec, request.HandlerDurationMSec,
						(request.Process != null) ? request.Process.ProcessID : 0, request.HandlerThreadID, request.RequestsReceived,
						request.RequestsProcessing, request.RequestsQueued);
				}
			}
		}

		List<AspNetRequest> m_requests;
		#endregion
	}

	public class PerfViewEventStats : PerfViewHtmlReport
	{
		public PerfViewEventStats(PerfViewFile dataFile) : base(dataFile, "EventStats") { }
		protected override void WriteHtmlBody(TraceLog dataFile, TextWriter writer, string fileName, TextWriter log)
		{
			m_counts = new List<TraceEventCounts>(dataFile.Stats);
			// Sort by count
			m_counts.Sort((x, y) => y.Count - x.Count);
			writer.WriteLine("<H2>Event Statistics</H2>");
			writer.WriteLine("<UL>");
			writer.WriteLine("<LI> <A HREF=\"command:excel\">View Event Statistics in Excel</A></LI>");
			writer.WriteLine("<LI>Total Event Count = {0:n0}</LI>", dataFile.EventCount);
			writer.WriteLine("<LI>Total Lost Events = {0}</LI>", dataFile.EventsLost);
			writer.WriteLine("</UL>");

			writer.WriteLine("<Table Border=\"1\">");
			writer.Write("<TR>");
			writer.Write("<TH Align=\"Center\">Name</TH>");
			writer.Write("<TH Align=\"Center\" Title=\"The number of times this event occurs in the log.\">Count</TH>");
			writer.Write("<TH Align=\"Center\" Title=\"The average size of just the payload of this event.\">Average<BR/>Data Size</TH>");
			writer.Write("<TH Align=\"Center\" Title=\"The number of times this event has a stack trace associated with it.\">Stack<BR/>Count</TH>");
			writer.WriteLine("</TR>");
			foreach (TraceEventCounts count in m_counts)
			{
				writer.Write("<TR>");
				writer.Write("<TD Align=\"Left\">{0}/{1}</TD>", count.ProviderName, count.EventName);
				writer.Write("<TD Align=\"Right\">{0:n0}</TD>", count.Count);
				writer.Write("<TD Align=\"Right\">{0:n0}</TD>", count.AveragePayloadSize);
				writer.Write("<TD Align=\"Right\">{0:n0}</TD>", count.StackCount);
				writer.WriteLine("</TR>");
			}
			writer.WriteLine("</Table>");
		}
		protected override string DoCommand(string command, StatusBar worker)
		{
			if (command == "excel")
			{
				var csvFile = CacheFiles.FindFile(FilePath, ".eventstats.csv");
				if (!File.Exists(csvFile) || File.GetLastWriteTimeUtc(csvFile) < File.GetLastWriteTimeUtc(FilePath) ||
					File.GetLastWriteTimeUtc(csvFile) < File.GetLastWriteTimeUtc(SupportFiles.ExePath))
				{
					//make the csv
					this.MakeEventStatCsv(m_counts, csvFile);
				}
				Command.Run(Command.Quote(csvFile), new CommandOptions().AddStart().AddTimeout(CommandOptions.Infinite));
				System.Threading.Thread.Sleep(500);     // Give it time to start a bit.  
				return "Opening CSV " + csvFile;
			}
			return null;
		}
		#region private
		private List<TraceEventCounts> m_counts;
		private void MakeEventStatCsv(List<TraceEventCounts> trace, string filepath)
		{
			string listSeparator = Thread.CurrentThread.CurrentCulture.TextInfo.ListSeparator;
			using (var writer = File.CreateText(filepath))
			{
				writer.WriteLine("Name{0}Count{0}AverageSize{0}StackCount", listSeparator);
				foreach (TraceEventCounts count in trace)
				{
					writer.Write("{0}/{1}{2}", count.ProviderName, count.EventName, listSeparator);
					writer.Write("{0}{1}", count.Count, listSeparator);
					writer.Write("{0:f0}{1}", count.AveragePayloadSize, listSeparator);
					writer.WriteLine("{0}", count.StackCount);
				}
			}
		}
		#endregion
	}

	public class PerfViewGCStats : PerfViewHtmlReport
	{
		public PerfViewGCStats(PerfViewFile dataFile) : base(dataFile, "GCStats") { }
		protected override string DoCommand(string command, StatusBar worker)
		{
			if (command.StartsWith("excel/"))
			{
				string raw = "";
				var rest = command.Substring(6);
				if (rest.StartsWith("perGeneration/"))
				{
					raw = ".perGen";
					rest = rest.Substring(14);
				}
				var processId = int.Parse(rest);
				GCProcess gcProc;
				if (m_gcStats.TryGetByID(processId, out gcProc))
				{
					var csvFile = CacheFiles.FindFile(FilePath, ".gcStats." + processId.ToString() + raw + ".csv");
					if (!File.Exists(csvFile) || File.GetLastWriteTimeUtc(csvFile) < File.GetLastWriteTimeUtc(FilePath) ||
						File.GetLastWriteTimeUtc(csvFile) < File.GetLastWriteTimeUtc(SupportFiles.ExePath))
					{
						if (raw.Length != 0)
							gcProc.PerGenerationCsv(csvFile);
						else
							gcProc.ToCsv(csvFile);
					}
					Command.Run(Command.Quote(csvFile), new CommandOptions().AddStart().AddTimeout(CommandOptions.Infinite));
					System.Threading.Thread.Sleep(500);     // Give it time to start a bit.  
					return "Opening CSV " + csvFile;
				}
			}
			else if (command.StartsWith("excelFinalization/"))
			{
				var processId = int.Parse(command.Substring(18));
				GCProcess gcProc;
				if (m_gcStats.TryGetByID(processId, out gcProc))
				{
					var csvFile = CacheFiles.FindFile(FilePath, ".gcStats.Finalization." + processId.ToString() + ".csv");
					if (!File.Exists(csvFile) || File.GetLastWriteTimeUtc(csvFile) < File.GetLastWriteTimeUtc(FilePath) ||
						File.GetLastWriteTimeUtc(csvFile) < File.GetLastWriteTimeUtc(SupportFiles.ExePath))
					{
						gcProc.ToCsvFinalization(csvFile);
					}
					Command.Run(Command.Quote(csvFile), new CommandOptions().AddStart().AddTimeout(CommandOptions.Infinite));
					System.Threading.Thread.Sleep(500);     // Give it time to start a bit.  
					return "Opening CSV " + csvFile;
				}
			}
			else if (command.StartsWith("xml/"))
			{
				var processId = int.Parse(command.Substring(4));
				GCProcess gcProc;
				if (m_gcStats.TryGetByID(processId, out gcProc) && gcProc.m_detailedGCInfo)
				{
					var xmlOutputName = CacheFiles.FindFile(FilePath, ".gcStats." + processId.ToString() + ".xml");
					var csvFile = CacheFiles.FindFile(FilePath, ".gcStats." + processId.ToString() + ".csv");
					if (!File.Exists(xmlOutputName) || File.GetLastWriteTimeUtc(xmlOutputName) < File.GetLastWriteTimeUtc(FilePath) ||
						File.GetLastWriteTimeUtc(xmlOutputName) < File.GetLastWriteTimeUtc(SupportFiles.ExePath))
					{
						using (var writer = File.CreateText(xmlOutputName))
							gcProc.ToXml(writer, "");
					}

					// TODO FIX NOW Need a way of viewing it.  
					var viewer = Command.FindOnPath("xmlView");
					if (viewer == null)
						viewer = "notepad";

					Command.Run(viewer + " " + Command.Quote(xmlOutputName),
						new CommandOptions().AddStart().AddTimeout(CommandOptions.Infinite).AddNoThrow());
					return viewer + " launched on " + xmlOutputName;
				}
			}
			return "Unknown command " + command;
		}

		protected override void WriteHtmlBody(TraceLog dataFile, TextWriter writer, string fileName, TextWriter log)
		{
			var source = dataFile.Events.GetSource();
			m_gcStats = GCProcess.Collect(source, (float)dataFile.SampleProfileInterval.TotalMilliseconds, null, null, false, dataFile);
			m_gcStats.ToHtml(writer, fileName, "GCStats", null, true);
		}

		ProcessLookup<GCProcess> m_gcStats;
	}

	public class PerfViewJitStats : PerfViewHtmlReport
	{
		public PerfViewJitStats(PerfViewFile dataFile) : base(dataFile, "JITStats") { }
		protected override string DoCommand(string command, StatusBar worker)
		{
			if (command.StartsWith("excel/"))
			{
				var rest = command.Substring(6);
				var processId = int.Parse(rest);
				JitProcess jitProc;
				if (m_jitStats.TryGetByID(processId, out jitProc))
				{
					var csvFile = CacheFiles.FindFile(FilePath, ".jitStats." + processId.ToString() + ".csv");
					if (!File.Exists(csvFile) || File.GetLastWriteTimeUtc(csvFile) < File.GetLastWriteTimeUtc(FilePath) ||
						File.GetLastWriteTimeUtc(csvFile) < File.GetLastWriteTimeUtc(SupportFiles.ExePath))
						jitProc.ToCsv(csvFile);
					Command.Run(Command.Quote(csvFile), new CommandOptions().AddStart().AddTimeout(CommandOptions.Infinite));
					System.Threading.Thread.Sleep(500);     // Give it time to start a bit.  
					return "Opening CSV " + csvFile;
				}
			}
			else if (command.StartsWith("excelInlining/"))
			{
				var rest = command.Substring(14);
				var processId = int.Parse(rest);
				JitProcess jitProc;
				if (m_jitStats.TryGetByID(processId, out jitProc))
				{
					var csvFile = CacheFiles.FindFile(FilePath, ".jitInliningStats." + processId.ToString() + ".csv");
					if (!File.Exists(csvFile) || File.GetLastWriteTimeUtc(csvFile) < File.GetLastWriteTimeUtc(FilePath) ||
						File.GetLastWriteTimeUtc(csvFile) < File.GetLastWriteTimeUtc(SupportFiles.ExePath))
						jitProc.ToInliningCsv(csvFile);
					Command.Run(Command.Quote(csvFile), new CommandOptions().AddStart().AddTimeout(CommandOptions.Infinite));
					System.Threading.Thread.Sleep(500);     // Give it time to start a bit.  
					return "Opening CSV " + csvFile;
				}
			}
			else if (command.StartsWith("excelBackgroundDiag/"))
			{
				var rest = command.Substring(20);
				var processId = int.Parse(rest);
				JitProcess jitProc;
				if (m_jitStats.TryGetByID(processId, out jitProc))
				{
					var csvFile = CacheFiles.FindFile(FilePath, ".BGjitStats." + processId.ToString() + ".csv");
					if (!File.Exists(csvFile) || File.GetLastWriteTimeUtc(csvFile) < File.GetLastWriteTimeUtc(FilePath) ||
						File.GetLastWriteTimeUtc(csvFile) < File.GetLastWriteTimeUtc(SupportFiles.ExePath))
						jitProc.BackgroundDiagCsv(csvFile);
					Command.Run(Command.Quote(csvFile), new CommandOptions().AddStart().AddTimeout(CommandOptions.Infinite));
					System.Threading.Thread.Sleep(500);     // Give it time to start a bit.  
					return "Opening CSV " + csvFile;
				}
			}

			return "Unknown command " + command;
		}

		protected override void WriteHtmlBody(TraceLog dataFile, TextWriter output, string fileName, TextWriter log)
		{
			m_jitStats = JitProcess.Collect(dataFile.Events.GetSource());
			m_jitStats.ToHtml(output, fileName, "JITStats", null, true);
		}

		ProcessLookup<JitProcess> m_jitStats;
	}

	/// <summary>
	/// Represents all the heap snapshots in the trace
	/// </summary>
	public class PerfViewHeapSnapshots : PerfViewTreeItem
	{
		public PerfViewHeapSnapshots(ETLPerfViewData file)
		{
			Name = "GC Heap Snapshots";
			DataFile = file;
		}

		public virtual string Title { get { return Name + " for " + DataFile.Title; } }
		public ETLPerfViewData DataFile { get; private set; }
		public override string FilePath { get { return DataFile.FilePath; } }

		/// <summary>
		/// Open the file (This might be expensive (but maybe not).  This should populate the Children property 
		/// too.  
		/// </summary>
		public override void Open(Window parentWindow, StatusBar worker, Action doAfter)
		{
			if (m_Children == null)
			{
				var newChildren = new List<PerfViewTreeItem>();
				worker.StartWork("Searching for heap dumps in " + Name, delegate ()
				{
					var traceLog = DataFile.GetTraceLog(worker.LogWriter);
					var source = traceLog.Events.GetSource();
					var jsHeapParser = new JSDumpHeapTraceEventParser(source);


					// For .NET, we are looking for a Gen 2 GC Start that is induced that has GCBulkNodes after it.   
					var lastGCStartsRelMSec = new Dictionary<int, double>();

					source.Clr.GCStart += delegate (Microsoft.Diagnostics.Tracing.Parsers.Clr.GCStartTraceData data)
					{
						// Look for induced GCs.  and remember their when it happened.    
						if (data.Depth == 2 && data.Reason == GCReason.Induced)
							lastGCStartsRelMSec[data.ProcessID] = data.TimeStampRelativeMSec;
					};
					source.Clr.GCBulkNode += delegate (GCBulkNodeTraceData data)
					{
						double lastGCStartRelMSec;
						if (lastGCStartsRelMSec.TryGetValue(data.ProcessID, out lastGCStartRelMSec))
						{
							var processName = "";
							var process = data.Process();
							if (process != null)
								processName = process.Name;
							newChildren.Add(new PerfViewHeapSnapshot(DataFile, data.ProcessID, processName, lastGCStartRelMSec, ".NET"));

							lastGCStartsRelMSec.Remove(data.ProcessID);     // Remove it since so we ignore the rest of the node events.  
						}
					};

					jsHeapParser.JSDumpHeapEnvelopeStart += delegate (SettingsTraceData data)
					{
						var processName = "";
						var process = data.Process();
						if (process != null)
							processName = process.Name;
						newChildren.Add(new PerfViewHeapSnapshot(DataFile, data.ProcessID, processName, data.TimeStampRelativeMSec, "JS"));
					};
					source.Process();

					worker.EndWork(delegate ()
					{
						m_Children = newChildren;
						FirePropertyChanged("Children");
						if (doAfter != null)
							doAfter();
					});
				});
			}
			if (doAfter != null)
				doAfter();
		}
		/// <summary>
		/// Close the file
		/// </summary>
		public override void Close() { }

		public override ImageSource Icon { get { return GuiApp.MainWindow.Resources["FolderOpenBitmapImage"] as ImageSource; } }
	}

	/// <summary>
	/// Represents a single heap snapshot in a ETL file (currently only JScript).  
	/// </summary>
	class PerfViewHeapSnapshot : HeapDumpPerfViewFile
	{
		/// <summary>
		/// snapshotKinds should be .NET or JS
		/// </summary>
		public PerfViewHeapSnapshot(ETLPerfViewData file, int processId, string processName, double timeRelativeMSec, string snapshotKind)
		{
			m_snapshotKind = snapshotKind;
			m_timeRelativeMSec = timeRelativeMSec;
			m_filePath = file.FilePath;
			Kind = snapshotKind;
			m_processId = processId;
			Name = snapshotKind + " Heap Snapshot " + processName + "(" + processId + ") at " + timeRelativeMSec.ToString("n3") + " MSec";
		}
		public override string HelpAnchor { get { return "JSHeapSnapshot"; } }
		public string Kind { get; private set; }

		internal string m_snapshotKind;
		internal double m_timeRelativeMSec;
		internal int m_processId;
	};

	public class PerfViewEventSource : PerfViewTreeItem
	{
		public PerfViewEventSource(PerfViewFile dataFile)
		{
			DataFile = dataFile;
			Name = "Events";
		}

		public PerfViewEventSource(ETWEventSource source)
		{
		}
		public virtual string Title { get { return "Events " + DataFile.Title; } }
		public PerfViewFile DataFile { get; private set; }
		public EventWindow Viewer { get; internal set; }
		public virtual EventSource GetEventSource()
		{
			Debug.Assert(m_eventSource != null, "Open must be called first");
			if (m_needClone)
				return m_eventSource.Clone();
			m_needClone = true;
			return m_eventSource;
		}
		public override string FilePath { get { return DataFile.FilePath; } }
		public override void Open(Window parentWindow, StatusBar worker, Action doAfter)
		{
			if (Viewer == null || !DataFile.IsUpToDate)
			{
				worker.StartWork("Opening " + Name, delegate ()
				{
					if (m_eventSource == null || !DataFile.IsUpToDate)
						m_eventSource = DataFile.OpenEventSourceImpl(worker.LogWriter);
					worker.EndWork(delegate ()
					{
						if (m_eventSource == null)
							throw new ApplicationException("Not a file type that supports the EventView.");
						Viewer = new EventWindow(parentWindow, this);
						Viewer.Show();
						if (doAfter != null)
							doAfter();
					});
				});
			}
			else
			{
				Viewer.Focus();
				if (doAfter != null)
					doAfter();
			}
		}
		public override void Close() { }
		public override ImageSource Icon { get { return GuiApp.MainWindow.Resources["EventSourceBitmapImage"] as ImageSource; } }

		#region private
		internal EventSource m_eventSource;     // TODO internal is a hack
		private bool m_needClone;           // After giving this out the first time, we need to clone it 
		#endregion
	}

	public class PerfViewStackSource : PerfViewTreeItem
	{
		public PerfViewStackSource(PerfViewFile dataFile, string sourceName)
		{
			DataFile = dataFile;
			SourceName = sourceName;
			if (sourceName.EndsWith(" TaskTree"))   // Special case, call it 'TaskTree' to make it clearer that it is not a call stack
				Name = SourceName;
			else
				Name = SourceName + " Stacks";
		}
		public PerfViewFile DataFile { get; private set; }
		public string SourceName { get; private set; }
		public StackWindow Viewer { get; internal set; }
		public override string HelpAnchor { get { return SourceName.Replace(" ", "") + "Stacks"; } }
		public virtual string Title { get { return SourceName + " Stacks " + DataFile.Title; } }
		public virtual StackSource GetStackSource(TextWriter log, double startRelativeMSec = 0, double endRelativeMSec = double.PositiveInfinity)
		{
			if (m_StackSource != null && DataFile.IsUpToDate && startRelativeMSec == 0 && endRelativeMSec == double.PositiveInfinity)
				return m_StackSource;

			StackSource ret = DataFile.OpenStackSourceImpl(SourceName, log, startRelativeMSec, endRelativeMSec);
			if (ret == null)
				ret = DataFile.OpenStackSourceImpl(log);
			if (ret == null)
				throw new ApplicationException("Not a file type that supports the StackView.");

			if (startRelativeMSec == 0 && endRelativeMSec == double.PositiveInfinity)
				m_StackSource = ret;
			return ret;
		}

		// TODO not clear I want this method 
		protected virtual StackSource OpenStackSource(
			string streamName, TextWriter log, double startRelativeMSec = 0, double endRelativeMSec = double.PositiveInfinity, Predicate<TraceEvent> predicate = null)
		{
			return DataFile.OpenStackSourceImpl(streamName, log, startRelativeMSec, endRelativeMSec, predicate);
		}
		// TODO not clear I want this method (client could do it).  
		protected virtual void SetProcessFilter(string incPat)
		{
			Viewer.IncludeRegExTextBox.Text = incPat;
		}
		protected internal virtual StackSource OpenStackSourceImpl(TextWriter log) { return DataFile.OpenStackSourceImpl(log); }
		public override string FilePath { get { return DataFile.FilePath; } }
		public override void Open(Window parentWindow, StatusBar worker, Action doAfter = null)
		{
			if (Viewer == null || !DataFile.IsUpToDate)
			{
				worker.StartWork("Opening " + Name, delegate ()
				{
					if (m_StackSource == null || !DataFile.IsUpToDate)
					{
						// Compute the stack events
						m_StackSource = OpenStackSource(SourceName, worker.LogWriter);
						if (m_StackSource == null)
							m_StackSource = OpenStackSourceImpl(worker.LogWriter);
						if (m_StackSource == null)
							throw new ApplicationException("Not a file type that supports the StackView.");
					}

					// Get the process summary if needed. 
					List<IProcess> processes = null;
					// TODO Using the source name here is a bit of hack.  Heap Allocations, however are already filtered to a process. 
					if (DataFile.SupportsProcesses && SourceName != "Net OS Heap Alloc")
					{
						worker.Log("[Computing the processes involved in the trace.]");
						processes = DataFile.GetProcesses(worker.LogWriter);
					}

					worker.EndWork(delegate ()
					{
						// This is the action that happens either after select process or after the stacks are computed.  
						Action<List<IProcess>> launchViewer = delegate (List<IProcess> selectedProcesses)
						{
							Viewer = new StackWindow(parentWindow, this);
							ConfigureStackWindow(Viewer);
							Viewer.Show();

							List<int> processIDs = null;
							if (selectedProcesses != null && selectedProcesses.Count != 0)
							{
								processIDs = new List<int>();
								string incPat = "";
								foreach (var process in selectedProcesses)
								{
									if (incPat.Length != 0)
										incPat += "|";
									incPat += "Process% " + process.Name + " (" + process.ProcessID + ")";
									processIDs.Add(process.ProcessID);
								}
								SetProcessFilter(incPat);
							}

							Viewer.StatusBar.StartWork("Looking up high importance PDBs that are locally cached", delegate
							{
								// TODO This is probably a hack that it is here.  
								var etlDataFile = DataFile as ETLPerfViewData;
								TraceLog traceLog = null;
								if (etlDataFile != null)
								{
									var moduleFiles = CommandProcessor.GetInterestingModuleFiles(etlDataFile, 5.0, Viewer.StatusBar.LogWriter, processIDs);
									traceLog = etlDataFile.GetTraceLog(Viewer.StatusBar.LogWriter);
									using (var reader = etlDataFile.GetSymbolReader(Viewer.StatusBar.LogWriter,
										SymbolReaderOptions.CacheOnly | SymbolReaderOptions.NoNGenSymbolCreation))
									{
										foreach (var moduleFile in moduleFiles)
										{
											try
											{
												// TODO FIX NOW don't throw exceptions, 
												Viewer.StatusBar.Log("[Quick lookup of " + moduleFile.Name + "]");
												traceLog.CodeAddresses.LookupSymbolsForModule(reader, moduleFile);
											}
											catch (ApplicationException ex)
											{
												Viewer.StatusBar.Log("[Error looking up " + moduleFile.FilePath + "]\r\n    " + ex.Message);
											}
										}
									}
								}
								Viewer.StatusBar.EndWork(delegate
								{
									// Catch the error if you don't merge and move to a new machine.  
									if (traceLog != null && !traceLog.CurrentMachineIsCollectionMachine() && !traceLog.HasPdbInfo)
										MessageBox.Show(parentWindow,
											"Warning!   This file was not merged and was moved from the collection\r\n" +
											"machine.  This means the data is incomplete and symbolic name resolution\r\n" +
											"will NOT work.  The recommended fix is use the perfview (not windows OS)\r\n" +
											"zip command.  Right click on the file in the main view and select ZIP.\r\n" +
											"\r\n" +
											"See merging and zipping in the users guide for more information.",
											"Data not merged before leaving the machine!");

									Viewer.SetStackSource(m_StackSource, delegate ()
									{
										worker.Log("Opening Viewer.");
										if (WarnAboutBrokenStacks(Viewer, Viewer.StatusBar.LogWriter))
										{
											// TODO, WPF leaves blank regions after the dialog box is dismissed.  
											// Force a redraw by changing the size.  This should not be needed.   
											var width = Viewer.Width;
											Viewer.Width = width - 1;
											Viewer.Width = width;
										}
										FirstAction(Viewer);
										if (doAfter != null)
											doAfter();
									});
								});
							});
						};

						if (processes != null)
						{
							if (DataFile.InitiallyIncludedProcesses == null)
							{
								m_SelectProcess = new SelectProcess(processes, new TimeSpan(1, 0, 0), delegate (List<IProcess> selectedProcesses)
								{
									launchViewer(selectedProcesses);
								}, hasAllProc: true);
								m_SelectProcess.Show();
							}
							else
							{
								launchViewer(processes.Where(p => DataFile.InitiallyIncludedProcesses
									.Any(iip => string.Equals(p.Name, iip, StringComparison.OrdinalIgnoreCase)))
									.ToList());
							}
						}
						else
							launchViewer(null);
					});
				});
			}
			else
			{
				Viewer.Focus();
				if (doAfter != null)
					doAfter();
			}
		}

		public override void Close() { }
		protected internal virtual void ConfigureStackWindow(StackWindow stackWindow)
		{
			DataFile.ConfigureStackWindow(SourceName, stackWindow);
		}
		protected internal virtual void FirstAction(StackWindow stackWindow)
		{
			DataFile.FirstAction(stackWindow);
		}
		public override ImageSource Icon { get { return GuiApp.MainWindow.Resources["StackSourceBitmapImage"] as ImageSource; } }

		#region private
		internal void ViewClosing(StackWindow viewer)
		{
			Viewer = null;
			DataFile.StackSourceClosing(this);
		}

		private bool WarnAboutBrokenStacks(Window parentWindow, TextWriter log)
		{
			if (!m_WarnedAboutBrokenStacks)
			{
				m_WarnedAboutBrokenStacks = true;
				float brokenPercent = Viewer.CallTree.Root.GetBrokenStackCount() * 100 / Viewer.CallTree.Root.InclusiveCount;
				if (brokenPercent > 0)
				{
					bool is64bit = false;
					foreach (var child in Viewer.CallTree.Root.Callees)
					{
						// if there is any process we can't determine is 64 bit, then we assume it might be.  
						if (!child.Name.StartsWith("Process32 "))
							is64bit = true;
					}
					return WarnAboutBrokenStacks(parentWindow, brokenPercent, is64bit, log);
				}
			}
			return false;
		}
		private static bool WarnAboutBrokenStacks(Window parentWindow, float brokenPercent, bool is64Bit, TextWriter log)
		{
			if (brokenPercent > 1)
				log.WriteLine("Finished Agregating stacks.  (" + brokenPercent.ToString("f1") + "% Broken Stacks)");
			if (brokenPercent > 10)
			{
				if (is64Bit)
				{
					MessageBox.Show(parentWindow, "Warning: There are " + brokenPercent.ToString("f1") +
						"% stacks that are broken, analysis is suspect." + "\r\n" +
						"This is likely due the current inability of the OS stackwalker to walk 64 bit\r\n" +
						"code that is dynamically (JIT) generated.\r\n\r\n" +
						"This can be worked around by either by NGENing the EXE,\r\n" +
						"forcing the EXE to run as a 32 bit app, profiling on Windows 8\r\n" +
						"or avoiding any top-down analysis.\r\n\r\n" +
						"Use the troubleshooting link at the top of the view for more information.\r\n",
						"Broken Stacks");
				}
				else
					MessageBox.Show(parentWindow, "Warning: There are " + brokenPercent.ToString("f1") + "% stacks that are broken\r\n" +
						"Top down analysis is suspect, however bottom up approaches are still valid.\r\n\r\n" +
						"Use the troubleshooting link at the top of the view for more information.\r\n",
						"Broken Stacks");
				return true;
			}
			return false;
		}

		internal StackSource m_StackSource;
		internal SelectProcess m_SelectProcess;
		private bool m_WarnedAboutBrokenStacks;
		#endregion
	}

	class DiffPerfViewData : PerfViewStackSource
	{
		public DiffPerfViewData(PerfViewStackSource data, PerfViewStackSource baseline)
			: base(data.DataFile, data.SourceName)
		{
			m_baseline = baseline;
			m_data = data;
			Name = string.Format("Diff {0} baseline {1}", data.Name, baseline.Name);
		}

		public override string Title
		{
			get
			{
				// TODO do better. 
				return Name;
			}
		}
		public override StackSource GetStackSource(TextWriter log, double startRelativeMSec = 0, double endRelativeMSec = double.PositiveInfinity)
		{
			return InternStackSource.Diff(m_data.GetStackSource(log, startRelativeMSec, endRelativeMSec), m_baseline.GetStackSource(log, startRelativeMSec, endRelativeMSec));
		}

		#region private
		PerfViewStackSource m_data;
		PerfViewStackSource m_baseline;
		#endregion
	}

	/// <summary>
	/// These are the data Templates that PerfView understands.  
	/// </summary>
	class CSVPerfViewData : PerfViewFile
	{
		public override string FormatName { get { return "XPERF CSV"; } }
		public override string[] FileExtensions { get { return new string[] { ".csvz", ".etl.csv" }; } }

		protected override Action<Action> OpenImpl(Window parentWindow, StatusBar worker)
		{
			m_csvReader = new CSVReader.CSVReader(FilePath);
			m_Children = new List<PerfViewTreeItem>();

			m_Children.Add(new PerfViewEventSource(this));
			foreach (var stackEventName in m_csvReader.StackEventNames)
				m_Children.Add(new PerfViewStackSource(this, stackEventName));
			return null;
		}
		public override void Close()
		{
			if (m_csvReader != null)
			{
				m_csvReader.Dispose();
				m_csvReader = null;
			}
			base.Close();
		}
		protected internal override void ConfigureStackWindow(string stackSourceName, StackWindow stackWindow)
		{
			stackWindow.FoldPercentTextBox.Text = stackWindow.GetDefaultFoldPercentage();
			ConfigureAsEtwStackWindow(stackWindow, stackSourceName == "SampledProfile");
		}
		public override bool SupportsProcesses { get { return true; } }
		protected internal override StackSource OpenStackSourceImpl(
			string streamName, TextWriter log, double startRelativeMSec = 0, double endRelativeMSec = double.PositiveInfinity, Predicate<TraceEvent> predicate = null)
		{
			// TODO: predicate not used
			return m_csvReader.StackSamples(streamName, startRelativeMSec, endRelativeMSec);
		}
		protected internal override EventSource OpenEventSourceImpl(TextWriter log)
		{
			return m_csvReader.GetEventSource();
		}
		public override ImageSource Icon { get { return GuiApp.MainWindow.Resources["FileBitmapImage"] as ImageSource; } }

		#region private
		private CSVReader.CSVReader m_csvReader;
		#endregion
	}

	public partial class ETLPerfViewData : PerfViewFile
	{
		public override string FormatName { get { return "ETW"; } }
		public override string[] FileExtensions { get { return new string[] { ".etl", ".etlx", ".etl.zip", ".vspx" }; } }

		protected internal override EventSource OpenEventSourceImpl(TextWriter log)
		{
			var traceLog = GetTraceLog(log);
			return new ETWEventSource(traceLog);
		}
		protected internal override StackSource OpenStackSourceImpl(string streamName, TextWriter log, double startRelativeMSec = 0, double endRelativeMSec = double.PositiveInfinity, Predicate<TraceEvent> predicate = null)
		{
			var eventLog = GetTraceLog(log);
			if (streamName == "CPU")
			{
				return eventLog.CPUStacks(null, App.CommandLineArgs.ShowUnknownAddresses, predicate);
			}

			// var stackSource = new InternTraceEventStackSource(eventLog);
			var stackSource = new MutableTraceEventStackSource(eventLog);

			stackSource.ShowUnknownAddresses = App.CommandLineArgs.ShowUnknownAddresses;

			TraceEvents events = eventLog.Events;
			if (!streamName.Contains("TaskTree") && !streamName.Contains("Tasks)"))
			{
				if (predicate != null)
					events = events.Filter(predicate);
			}
			else
				startRelativeMSec = 0;    // These require activity computers and thus need earlier events.   

			if (startRelativeMSec != 0 || endRelativeMSec != double.PositiveInfinity)
				events = events.FilterByTime(startRelativeMSec, endRelativeMSec);

			var eventSource = events.GetSource();
			var sample = new StackSourceSample(stackSource);

			if (streamName == "Blocked Time (deprecated)")
			{
				return eventLog.BlockedTimeStacks();
			}
			else if (streamName == "Thread Time (with Tasks)")
			{
				return eventLog.ThreadTimeWithTasksStacks();
			}
			else if (streamName == "Thread Time (with ReadyThread)")
			{
				return eventLog.ThreadTimeWithReadyThreadStacks();
			}
			else if (streamName.StartsWith("ASP.NET Thread Time"))
			{
				if (streamName == "ASP.NET Thread Time (with Tasks)")
					return eventLog.ThreadTimeWithTasksAspNetStacks();
				else
					return eventLog.ThreadTimeAspNetStacks();
			}
			else if (streamName == "Thread Time (with StartStop Tasks)")
			{
				var startStopSource = new MutableTraceEventStackSource(eventLog);

				var computer = new ThreadTimeStackComputer(eventLog, App.GetSymbolReader(eventLog.FilePath));
				computer.UseTasks = true;
				computer.GroupByStartStopActivity = true;
				computer.ExcludeReadyThread = true;
				computer.GenerateThreadTimeStacks(startStopSource);

				return startStopSource;
			}

			else if (streamName == "Thread Time")
			{
				return eventLog.ThreadTimeStacks();
			}
			else if (streamName == "GC Heap Alloc Ignore Free")
			{
				var gcHeapSimulators = new GCHeapSimulators(eventLog, eventSource, stackSource, log);
				gcHeapSimulators.OnNewGCHeapSimulator = delegate (GCHeapSimulator newHeap)
				{
					newHeap.OnObjectCreate += delegate (Address objAddress, GCHeapSimulatorObject objInfo)
					{
						sample.Metric = objInfo.RepresentativeSize;
						sample.Count = objInfo.RepresentativeSize / objInfo.Size;                                               // We guess a count from the size.  
						sample.TimeRelativeMSec = objInfo.AllocationTimeRelativeMSec;
						sample.StackIndex = stackSource.Interner.CallStackIntern(objInfo.ClassFrame, objInfo.AllocStack);        // Add the type as a pseudo frame.  
						stackSource.AddSample(sample);
						return true;
					};
				};
				eventSource.Process();
				stackSource.DoneAddingSamples();
			}
			else if (streamName.StartsWith("GC Heap Net Mem"))
			{
				var gcHeapSimulators = new GCHeapSimulators(eventLog, eventSource, stackSource, log);
				if (streamName == "GC Heap Net Mem (Coarse Sampling)")
				{
					gcHeapSimulators.UseOnlyAllocTicks = true;
					m_extraTopStats = "Sampled only 100K bytes";
				}

				gcHeapSimulators.OnNewGCHeapSimulator = delegate (GCHeapSimulator newHeap)
				{
					newHeap.OnObjectCreate += delegate (Address objAddress, GCHeapSimulatorObject objInfo)
					{
						sample.Metric = objInfo.RepresentativeSize;
						sample.Count = objInfo.RepresentativeSize / objInfo.Size;                                                // We guess a count from the size.  
						sample.TimeRelativeMSec = objInfo.AllocationTimeRelativeMSec;
						sample.StackIndex = stackSource.Interner.CallStackIntern(objInfo.ClassFrame, objInfo.AllocStack);        // Add the type as a pseudo frame.  
						stackSource.AddSample(sample);
						return true;
					};
					newHeap.OnObjectDestroy += delegate (double time, int gen, Address objAddress, GCHeapSimulatorObject objInfo)
					{
						sample.Metric = -objInfo.RepresentativeSize;
						sample.Count = -(objInfo.RepresentativeSize / objInfo.Size);                                            // We guess a count from the size.  
						sample.TimeRelativeMSec = time;
						sample.StackIndex = stackSource.Interner.CallStackIntern(objInfo.ClassFrame, objInfo.AllocStack);       // We remove the same stack we added at alloc.  
						stackSource.AddSample(sample);
					};
				};
				eventSource.Process();
				stackSource.DoneAddingSamples();
			}
			else if (streamName == "Gen 2 Object Deaths")
			{
				var gcHeapSimulators = new GCHeapSimulators(eventLog, eventSource, stackSource, log);
				gcHeapSimulators.OnNewGCHeapSimulator = delegate (GCHeapSimulator newHeap)
				{
					newHeap.OnObjectDestroy += delegate (double time, int gen, Address objAddress, GCHeapSimulatorObject objInfo)
					{
						if (2 <= gen)
						{
							sample.Metric = objInfo.RepresentativeSize;
							sample.Count = (objInfo.RepresentativeSize / objInfo.Size);                                         // We guess a count from the size.  
							sample.TimeRelativeMSec = objInfo.AllocationTimeRelativeMSec;
							sample.StackIndex = stackSource.Interner.CallStackIntern(objInfo.ClassFrame, objInfo.AllocStack);
							stackSource.AddSample(sample);
						}
					};
				};
				eventSource.Process();
				stackSource.DoneAddingSamples();
			}
			else if (streamName == "GC Heap Alloc Ignore Free (Coarse Sampling)")
			{
				TypeNameSymbolResolver typeNameSymbolResolver = new TypeNameSymbolResolver(FilePath, log);

				bool seenBadAllocTick = false;

				eventSource.Clr.GCAllocationTick += delegate (GCAllocationTickTraceData data)
				{
					sample.TimeRelativeMSec = data.TimeStampRelativeMSec;

					var stackIndex = stackSource.GetCallStack(data.CallStackIndex(), data);

					var typeName = data.TypeName;
					if (string.IsNullOrEmpty(typeName))
					{
						// Attempt to resolve the type name.
						TraceLoadedModule module = data.Process().LoadedModules.GetModuleContainingAddress(data.TypeID, data.TimeStampRelativeMSec);
						if (module != null)
						{
							// Resolve the type name.
							typeName = typeNameSymbolResolver.ResolveTypeName((int)(data.TypeID - module.ModuleFile.ImageBase), module, TypeNameSymbolResolver.TypeNameOptions.StripModuleName);
						}
					}

					if (typeName != null && typeName.Length > 0)
					{
						var nodeIndex = stackSource.Interner.FrameIntern("Type " + typeName);
						stackIndex = stackSource.Interner.CallStackIntern(nodeIndex, stackIndex);
					}

					sample.Metric = data.GetAllocAmount(ref seenBadAllocTick);

					if (data.AllocationKind == GCAllocationKind.Large)
					{

						var nodeIndex = stackSource.Interner.FrameIntern("LargeObject");
						stackIndex = stackSource.Interner.CallStackIntern(nodeIndex, stackIndex);
					}

					sample.StackIndex = stackIndex;
					stackSource.AddSample(sample);
				};
				eventSource.Process();
				m_extraTopStats = "Sampled only 100K bytes";
			}
			else if (streamName == "Exceptions")
			{
				eventSource.Clr.ExceptionStart += delegate (ExceptionTraceData data)
				{
					sample.Metric = 1;
					sample.TimeRelativeMSec = data.TimeStampRelativeMSec;

					// Create a call stack that ends with the 'throw'
					var nodeName = "Throw(" + data.ExceptionType + ") " + data.ExceptionMessage;
					var nodeIndex = stackSource.Interner.FrameIntern(nodeName);
					sample.StackIndex = stackSource.Interner.CallStackIntern(nodeIndex, stackSource.GetCallStack(data.CallStackIndex(), data));
					stackSource.AddSample(sample);
				};

				eventSource.Kernel.MemoryAccessViolation += delegate (MemoryPageFaultTraceData data)
				{
					sample.Metric = 1;
					sample.TimeRelativeMSec = data.TimeStampRelativeMSec;

					// Create a call stack that ends with the 'throw'
					var nodeName = "AccessViolation(ADDR=" + data.VirtualAddress.ToString("x") + ")";
					var nodeIndex = stackSource.Interner.FrameIntern(nodeName);
					sample.StackIndex = stackSource.Interner.CallStackIntern(nodeIndex, stackSource.GetCallStack(data.CallStackIndex(), data));
					stackSource.AddSample(sample);
				};

				eventSource.Process();
			}

			else if (streamName == "Pinning At GC Time")
			{
				// Wire up the GC heap simulations.  
				GCHeapSimulators gcHeapSimulators = new GCHeapSimulators(eventLog, eventSource, stackSource, log);

				// Keep track of the current GC per process 
				var curGCGen = new int[eventLog.Processes.Count];
				var curGCIndex = new int[eventLog.Processes.Count];
				eventSource.Clr.GCStart += delegate (Microsoft.Diagnostics.Tracing.Parsers.Clr.GCStartTraceData data)
				{
					var process = data.Process();
					if (process == null)
						return;
					curGCGen[(int)process.ProcessIndex] = data.Depth;
					curGCIndex[(int)process.ProcessIndex] = data.Count;
				};

				// Keep track of the live Pinning handles per process.  
				var allLiveHandles = new Dictionary<Address, GCHandleInfo>[eventLog.Processes.Count];
				Action<SetGCHandleTraceData> onSetHandle = delegate (SetGCHandleTraceData data)
				{
					if (!(data.Kind == GCHandleKind.AsyncPinned || data.Kind == GCHandleKind.Pinned))
						return;

					var process = data.Process();
					if (process == null)
						return;
					var liveHandles = allLiveHandles[(int)process.ProcessIndex];
					if (liveHandles == null)
						allLiveHandles[(int)process.ProcessIndex] = liveHandles = new Dictionary<Address, GCHandleInfo>();

					GCHandleInfo info;
					var handle = data.HandleID;
					if (!liveHandles.TryGetValue(handle, out info))
					{
						liveHandles[handle] = info = new GCHandleInfo();
						info.PinStartTimeRelativeMSec = data.TimeStampRelativeMSec;
						info.ObjectAddress = data.ObjectID;
						info.IsAsync = (data.Kind == GCHandleKind.AsyncPinned || data.Kind == GCHandleKind.DependendAsyncPinned);
						info.GCGen = (byte)data.Generation;
						info.PinStack = stackSource.GetCallStack(data.CallStackIndex(), data);

						// watch this object as it GCs happen  (but frankly it should not move).  
						gcHeapSimulators[process].TrackObject(info.ObjectAddress);
					}
				};
				var clrPrivate = new ClrPrivateTraceEventParser(eventSource);
				clrPrivate.GCSetGCHandle += onSetHandle;
				eventSource.Clr.GCSetGCHandle += onSetHandle;

				Action<DestroyGCHandleTraceData> onDestroyHandle = delegate (DestroyGCHandleTraceData data)
				{
					var process = data.Process();
					if (process == null)
						return;
					var liveHandles = allLiveHandles[(int)process.ProcessIndex];
					if (liveHandles == null)
						allLiveHandles[(int)process.ProcessIndex] = liveHandles = new Dictionary<Address, GCHandleInfo>();

					GCHandleInfo info;
					var handle = data.HandleID;
					if (liveHandles.TryGetValue(handle, out info))
						liveHandles.Remove(handle);
				};
				clrPrivate.GCDestroyGCHandle += onDestroyHandle;
				eventSource.Clr.GCDestoryGCHandle += onDestroyHandle;

#if false
                var cacheAllocated = new Dictionary<Address, bool>();
                Action<TraceEvent> onPinnableCacheAllocate = delegate(TraceEvent data) 
                {
                    var objectId = (Address) data.PayloadByName("objectId");
                    cacheAllocated[objectId] = true;
                };
                eventSource.Dynamic.AddCallbackForProviderEvent("AllocateBuffer", "Microsoft-DotNETRuntime-PinnableBufferCache", onPinnableCacheAllocate);
                eventSource.Dynamic.AddCallbackForProviderEvent("AllocateBuffer", "Microsoft-DotNETRuntime-PinnableBufferCache-Mscorlib", onPinnableCacheAllocate); 

                Action<PinPlugAtGCTimeTraceData> plugAtGCTime = delegate(PinPlugAtGCTimeTraceData data)
                {
                };
                clrPrivate.GCPinPlugAtGCTime += plugAtGCTime;
                eventSource.Clr.GCPinObjectAtGCTime += plugAtGCTime;
#endif
				// ThreadStacks maps locations in memory of the thread stack to and maps it to a thread.  
				var threadStacks = new Dictionary<Address, TraceThread>[eventLog.Processes.Count];

				// This per-thread information is used solely as a heuristic backstop to try to guess what
				// the Pinned handles are when we don't have other information.   We can remove it. 
				var lastHandleInfoForThreads = new PerThreadGCHandleInfo[eventLog.Threads.Count];

				// The main event, we have pinning that is happening at GC time.  
				Action<PinObjectAtGCTimeTraceData> objectAtGCTime = delegate (PinObjectAtGCTimeTraceData data)
				{
					var thread = data.Thread();
					if (thread == null)
						return;
					var process = thread.Process;
					var liveHandles = allLiveHandles[(int)process.ProcessIndex];
					if (liveHandles == null)
						allLiveHandles[(int)process.ProcessIndex] = liveHandles = new Dictionary<Address, GCHandleInfo>();

					string pinKind = "UnknownPinned";
					double pinStartTimeRelativeMSec = 0;
					StackSourceCallStackIndex pinStack = StackSourceCallStackIndex.Invalid;
					StackSourceCallStackIndex allocStack = StackSourceCallStackIndex.Invalid;
					int gcGen = curGCGen[(int)process.ProcessIndex];
					int gcIndex = curGCIndex[(int)process.ProcessIndex];

					GCHandleInfo info;
					if (liveHandles.TryGetValue(data.HandleID, out info))
					{
						pinStack = info.PinStack;
						if (pinStack != StackSourceCallStackIndex.Invalid)
						{
							pinStartTimeRelativeMSec = info.PinStartTimeRelativeMSec;
							pinKind = "HandlePinned";
							gcGen = info.GCGen;
						}
						else if (data.ObjectID == info.ObjectAddress)
							pinStartTimeRelativeMSec = info.PinStartTimeRelativeMSec;
						else
						{
							info.PinStartTimeRelativeMSec = data.TimeStampRelativeMSec;     // Restart trying to guess how long this lives
							info.ObjectAddress = data.ObjectID;
						}
					}
					else
					{
						liveHandles[data.HandleID] = info = new GCHandleInfo();
						info.ObjectAddress = data.ObjectID;
						info.PinStartTimeRelativeMSec = data.TimeStampRelativeMSec;         // We guess the pinning started at this GC.  
					}

					// This is heuristic logic to determine if the pin handles are async or not. 
					// Basically async handles are themselves pinned and then point at pinned things.  Thus
					// if you see handles that point near other handles that is likely an async handle. 
					// TODO I think we can remove this, because we no longer pin the async handle.  
					if (pinStack == StackSourceCallStackIndex.Invalid)
					{
						var lastHandleInfo = lastHandleInfoForThreads[(int)thread.ThreadIndex];
						if (lastHandleInfo == null)
							lastHandleInfoForThreads[(int)thread.ThreadIndex] = lastHandleInfo = new PerThreadGCHandleInfo();

						// If we see a handle that 
						if (data.HandleID - lastHandleInfo.LikelyAsyncHandleTable1 < 128)
						{
							pinKind = "LikelyAsyncPinned";
							lastHandleInfo.LikelyAsyncHandleTable1 = data.HandleID;
						}
						else if (data.HandleID - lastHandleInfo.LikelyAsyncHandleTable2 < 128)
						{
							// This is here for the async array of buffers case.   
							pinKind = "LikelyAsyncPinned";
							lastHandleInfo.LikelyAsyncHandleTable2 = lastHandleInfo.LikelyAsyncHandleTable1;
							lastHandleInfo.LikelyAsyncHandleTable1 = data.HandleID;
						}
						if (data.HandleID - lastHandleInfo.LastObject < 128)
						{
							pinKind = "LikelyAsyncDependentPinned";
							lastHandleInfo.LikelyAsyncHandleTable2 = lastHandleInfo.LikelyAsyncHandleTable1;
							lastHandleInfo.LikelyAsyncHandleTable1 = lastHandleInfo.LastHandle;
						}

						// Remember our values for heuristics we use to determine if it is an async 
						lastHandleInfo.LastHandle = data.HandleID;
						lastHandleInfo.LastObject = data.ObjectID;
					}

					var objectInfo = gcHeapSimulators[process].GetObjectInfo(data.ObjectID);
					if (objectInfo != null)
					{
						allocStack = objectInfo.AllocStack;
						if ((allocStack != StackSourceCallStackIndex.Invalid) && (objectInfo.ClassFrame != StackSourceFrameIndex.Invalid))
						{
							if (512 <= objectInfo.Size)
							{
								var frameName = stackSource.GetFrameName(objectInfo.ClassFrame, false);

								var size = 1024;
								while (size < objectInfo.Size)
									size = size * 2;

								frameName += " <= " + (size / 1024).ToString() + "K";
								allocStack = stackSource.Interner.CallStackIntern(stackSource.Interner.FrameIntern(frameName), allocStack);
							}
							else
								allocStack = stackSource.Interner.CallStackIntern(objectInfo.ClassFrame, allocStack);
						}
					}

					// If we did not get pinning information, see if it is a stack pin
					if (pinStack == StackSourceCallStackIndex.Invalid)
					{
						const Address allocQuantum = 0x10000 - 1;   // 64K, must be a power of 2.  

						var threadStack = threadStacks[(int)process.ProcessIndex];
						if (threadStack == null)
						{
							threadStacks[(int)process.ProcessIndex] = threadStack = new Dictionary<Address, TraceThread>();

							foreach (var procThread in process.Threads)
							{
								// Round up to the next 64K boundary
								var loc = (procThread.UserStackBase + allocQuantum) & ~allocQuantum;
								// We assume thread stacks are .5 meg (8 * 64K)   Growing down.  
								for (int i = 0; i < 8; i++)
								{
									threadStack[loc] = procThread;
									loc -= (allocQuantum + 1);
								}
							}
						}
						Address roundUp = (data.HandleID + allocQuantum) & ~allocQuantum;
						TraceThread stackThread;
						if (threadStack.TryGetValue(roundUp, out stackThread) && stackThread.StartTimeRelativeMSec <= data.TimeStampRelativeMSec && data.TimeStampRelativeMSec < stackThread.EndTimeRelativeMSec)
						{
							pinKind = "StackPinned";
							pinStack = stackSource.GetCallStackForThread(stackThread);
						}
					}

					/*****  OK we now have all the information we collected, create the sample.  *****/
					sample.StackIndex = StackSourceCallStackIndex.Invalid;

					// Choose the stack to use 
					if (allocStack != StackSourceCallStackIndex.Invalid)
					{
						sample.StackIndex = allocStack;
						sample.StackIndex = stackSource.Interner.CallStackIntern(stackSource.Interner.FrameIntern("Allocation Location"), sample.StackIndex);
					}
					else if (pinStack != StackSourceCallStackIndex.Invalid)
					{
						sample.StackIndex = pinStack;
						sample.StackIndex = stackSource.Interner.CallStackIntern(stackSource.Interner.FrameIntern("Pinning Location"), sample.StackIndex);
					}
					else
					{
						var gcThread = data.Thread();
						if (gcThread == null)
							return;             // TODO WARN

						sample.StackIndex = stackSource.GetCallStackForThread(gcThread);
						sample.StackIndex = stackSource.Interner.CallStackIntern(stackSource.Interner.FrameIntern("GC Location"), sample.StackIndex);
					}

					// Duration of the pin. 
					var pinDuration = "UNKNOWN";
					if (pinStartTimeRelativeMSec != 0)
					{
						var pinDurationMSec = data.TimeStampRelativeMSec - pinStartTimeRelativeMSec;
						var roundedDuration = Math.Pow(10.0, Math.Ceiling(Math.Log10(pinDurationMSec)));
						pinDuration = "<= " + roundedDuration.ToString("n");
					}
					var pinDurationInfo = "PINNED_FOR " + pinDuration + " msec";
					sample.StackIndex = stackSource.Interner.CallStackIntern(stackSource.Interner.FrameIntern(pinDurationInfo), sample.StackIndex);

					// Add the Pin Kind;
					sample.StackIndex = stackSource.Interner.CallStackIntern(stackSource.Interner.FrameIntern(pinKind), sample.StackIndex);

					// Add the type and size 
					var typeName = data.TypeName;
					if (data.ObjectSize > 0)
						sample.StackIndex = stackSource.Interner.CallStackIntern(stackSource.Interner.FrameIntern("Type " + typeName + " Size: 0x" + data.ObjectSize.ToString("x")), sample.StackIndex);

					// Add the generation.
					sample.StackIndex = stackSource.Interner.CallStackIntern(stackSource.Interner.FrameIntern("Generation " + gcGen), sample.StackIndex);

					// Add GC
					sample.StackIndex = stackSource.Interner.CallStackIntern(stackSource.Interner.FrameIntern("GC " + gcIndex), sample.StackIndex);

					// _sample.StackIndex = stackSource.Interner.CallStackIntern(stackSource.Interner.FrameIntern("Handle 0x" + data.HandleID.ToString("x") +  " Object 0x" + data.ObjectID.ToString("x")), _sample.StackIndex);

					// We now have the stack, fill in the rest of the _sample and add it to the stack source.  
					sample.TimeRelativeMSec = data.TimeStampRelativeMSec;
					sample.Metric = 1;
					stackSource.AddSample(sample);
				};
				eventSource.Clr.GCPinObjectAtGCTime += objectAtGCTime;
				clrPrivate.GCPinObjectAtGCTime += objectAtGCTime;         // TODO FIX NOW REMOVE AFTER PRIVATE IS GONE

				eventSource.Process();
				stackSource.DoneAddingSamples();
			}
			else if (streamName == "Pinning")
			{
				var clrPrivate = new ClrPrivateTraceEventParser(eventSource);
				var liveHandles = new Dictionary<long, GCHandleInfo>();
				int maxLiveHandles = 0;
				double maxLiveHandleRelativeMSec = 0;

				Action<SetGCHandleTraceData> onSetHandle = delegate (SetGCHandleTraceData data)
				{
					if (!(data.Kind == GCHandleKind.AsyncPinned || data.Kind == GCHandleKind.Pinned))
						return;

					GCHandleInfo info;
					var handle = (long)data.HandleID;
					if (!liveHandles.TryGetValue(handle, out info))
					{
						liveHandles[handle] = info = new GCHandleInfo();
						if (liveHandles.Count > maxLiveHandles)
						{
							maxLiveHandles = liveHandles.Count;
							maxLiveHandleRelativeMSec = data.TimeStampRelativeMSec;
						}
						info.PinStartTimeRelativeMSec = data.TimeStampRelativeMSec;
						info.ObjectAddress = data.ObjectID;

						// TODO deal with nulling out. 
						string nodeName = (data.Kind == GCHandleKind.Pinned) ? "SinglePinned" : "AsyncPinned";
						StackSourceFrameIndex frameIndex = stackSource.Interner.FrameIntern(nodeName);
						StackSourceCallStackIndex callStackIndex = stackSource.Interner.CallStackIntern(frameIndex, stackSource.GetCallStack(data.CallStackIndex(), data));

						// Add the generation.
						nodeName = "Generation " + data.Generation;
						frameIndex = stackSource.Interner.FrameIntern(nodeName);
						info.PinStack = stackSource.Interner.CallStackIntern(frameIndex, callStackIndex);
					}
				};
				clrPrivate.GCSetGCHandle += onSetHandle;
				eventSource.Clr.GCSetGCHandle += onSetHandle;

				Action<DestroyGCHandleTraceData> onDestroyHandle = delegate (DestroyGCHandleTraceData data)
				{
					GCHandleInfo info;
					var handle = (long)data.HandleID;
					if (liveHandles.TryGetValue(handle, out info))
					{
						LogGCHandleLifetime(stackSource, sample, info, data.TimeStampRelativeMSec, log);
						liveHandles.Remove(handle);
					}
				};
				clrPrivate.GCDestroyGCHandle += onDestroyHandle;
				eventSource.Clr.GCDestoryGCHandle += onDestroyHandle;

				eventSource.Process();
				// Pick up any handles that were never destroyed.  
				foreach (var info in liveHandles.Values)
					LogGCHandleLifetime(stackSource, sample, info, eventLog.SessionDuration.TotalMilliseconds, log);

				stackSource.DoneAddingSamples();
				log.WriteLine("The maximum number of live pinning handles is {0} at {1:n3} Msec ", maxLiveHandles, maxLiveHandleRelativeMSec);
			}

			else if (streamName == "Heap Snapshot Pinning")
			{
				GCPinnedObjectAnalyzer pinnedObjectAnalyzer = new GCPinnedObjectAnalyzer(this.FilePath, eventLog, stackSource, sample, log);
				pinnedObjectAnalyzer.Execute(GCPinnedObjectViewType.PinnedHandles);
			}
			else if (streamName == "Heap Snapshot Pinned Object Allocation")
			{
				GCPinnedObjectAnalyzer pinnedObjectAnalyzer = new GCPinnedObjectAnalyzer(this.FilePath, eventLog, stackSource, sample, log);
				pinnedObjectAnalyzer.Execute(GCPinnedObjectViewType.PinnedObjectAllocations);
			}
			else if (streamName == "CCW Ref Count")
			{
				// TODO use the callback model.  We seem to have an issue getting the names however. 
				foreach (var data in events.ByEventType<CCWRefCountChangeTraceData>())
				{
					sample.Metric = 1;
					sample.TimeRelativeMSec = data.TimeStampRelativeMSec;
					var stackIndex = stackSource.GetCallStack(data.CallStackIndex(), data);

					var operation = data.Operation;
					if (operation.StartsWith("Release", StringComparison.OrdinalIgnoreCase))
						sample.Metric = -1;

					var ccwRefKindName = "CCW " + operation;
					var ccwRefKindIndex = stackSource.Interner.FrameIntern(ccwRefKindName);
					stackIndex = stackSource.Interner.CallStackIntern(ccwRefKindIndex, stackIndex);

					var ccwRefCountName = "CCW NewRefCnt " + data.NewRefCount.ToString();
					var ccwRefCountIndex = stackSource.Interner.FrameIntern(ccwRefCountName);
					stackIndex = stackSource.Interner.CallStackIntern(ccwRefCountIndex, stackIndex);

					var ccwInstanceName = "CCW Instance 0x" + data.COMInterfacePointer.ToString("x");
					var ccwInstanceIndex = stackSource.Interner.FrameIntern(ccwInstanceName);
					stackIndex = stackSource.Interner.CallStackIntern(ccwInstanceIndex, stackIndex);

					var ccwTypeName = "CCW Type " + data.NameSpace + "." + data.ClassName;
					var ccwTypeIndex = stackSource.Interner.FrameIntern(ccwTypeName);
					stackIndex = stackSource.Interner.CallStackIntern(ccwTypeIndex, stackIndex);

					sample.StackIndex = stackIndex;
					stackSource.AddSample(sample);
				}
			}
			else if (streamName == "Windows Handle Ref Count")
			{
				var allocationsStacks = new Dictionary<long, StackSourceCallStackIndex>(200);

				Action<string, Address, int, int, TraceEvent> onHandleEvent = delegate (string handleTypeName, Address objectInstance, int handleInstance, int handleProcess, TraceEvent data)
				{
					sample.TimeRelativeMSec = data.TimeStampRelativeMSec;
					sample.StackIndex = StackSourceCallStackIndex.Invalid;

					sample.Metric = 1;
					// Closes use the call stack of the allocation site if possible (since that is more helpful)  
					if (data.Opcode == (TraceEventOpcode)33)       // CloseHandle
					{
						sample.Metric = -1;

						long key = (((long)handleProcess) << 32) + handleInstance;
						StackSourceCallStackIndex stackIndex;
						if (allocationsStacks.TryGetValue(key, out stackIndex))
							sample.StackIndex = stackIndex;
						// TODO should we keep track of the ref count and remove the entry when it drops past zero?  
					}

					// If this not a close() (Or if we could not find a stack for the close() make up a call stack from the event.  
					if (sample.StackIndex == StackSourceCallStackIndex.Invalid)
					{
						StackSourceCallStackIndex stackIndex = stackSource.GetCallStack(data.CallStackIndex(), data);

						// We want all stacks to be int he process where the handle exists.  But this not always the case
						// If that happened abandon the stack and make up a pseudo stack that lets you know that happened. 
						if (handleProcess != data.ProcessID)
						{
							stackIndex = StackSourceCallStackIndex.Invalid;
							TraceProcess process = eventLog.Processes.GetProcess(handleProcess, data.TimeStampRelativeMSec);
							if (process != null)
								stackIndex = stackSource.GetCallStackForProcess(process);

							var markerIndex = stackSource.Interner.FrameIntern("Handle Allocated Out of Process");
							stackIndex = stackSource.Interner.CallStackIntern(markerIndex, stackIndex);
						}

						var nameIndex = stackSource.Interner.FrameIntern(data.EventName);
						stackIndex = stackSource.Interner.CallStackIntern(nameIndex, stackIndex);

						var instanceName = "Handle Instance " + handleInstance.ToString("n0") + " (0x" + handleInstance.ToString("x") + ")";
						var instanceIndex = stackSource.Interner.FrameIntern(instanceName);
						stackIndex = stackSource.Interner.CallStackIntern(instanceIndex, stackIndex);

						var handleTypeIndex = stackSource.Interner.FrameIntern("Handle Type " + handleTypeName);
						stackIndex = stackSource.Interner.CallStackIntern(handleTypeIndex, stackIndex);

						//var objectName = "Object Instance 0x" + objectInstance.ToString("x");
						//var objectIndex = stackSource.Interner.FrameIntern(objectName);
						//stackIndex = stackSource.Interner.CallStackIntern(objectIndex, stackIndex);

						sample.StackIndex = stackIndex;

						long key = (((long)handleProcess) << 32) + handleInstance;
						allocationsStacks[key] = stackIndex;
					}

					stackSource.AddSample(sample);
				};

				eventSource.Kernel.AddCallbackForEvents<ObjectHandleTraceData>(data => onHandleEvent(data.ObjectTypeName, data.Object, data.Handle, data.ProcessID, data));
				eventSource.Kernel.AddCallbackForEvents<ObjectDuplicateHandleTraceData>(data => onHandleEvent(data.ObjectTypeName, data.Object, data.TargetHandle, data.TargetProcessID, data));
				eventSource.Process();
			}
			else if (streamName.StartsWith("Any"))
			{
				ActivityComputer activityComputer = null;
				StartStopActivityComputer startStopComputer = null;
				bool isAnyTaskTree = (streamName == "Any TaskTree");
				bool isAnyWithTasks = (streamName == "Any Stacks (with Tasks)");
				bool isAnyWithStartStop = (streamName == "Any Stacks (with StartStop Tasks)");          // These have the call stacks 
				bool isAnyStartStopTreeNoCallStack = (streamName == "Any StartStopTree");               // These have just the start-stop tasks.  
				if (isAnyTaskTree || isAnyWithTasks || isAnyWithStartStop || isAnyStartStopTreeNoCallStack)
				{
					activityComputer = new ActivityComputer(eventSource, GetSymbolReader(log));

					// Log a pseudo-event that indicates when the activity dies
					activityComputer.Stop += delegate (TraceActivity activity, TraceEvent data)
					{
						// TODO This is a clone of the logic below, factor it.  
						TraceThread thread = data.Thread();
						if (thread != null)
							return;

						StackSourceCallStackIndex stackIndex;
						if (isAnyTaskTree)
						{
							// Compute the stack where frames using an activity Name as a frame name.
							stackIndex = activityComputer.GetActivityStack(stackSource, activityComputer.GetCurrentActivity(thread));
						}
						else if (isAnyStartStopTreeNoCallStack)
						{
							stackIndex = startStopComputer.GetStartStopActivityStack(stackSource, startStopComputer.GetCurrentStartStopActivity(thread, data), thread.Process);
						}
						else
						{
							Func<TraceThread, StackSourceCallStackIndex> topFrames = null;
							if (isAnyWithStartStop)
								topFrames = delegate (TraceThread topThread) { return startStopComputer.GetCurrentStartStopActivityStack(stackSource, thread, topThread); };

							// Use the call stack 
							stackIndex = activityComputer.GetCallStack(stackSource, data, topFrames);
						}

						stackIndex = stackSource.Interner.CallStackIntern(stackSource.Interner.FrameIntern("ActivityStop " + activity.ToString()), stackIndex);
						sample.StackIndex = stackIndex;
						sample.TimeRelativeMSec = data.TimeStampRelativeMSec;
						sample.Metric = 1;
						stackSource.AddSample(sample);
					};

					if (isAnyWithStartStop || isAnyStartStopTreeNoCallStack)
						startStopComputer = new StartStopActivityComputer(eventSource, activityComputer);
				}

				StackSourceFrameIndex blockingFrame = stackSource.Interner.FrameIntern("Event Kernel/Thread/BLOCKING CSwitch");
				StackSourceFrameIndex cswitchEventFrame = stackSource.Interner.FrameIntern("Event Windows Kernel/Thread/CSwitch");
				StackSourceFrameIndex readyThreadEventFrame = stackSource.Interner.FrameIntern("Event Windows Kernel/Dispatcher/ReadyThread");
				StackSourceFrameIndex sampledProfileFrame = stackSource.Interner.FrameIntern("Event Windows Kernel/PerfInfo/Sample");

				eventSource.AllEvents += delegate (TraceEvent data)
				{
					// Get most of the stack (we support getting the normal call stack as well as the task stack.  
					StackSourceCallStackIndex stackIndex;
					if (activityComputer != null)
					{
						TraceThread thread = data.Thread();
						if (thread == null)
							return;

						if (isAnyTaskTree)
						{
							// Compute the stack where frames using an activity Name as a frame name.
							stackIndex = activityComputer.GetActivityStack(stackSource, activityComputer.GetCurrentActivity(thread));
						}
						else if (isAnyStartStopTreeNoCallStack)
						{
							stackIndex = startStopComputer.GetStartStopActivityStack(stackSource, startStopComputer.GetCurrentStartStopActivity(thread, data), thread.Process);
						}
						else
						{
							Func<TraceThread, StackSourceCallStackIndex> topFrames = null;
							if (isAnyWithStartStop)
								topFrames = delegate (TraceThread topThread) { return startStopComputer.GetCurrentStartStopActivityStack(stackSource, thread, topThread); };

							// Use the call stack 
							stackIndex = activityComputer.GetCallStack(stackSource, data, topFrames);
						}
					}
					else
					{
						// Normal case, get the calls stack of frame names.  
						var callStackIdx = data.CallStackIndex();
						if (callStackIdx != CallStackIndex.Invalid)
							stackIndex = stackSource.GetCallStack(callStackIdx, data);
						else
							stackIndex = StackSourceCallStackIndex.Invalid;
					}

					var asCSwitch = data as CSwitchTraceData;
					if (asCSwitch != null)
					{
						if (activityComputer == null)  // Just a plain old any-stacks
						{
							var callStackIdx = asCSwitch.BlockingStack();
							if (callStackIdx != CallStackIndex.Invalid)
							{
								// Make an entry for the blocking stacks as well.  
								sample.StackIndex = stackSource.Interner.CallStackIntern(blockingFrame, stackSource.GetCallStack(callStackIdx, data));
								sample.TimeRelativeMSec = data.TimeStampRelativeMSec;
								sample.Metric = 1;
								stackSource.AddSample(sample);
							}
						}

						if (stackIndex != StackSourceCallStackIndex.Invalid)
						{
							stackIndex = stackSource.Interner.CallStackIntern(stackSource.Interner.FrameIntern("EventData NewProcessName " + asCSwitch.NewProcessName), stackIndex);
							stackIndex = stackSource.Interner.CallStackIntern(stackSource.Interner.FrameIntern("EventData OldProcessName " + asCSwitch.OldProcessName), stackIndex);
							stackIndex = stackSource.Interner.CallStackIntern(cswitchEventFrame, stackIndex);
						}
						goto ADD_SAMPLE;
					}

					if (stackIndex == StackSourceCallStackIndex.Invalid)
						return;

					var asSampledProfile = data as SampledProfileTraceData;
					if (asSampledProfile != null)
					{
						stackIndex = stackSource.Interner.CallStackIntern(stackSource.Interner.FrameIntern("EventData Priority " + asSampledProfile.Priority), stackIndex);
						stackIndex = stackSource.Interner.CallStackIntern(sampledProfileFrame, stackIndex);
						goto ADD_SAMPLE;
					}

					var asReadyThread = data as DispatcherReadyThreadTraceData;
					if (asReadyThread != null)
					{
						var awakenedName = "EventData Readied Thread " + asReadyThread.AwakenedThreadID +
							" Proc " + asReadyThread.AwakenedProcessID;
						var awakenedIndex = stackSource.Interner.FrameIntern(awakenedName);
						stackIndex = stackSource.Interner.CallStackIntern(awakenedIndex, stackIndex);
						stackIndex = stackSource.Interner.CallStackIntern(readyThreadEventFrame, stackIndex);
						goto ADD_SAMPLE;
					}

					// TODO FIX NOW remove for debugging activity stuff.  
#if false
                    var activityId = data.ActivityID;
                    if (activityId != Guid.Empty && ActivityComputer.IsActivityPath(activityId))
                        stackIndex = stackSource.Interner.CallStackIntern(stackSource.Interner.FrameIntern("ActivityPath " + ActivityComputer.ActivityPathString(activityId)), stackIndex);
#endif
					var asObjectAllocated = data as ObjectAllocatedArgs;
					if (asObjectAllocated != null)
					{
						var size = "EventData Size 0x" + asObjectAllocated.Size.ToString("x");
						var sizeIndex = stackSource.Interner.FrameIntern(size);
						stackIndex = stackSource.Interner.CallStackIntern(sizeIndex, stackIndex);
						goto ADD_EVENT_FRAME;
					}

					var asSampleObjectAllocated = data as GCSampledObjectAllocationTraceData;
					if (asSampleObjectAllocated != null)
					{
						var size = "EventData Size 0x" + asSampleObjectAllocated.TotalSizeForTypeSample.ToString("x");
						var sizeIndex = stackSource.Interner.FrameIntern(size);
						stackIndex = stackSource.Interner.CallStackIntern(sizeIndex, stackIndex);
						goto ADD_EVENT_FRAME;
					}

					var asSetGCHandle = data as SetGCHandleTraceData;
					if (asSetGCHandle != null)
					{
						var handleName = "EventData GCHandleKind " + asSetGCHandle.Kind.ToString();
						var handleIndex = stackSource.Interner.FrameIntern(handleName);
						stackIndex = stackSource.Interner.CallStackIntern(handleIndex, stackIndex);
						goto ADD_EVENT_FRAME;
					}

					var asPageAccess = data as MemoryPageAccessTraceData;
					if (asPageAccess != null)
					{
						var pageKind = asPageAccess.PageKind;
						sample.Metric = 4;      // Convenience since these are 4K pages 
						if (pageKind == PageKind.ProcessPrivate)
						{
							var address = asPageAccess.VirtualAddress;
							var process = data.Process();
							if (process != null)
							{
								var module = process.LoadedModules.GetModuleContainingAddress(address, asPageAccess.TimeStampRelativeMSec);
								if (module != null)
								{
									stackIndex = stackSource.Interner.CallStackIntern(stackSource.Interner.FrameIntern("EventData Image  " + module.ModuleFile.FilePath), stackIndex);
									stackIndex = stackSource.Interner.CallStackIntern(stackSource.Interner.FrameIntern("EventData CopyOnWrite"), stackIndex);
								}
							}
						}
						else
						{
							string fileName = asPageAccess.FileName;
							if (fileName.Length > 0)
							{
								stackIndex = stackSource.Interner.CallStackIntern(stackSource.Interner.FrameIntern(pageKind.ToString() + " " + fileName), stackIndex);
								pageKind = PageKind.File;
							}
						}
						var kindIdx = stackSource.Interner.FrameIntern(pageKind.ToString());
						stackIndex = stackSource.Interner.CallStackIntern(kindIdx, stackIndex);
						goto ADD_EVENT_FRAME;
					}

					var asPMCCounter = data as PMCCounterProfTraceData;
					if (asPMCCounter != null)
					{
						var source = "EventData ProfileSourceID " + asPMCCounter.ProfileSource;
						var sourceIndex = stackSource.Interner.FrameIntern(source);
						stackIndex = stackSource.Interner.CallStackIntern(sourceIndex, stackIndex);
						goto ADD_EVENT_FRAME;
					}

					// Tack on additional info about the event. 
					var fieldNames = data.PayloadNames;
					for (int i = 0; i < fieldNames.Length; i++)
					{
						var fieldName = fieldNames[i];
						if (0 <= fieldName.IndexOf("Name", StringComparison.OrdinalIgnoreCase) ||
							fieldName == "OpenPath" || fieldName == "Url" || fieldName == "Uri" || fieldName == "ConnectionId" ||
							fieldName == "ExceptionType" || 0 <= fieldName.IndexOf("Message", StringComparison.OrdinalIgnoreCase))
						{
							var value = data.PayloadString(i);
							var fieldNodeName = "EventData " + fieldName + " " + value;
							var fieldNodeIndex = stackSource.Interner.FrameIntern(fieldNodeName);
							stackIndex = stackSource.Interner.CallStackIntern(fieldNodeIndex, stackIndex);
						}
					}

					ADD_EVENT_FRAME:
					// Tack on event name 
					var eventNodeName = "Event " + data.ProviderName + "/" + data.EventName;
					stackIndex = stackSource.Interner.CallStackIntern(stackSource.Interner.FrameIntern(eventNodeName), stackIndex);
					ADD_SAMPLE:
					sample.StackIndex = stackIndex;
					sample.TimeRelativeMSec = data.TimeStampRelativeMSec;
					sample.Metric = 1;
					stackSource.AddSample(sample);
				};
				eventSource.Process();
			}
			else if (streamName == "Managed Load")
			{
				eventSource.Clr.LoaderModuleLoad += delegate (ModuleLoadUnloadTraceData data)
				{
					sample.Metric = 1;
					sample.TimeRelativeMSec = data.TimeStampRelativeMSec;

					// Create a call stack that ends with 'Disk READ <fileName> (<fileDirectory>)'
					var nodeName = "Load " + data.ModuleILPath;
					var nodeIndex = stackSource.Interner.FrameIntern(nodeName);
					sample.StackIndex = stackSource.Interner.CallStackIntern(nodeIndex, stackSource.GetCallStack(data.CallStackIndex(), data));
					stackSource.AddSample(sample);
				};
				eventSource.Process();
			}
			else if (streamName == "Disk I/O")
			{
				var diskStartStack = new Dictionary<Address, StackSourceCallStackIndex>(50);
				// On a per-disk basis remember when the last Disk I/O completed.  
				var lastDiskEndMSec = new GrowableArray<double>(4);

				eventSource.Kernel.AddCallbackForEvents<DiskIOInitTraceData>(delegate (DiskIOInitTraceData data)
				{
					diskStartStack[data.Irp] = stackSource.GetCallStack(data.CallStackIndex(), data);
				});

				eventSource.Kernel.AddCallbackForEvents<DiskIOTraceData>(delegate (DiskIOTraceData data)
				{
					StackSourceCallStackIndex stackIdx;
					if (diskStartStack.TryGetValue(data.Irp, out stackIdx))
						diskStartStack.Remove(data.Irp);
					else
						stackIdx = StackSourceCallStackIndex.Invalid;

					var diskNumber = data.DiskNumber;
					if (diskNumber >= lastDiskEndMSec.Count)
						lastDiskEndMSec.Count = diskNumber + 1;

					// Create a call stack that ends with 'Disk READ <fileName> (<fileDirectory>)'
					var filePath = data.FileName;
					if (filePath.Length == 0)
						filePath = "UNKNOWN";

					var nodeName = "I/O Size 0x" + data.TransferSize.ToString("x");
					var nodeIndex = stackSource.Interner.FrameIntern(nodeName);
					stackIdx = stackSource.Interner.CallStackIntern(nodeIndex, stackIdx);

					nodeName = string.Format("Disk {0} DiskNum({1}) {2} ({3})", data.OpcodeName, diskNumber,
						GetFileName(filePath), GetDirectoryName(filePath));

					// The time it took actually using the disk is the smaller of either
					// The elapsed time (because there were no other entries in the disk queue)
					// OR the time since the last I/O completed (since that is when this one will start using the disk.
					var elapsedMSec = data.ElapsedTimeMSec;
					double serviceTimeMSec = elapsedMSec;
					double durationSinceLastIOMSec = data.TimeStampRelativeMSec - lastDiskEndMSec[diskNumber];
					lastDiskEndMSec[diskNumber] = elapsedMSec;
					if (durationSinceLastIOMSec < serviceTimeMSec)
					{
						serviceTimeMSec = durationSinceLastIOMSec;
						// There is queuing delay, indicate this by adding a sample that represents the queueing delay. 

						var queueStackIdx = stackSource.Interner.CallStackIntern(stackSource.Interner.FrameIntern("Time in Disk Queue " + diskNumber), stackIdx);
						sample.StackIndex = stackSource.Interner.CallStackIntern(stackSource.Interner.FrameIntern(nodeName), queueStackIdx);
						sample.Metric = (float)(elapsedMSec - serviceTimeMSec);
						sample.TimeRelativeMSec = data.TimeStampRelativeMSec - elapsedMSec;
						stackSource.AddSample(sample);
					}

					stackIdx = stackSource.Interner.CallStackIntern(stackSource.Interner.FrameIntern("Service Time Disk " + diskNumber), stackIdx);
					sample.StackIndex = stackSource.Interner.CallStackIntern(stackSource.Interner.FrameIntern(nodeName), stackIdx);
					sample.Metric = (float)serviceTimeMSec;
					sample.TimeRelativeMSec = data.TimeStampRelativeMSec - serviceTimeMSec;
					stackSource.AddSample(sample);
				});
				eventSource.Process();
				m_extraTopStats = " Metric is MSec";
			}
			else if (streamName == "Server Request CPU")
			{
				ServerRequestScenarioConfiguration scenarioConfiguration = new ServerRequestScenarioConfiguration(eventLog);
				ComputingResourceStateMachine stateMachine = new ComputingResourceStateMachine(stackSource, scenarioConfiguration, ComputingResourceViewType.CPU);
				stateMachine.Execute();
			}
			else if (streamName == "Server Request Thread Time")
			{
				ServerRequestScenarioConfiguration scenarioConfiguration = new ServerRequestScenarioConfiguration(eventLog);
				ComputingResourceStateMachine stateMachine = new ComputingResourceStateMachine(stackSource, scenarioConfiguration, ComputingResourceViewType.ThreadTime);
				stateMachine.Execute();
			}
			else if (streamName == "Server Request Managed Allocation")
			{
				ServerRequestScenarioConfiguration scenarioConfiguration = new ServerRequestScenarioConfiguration(eventLog);
				ComputingResourceStateMachine stateMachine = new ComputingResourceStateMachine(stackSource, scenarioConfiguration, ComputingResourceViewType.Allocations);
				stateMachine.Execute();
			}
			else if (streamName == "Execution Tracing")
			{
				TraceLogEventSource source = eventLog.Events.GetSource();

				Action<TraceEvent> tracingCallback = delegate (TraceEvent data)
				{
					string assemblyName = (string)data.PayloadByName("assembly");
					string typeName = (string)data.PayloadByName("type");
					string methodName = (string)data.PayloadByName("method");

					string frameName = string.Format("{0}!{1}.{2}", assemblyName, typeName, methodName);

					StackSourceCallStackIndex callStackIndex = stackSource.GetCallStack(data.CallStackIndex(), data);
					StackSourceFrameIndex nodeIndex = stackSource.Interner.FrameIntern(frameName);
					callStackIndex = stackSource.Interner.CallStackIntern(nodeIndex, callStackIndex);

					sample.Count = 1;
					sample.Metric = 1;
					sample.TimeRelativeMSec = data.TimeStampRelativeMSec;
					sample.StackIndex = callStackIndex;

					stackSource.AddSample(sample);
				};

				source.Dynamic.AddCallbackForProviderEvent("MethodCallLogger", "MethodEntry", tracingCallback);

				source.Process();
			}
			else if (streamName == "File I/O")
			{
				eventSource.Kernel.AddCallbackForEvents<FileIOReadWriteTraceData>(delegate (FileIOReadWriteTraceData data)
				{
					sample.Metric = (float)data.IoSize;
					sample.TimeRelativeMSec = data.TimeStampRelativeMSec;

					StackSourceCallStackIndex stackIdx = stackSource.GetCallStack(data.CallStackIndex(), data);

					// Create a call stack that ends with 'Disk READ <fileName> (<fileDirectory>)'
					var filePath = data.FileName;
					if (filePath.Length == 0)
						filePath = "UNKNOWN";

					var nodeName = string.Format("File {0}: {1} ({2})", data.OpcodeName,
						GetFileName(filePath), GetDirectoryName(filePath));
					var nodeIndex = stackSource.Interner.FrameIntern(nodeName);
					stackIdx = stackSource.Interner.CallStackIntern(nodeIndex, stackIdx);

					sample.StackIndex = stackIdx;
					stackSource.AddSample(sample);
				});
				eventSource.Process();
			}
			else if (streamName == "Image Load")
			{
				var loadedImages = new Dictionary<Address, StackSourceCallStackIndex>(100);
				Action<ImageLoadTraceData> imageLoadUnload = delegate (ImageLoadTraceData data)
				{
					// TODO this is not really correct, it assumes process IDs < 64K and images bases don't use lower bits
					// but it is true 
					Address imageKey = data.ImageBase + (Address)data.ProcessID;

					sample.Metric = data.ImageSize;
					if (data.Opcode == TraceEventOpcode.Stop)
					{
						sample.StackIndex = StackSourceCallStackIndex.Invalid;
						StackSourceCallStackIndex allocIdx;
						if (loadedImages.TryGetValue(imageKey, out allocIdx))
							sample.StackIndex = allocIdx;
						sample.Metric = -sample.Metric;
					}
					else
					{
						// Create a call stack that ends with 'Load <fileName> (<fileDirectory>)'
						var fileName = data.FileName;
						var nodeName = "Image Load " + GetFileName(fileName) + " (" + GetDirectoryName(fileName) + ")";
						var nodeIndex = stackSource.Interner.FrameIntern(nodeName);
						sample.StackIndex = stackSource.Interner.CallStackIntern(nodeIndex, stackSource.GetCallStack(data.CallStackIndex(), data));
						loadedImages[imageKey] = sample.StackIndex;
					}
					sample.TimeRelativeMSec = data.TimeStampRelativeMSec;
					stackSource.AddSample(sample);
				};
				eventSource.Kernel.ImageLoad += imageLoadUnload;
				eventSource.Kernel.ImageUnload += imageLoadUnload;
				eventSource.Process();
			}
			else if (streamName == "Net Virtual Alloc")
			{
				var droppedEvents = 0;
				var memStates = new MemState[eventLog.Processes.Count];
				eventSource.Kernel.AddCallbackForEvents<VirtualAllocTraceData>(delegate (VirtualAllocTraceData data)
				{
					bool isAlloc = false;
					if ((data.Flags & (
						VirtualAllocTraceData.VirtualAllocFlags.MEM_COMMIT |
						VirtualAllocTraceData.VirtualAllocFlags.MEM_DECOMMIT |
						VirtualAllocTraceData.VirtualAllocFlags.MEM_RELEASE)) != 0)
					{
						// Can't use data.Process() because some of the virtual allocs occur in the process that started the
						// process and occur before the process start event, which is what Process() uses to find it. 
						// TODO this code assumes that process launch is within 1 second and process IDs are not aggressively reused. 
						var processWhereMemoryAllocated = data.Log().Processes.GetProcess(data.ProcessID, data.TimeStampRelativeMSec + 1000);
						if (processWhereMemoryAllocated == null)
						{
							droppedEvents++;
							return;
						}

						var processIndex = processWhereMemoryAllocated.ProcessIndex;
						var memState = memStates[(int)processIndex];
						if (memState == null)
							memState = memStates[(int)processIndex] = new MemState();

						// Commit and decommit not both on together.  
						Debug.Assert((data.Flags &
							(VirtualAllocTraceData.VirtualAllocFlags.MEM_COMMIT | VirtualAllocTraceData.VirtualAllocFlags.MEM_DECOMMIT)) !=
							(VirtualAllocTraceData.VirtualAllocFlags.MEM_COMMIT | VirtualAllocTraceData.VirtualAllocFlags.MEM_DECOMMIT));

						var stackIndex = StackSourceCallStackIndex.Invalid;
						if ((data.Flags & VirtualAllocTraceData.VirtualAllocFlags.MEM_COMMIT) != 0)
						{
							isAlloc = true;
							// Some of the early allocations are actually by the process that starts this process.  Don't use their stacks 
							// But do count them.  
							var processIDAllocatingMemory = processWhereMemoryAllocated.ProcessID;  // This is not right, but it sets the condition properly below 
							var thread = data.Thread();
							if (thread != null)
								processIDAllocatingMemory = thread.Process.ProcessID;

							if (data.TimeStampRelativeMSec >= processWhereMemoryAllocated.StartTimeRelativeMsec && processIDAllocatingMemory == processWhereMemoryAllocated.ProcessID)
								stackIndex = stackSource.GetCallStack(data.CallStackIndex(), data);
							else
							{
								stackIndex = stackSource.GetCallStackForProcess(processWhereMemoryAllocated);
								stackIndex = stackSource.Interner.CallStackIntern(stackSource.Interner.FrameIntern("Allocated In Parent Process"), stackIndex);
							}
						}
						memState.Update(data.BaseAddr, data.Length, isAlloc, stackIndex,
							delegate (long metric, StackSourceCallStackIndex allocStack)
							{
								Debug.Assert(allocStack != StackSourceCallStackIndex.Invalid);
								Debug.Assert(metric != 0);                                                  // They should trim this already.  
								sample.Metric = metric;
								sample.TimeRelativeMSec = data.TimeStampRelativeMSec;
								sample.StackIndex = allocStack;
								stackSource.AddSample(sample);
								// Debug.WriteLine("Sample Proc {0,12} Time {1,8:f3} Length 0x{2:x} Metric 0x{3:x} Stack {4,8} Cum {5,8}", process.Name, sample.TimeRelativeMSec, data.Length, (int) sample.Metric, (int)sample.StackIndex, memState.TotalMem);
							});
					}
				});
				eventSource.Process();
				if (droppedEvents != 0)
					log.WriteLine("WARNING: {0} events were dropped because their process could not be determined.", droppedEvents);
			}
			else if (streamName == "Net Virtual Reserve")
			{
				// Mapped file (which includes image loads) logic. 
				var mappedImages = new Dictionary<Address, StackSourceCallStackIndex>(100);
				Action<MapFileTraceData> mapUnmapFile = delegate (MapFileTraceData data)
				{
					sample.Metric = data.ViewSize;
					// If it is a UnMapFile or MapFileDCStop event
					if (data.Opcode == (TraceEventOpcode)38)
					{
						Debug.Assert(data.OpcodeName == "UnmapFile");
						sample.StackIndex = StackSourceCallStackIndex.Invalid;
						StackSourceCallStackIndex allocIdx;
						if (mappedImages.TryGetValue(data.FileKey, out allocIdx))
						{
							sample.StackIndex = allocIdx;
							mappedImages.Remove(data.FileKey);
						}
						sample.Metric = -sample.Metric;
					}
					else
					{
						Debug.Assert(data.OpcodeName == "MapFile" || data.OpcodeName == "MapFileDCStart");
						// Create a call stack that ends with 'MapFile <fileName> (<fileDirectory>)'
						var nodeName = "MapFile";
						var fileName = data.FileName;
						if (fileName.Length > 0)
							nodeName = nodeName + " " + GetFileName(fileName) + " (" + GetDirectoryName(fileName) + ")";
						var nodeIndex = stackSource.Interner.FrameIntern(nodeName);
						sample.StackIndex = stackSource.Interner.CallStackIntern(nodeIndex, stackSource.GetCallStack(data.CallStackIndex(), data));
						mappedImages[data.FileKey] = sample.StackIndex;
					}
					sample.TimeRelativeMSec = data.TimeStampRelativeMSec;
					stackSource.AddSample(sample);
				};
				eventSource.Kernel.FileIOMapFile += mapUnmapFile;
				eventSource.Kernel.FileIOUnmapFile += mapUnmapFile;
				eventSource.Kernel.FileIOMapFileDCStart += mapUnmapFile;

				// Virtual Alloc logic
				var droppedEvents = 0;
				var memStates = new MemState[eventLog.Processes.Count];
				var virtualReserverFrame = stackSource.Interner.FrameIntern("VirtualReserve");
				eventSource.Kernel.AddCallbackForEvents<VirtualAllocTraceData>(delegate (VirtualAllocTraceData data)
				{
					bool isAlloc = false;
					if ((data.Flags & (
						VirtualAllocTraceData.VirtualAllocFlags.MEM_COMMIT |
						VirtualAllocTraceData.VirtualAllocFlags.MEM_RESERVE |
						VirtualAllocTraceData.VirtualAllocFlags.MEM_RELEASE)) != 0)
					{
						// Can't use data.Process() because some of the virtual allocs occur in the process that started the
						// process and occur before the process start event, which is what Process() uses to find it. 
						// TODO this code assumes that process launch is within 1 second and process IDs are not aggressively reused. 
						var processWhereMemoryAllocated = data.Log().Processes.GetProcess(data.ProcessID, data.TimeStampRelativeMSec + 1000);
						if (processWhereMemoryAllocated == null)
						{
							droppedEvents++;
							return;
						}

						var processIndex = processWhereMemoryAllocated.ProcessIndex;
						var memState = memStates[(int)processIndex];
						if (memState == null)
							memState = memStates[(int)processIndex] = new MemState();

						// Commit and decommit not both on together.  
						Debug.Assert((data.Flags &
							(VirtualAllocTraceData.VirtualAllocFlags.MEM_COMMIT | VirtualAllocTraceData.VirtualAllocFlags.MEM_DECOMMIT)) !=
							(VirtualAllocTraceData.VirtualAllocFlags.MEM_COMMIT | VirtualAllocTraceData.VirtualAllocFlags.MEM_DECOMMIT));
						// Reserve and release not both on together.
						Debug.Assert((data.Flags &
							(VirtualAllocTraceData.VirtualAllocFlags.MEM_RESERVE | VirtualAllocTraceData.VirtualAllocFlags.MEM_RELEASE)) !=
							(VirtualAllocTraceData.VirtualAllocFlags.MEM_RESERVE | VirtualAllocTraceData.VirtualAllocFlags.MEM_RELEASE));

						// You allocate by committing or reserving.  We have already filtered out decommits which have no effect on reservation.  
						// Thus the only memRelease is the only one that frees.  
						var stackIndex = StackSourceCallStackIndex.Invalid;
						if ((data.Flags & (VirtualAllocTraceData.VirtualAllocFlags.MEM_COMMIT | VirtualAllocTraceData.VirtualAllocFlags.MEM_RESERVE)) != 0)
						{
							isAlloc = true;
							// Some of the early allocations are actually by the process that starts this process.  Don't use their stacks 
							// But do count them.  
							var processIDAllocatingMemory = processWhereMemoryAllocated.ProcessID;  // This is not right, but it sets the condition properly below 
							var thread = data.Thread();
							if (thread != null)
								processIDAllocatingMemory = thread.Process.ProcessID;

							if (data.TimeStampRelativeMSec >= processWhereMemoryAllocated.StartTimeRelativeMsec && processIDAllocatingMemory == processWhereMemoryAllocated.ProcessID)
								stackIndex = stackSource.GetCallStack(data.CallStackIndex(), data);
							else
							{
								stackIndex = stackSource.GetCallStackForProcess(processWhereMemoryAllocated);
								stackIndex = stackSource.Interner.CallStackIntern(stackSource.Interner.FrameIntern("Allocated In Parent Process"), stackIndex);
							}
							stackIndex = stackSource.Interner.CallStackIntern(virtualReserverFrame, stackIndex);
						}
						memState.Update(data.BaseAddr, data.Length, isAlloc, stackIndex,
							delegate (long metric, StackSourceCallStackIndex allocStack)
							{
								Debug.Assert(allocStack != StackSourceCallStackIndex.Invalid);
								Debug.Assert(metric != 0);                                                  // They should trim this already.  
								sample.Metric = metric;
								sample.TimeRelativeMSec = data.TimeStampRelativeMSec;
								sample.StackIndex = allocStack;
								stackSource.AddSample(sample);
								// Debug.WriteLine("Sample Proc {0,12} Time {1,8:f3} Length 0x{2:x} Metric 0x{3:x} Stack {4,8} Cum {5,8}", process.Name, sample.TimeRelativeMSec, data.Length, (int) sample.Metric, (int)sample.StackIndex, memState.TotalMem);
							});
					}
				});
				eventSource.Process();
				if (droppedEvents != 0)
					log.WriteLine("WARNING: {0} events were dropped because their process could not be determined.", droppedEvents);
			}
			else if (streamName == "Net OS Heap Alloc")
			{
				// We index by heap address and then within the heap we remember the allocation stack
				var heaps = new Dictionary<Address, Dictionary<Address, StackSourceSample>>();

				var heapParser = new HeapTraceProviderTraceEventParser(eventSource);
				Dictionary<Address, StackSourceSample> lastHeapAllocs = null;

				Address lastHeapHandle = 0;

				float peakMetric = 0;
				StackSourceSample peakSample = null;
				float cumMetric = 0;
				float sumCumMetric = 0;
				int cumCount = 0;

				heapParser.HeapTraceAlloc += delegate (HeapAllocTraceData data)
				{
					var allocs = lastHeapAllocs;
					if (data.HeapHandle != lastHeapHandle)
						allocs = GetHeap(data.HeapHandle, heaps, ref lastHeapAllocs, ref lastHeapHandle);

					sample.TimeRelativeMSec = data.TimeStampRelativeMSec;
					sample.Metric = data.AllocSize;
					var nodeIndex = stackSource.Interner.FrameIntern(GetAllocName((uint)data.AllocSize));
					sample.StackIndex = stackSource.Interner.CallStackIntern(nodeIndex, stackSource.GetCallStack(data.CallStackIndex(), data));
					var addedSample = stackSource.AddSample(sample);
					allocs[data.AllocAddress] = addedSample;

					cumMetric += sample.Metric;
					if (cumMetric > peakMetric)
					{
						peakMetric = cumMetric;
						peakSample = addedSample;
					}
					sumCumMetric += cumMetric;
					cumCount++;
				};

				heapParser.HeapTraceFree += delegate (HeapFreeTraceData data)
				{
					var allocs = lastHeapAllocs;
					if (data.HeapHandle != lastHeapHandle)
						allocs = GetHeap(data.HeapHandle, heaps, ref lastHeapAllocs, ref lastHeapHandle);

					StackSourceSample alloc;
					if (allocs.TryGetValue(data.FreeAddress, out alloc))
					{
						cumMetric -= alloc.Metric;
						sumCumMetric += cumMetric;
						cumCount++;

						allocs.Remove(data.FreeAddress);

						Debug.Assert(alloc.Metric >= 0);
						sample.Metric = -alloc.Metric;
						sample.TimeRelativeMSec = data.TimeStampRelativeMSec;

						sample.StackIndex = alloc.StackIndex;
						stackSource.AddSample(sample);
					}
				};

				heapParser.HeapTraceReAlloc += delegate (HeapReallocTraceData data)
				{
					// Reallocs that actually move stuff will cause a Alloc and delete event
					// so there is nothing to do for those events.  But when the address is
					// the same we need to resize 
					if (data.OldAllocAddress != data.NewAllocAddress)
						return;

					var allocs = lastHeapAllocs;
					if (data.HeapHandle != lastHeapHandle)
						allocs = GetHeap(data.HeapHandle, heaps, ref lastHeapAllocs, ref lastHeapHandle);

					// This is a clone of the Free code 
					StackSourceSample alloc;
					if (allocs.TryGetValue(data.OldAllocAddress, out alloc))
					{
						cumMetric -= alloc.Metric;
						sumCumMetric += cumMetric;
						cumCount++;

						allocs.Remove(data.OldAllocAddress);

						Debug.Assert(alloc.Metric == data.OldAllocSize);
						sample.Metric = -alloc.Metric;
						sample.TimeRelativeMSec = data.TimeStampRelativeMSec;

						sample.StackIndex = alloc.StackIndex;
						stackSource.AddSample(sample);
					}

					// This is a clone of the Alloc code (sigh don't clone code)
					sample.TimeRelativeMSec = data.TimeStampRelativeMSec;
					sample.Metric = data.NewAllocSize;
					var nodeIndex = stackSource.Interner.FrameIntern(GetAllocName((uint)data.NewAllocSize));
					sample.StackIndex = stackSource.Interner.CallStackIntern(nodeIndex, stackSource.GetCallStack(data.CallStackIndex(), data));
					var addedSample = stackSource.AddSample(sample);
					allocs[data.NewAllocAddress] = addedSample;

					cumMetric += sample.Metric;
					if (cumMetric > peakMetric)
					{
						peakMetric = cumMetric;
						peakSample = addedSample;
					}
					sumCumMetric += cumMetric;
					cumCount++;
				};

				heapParser.HeapTraceDestroy += delegate (HeapTraceData data)
				{
					// Heap is dieing, kill all objects in it.   
					var allocs = lastHeapAllocs;
					if (data.HeapHandle != lastHeapHandle)
						allocs = GetHeap(data.HeapHandle, heaps, ref lastHeapAllocs, ref lastHeapHandle);

					foreach (StackSourceSample alloc in allocs.Values)
					{
						// TODO this is a clone of the free code.  
						cumMetric -= alloc.Metric;
						sumCumMetric += cumMetric;
						cumCount++;

						Debug.Assert(alloc.Metric >= 0);
						sample.Metric = -alloc.Metric;
						sample.TimeRelativeMSec = data.TimeStampRelativeMSec;

						sample.StackIndex = alloc.StackIndex;
						stackSource.AddSample(sample);
					}
				};
				eventSource.Process();

				var aveCumMetric = sumCumMetric / cumCount;
				log.WriteLine("Peak Heap Size: {0:n3} MB   Average Heap size: {1:n3} MB", peakMetric / 1000000.0F, aveCumMetric / 1000000.0F);
				if (peakSample != null)
					log.WriteLine("Peak happens at {0:n3} Msec into the trace.", peakSample.TimeRelativeMSec);

				log.WriteLine("Trimming alloc-free pairs < 3 msec apart: Before we have {0:n1}K events now {1:n1}K events",
					cumCount / 1000.0, stackSource.SampleIndexLimit / 1000.0);
				return stackSource;
			}
			else if (streamName == "Server GC")
			{
				GCProcess.Collect(eventSource, (float)eventLog.SampleProfileInterval.TotalMilliseconds, null, stackSource);
				return stackSource;
			}
			else throw new Exception("Unknown stream " + streamName);

			log.WriteLine("Produced {0:n3}K events", stackSource.SampleIndexLimit / 1000.0);
			stackSource.DoneAddingSamples();
			return stackSource;
		}

		#region private
		private static string GetDirectoryName(string filePath)
		{
			// We need long (over 260) file name support so we do this by hand.  
			var lastSlash = filePath.LastIndexOf('\\');
			if (lastSlash < 0)
				return "";
			return filePath.Substring(0, lastSlash + 1);
		}

		private static string GetFileName(string filePath)
		{
			// We need long (over 260) file name support so we do this by hand.  
			var lastSlash = filePath.LastIndexOf('\\');
			if (lastSlash < 0)
				return filePath;
			return filePath.Substring(lastSlash + 1);
		}

		/// <summary>
		/// Implements a simple one-element cache for find the heap to look in.  
		/// </summary>
		private static Dictionary<Address, StackSourceSample> GetHeap(Address heapHandle, Dictionary<Address, Dictionary<Address, StackSourceSample>> heaps, ref Dictionary<Address, StackSourceSample> lastHeapAllocs, ref Address lastHeapHandle)
		{
			Dictionary<Address, StackSourceSample> ret;

			if (!heaps.TryGetValue(heapHandle, out ret))
			{
				ret = new Dictionary<Address, StackSourceSample>();
				heaps.Add(heapHandle, ret);
			}
			lastHeapHandle = heapHandle;
			lastHeapAllocs = ret;
			return ret;
		}

		private static void LogGCHandleLifetime(MutableTraceEventStackSource stackSource,
			StackSourceSample sample, GCHandleInfo info, double timeRelativeMSec, TextWriter log)
		{
			sample.Metric = (float)(timeRelativeMSec - info.PinStartTimeRelativeMSec);
			if (sample.Metric < 0)
			{
				log.WriteLine("Error got a negative time at {0:n3} started {1:n3}.  Dropping", timeRelativeMSec, info.PinStartTimeRelativeMSec);
				return;
			}

			var stackIndex = info.PinStack;
			var roundToLog = Math.Pow(10.0, Math.Ceiling(Math.Log10(sample.Metric)));
			var nodeName = "LIVE_FOR <= " + roundToLog + " msec";
			var nodeIndex = stackSource.Interner.FrameIntern(nodeName);
			stackIndex = stackSource.Interner.CallStackIntern(nodeIndex, stackIndex);

			nodeName = "OBJECT_INSTANCEID = " + info.ObjectAddress;
			nodeIndex = stackSource.Interner.FrameIntern(nodeName);
			stackIndex = stackSource.Interner.CallStackIntern(nodeIndex, stackIndex);

			sample.TimeRelativeMSec = info.PinStartTimeRelativeMSec;
			sample.StackIndex = stackIndex;
			stackSource.AddSample(sample);
		}

		class PerThreadGCHandleInfo
		{
			public Address LastHandle;
			public Address LastObject;
			public Address LikelyAsyncHandleTable1;
			public Address LikelyAsyncHandleTable2;
		}

		class GCHandleInfo
		{
			public double PinStartTimeRelativeMSec;
			public Address ObjectAddress;
			public StackSourceCallStackIndex PinStack = StackSourceCallStackIndex.Invalid;
			public bool IsAsync;
			public byte GCGen;
		}

		public override List<IProcess> GetProcesses(TextWriter log)
		{
			var processes = new List<IProcess>();

			var eventLog = GetTraceLog(log);
			foreach (var process in eventLog.Processes)
			{
				var iprocess = new IProcessForStackSource(process.Name);
				iprocess.StartTime = process.StartTime;
				iprocess.EndTime = process.EndTime;
				iprocess.CPUTimeMSec = process.CPUMSec;
				iprocess.ParentID = process.ParentID;
				iprocess.CommandLine = process.CommandLine;
				iprocess.ProcessID = process.ProcessID;
				processes.Add(iprocess);
			}
			processes.Sort();
			return processes;
		}


		/// <summary>
		/// Class keeps track of the memory state given virtual allocs.  Basically you have to model what memory is allocated 
		/// </summary>
		private class MemState
		{
			public MemState()
			{
				m_searchTable.Add(new Region(0, Region.FreeStackIndex, null));  // Memory starts out completely free.  
				m_numRegions = 1;
			}
			[Conditional("DEBUG")]
			private void ClassInvarient()
			{
				Debug.Assert(0 < m_searchTable.Count);
				var prev = m_searchTable[0];
				Debug.Assert(prev.MemAddr == 0);
				var cur = prev.Next;
				var regionCount = 1;        // Total number of regions in my linked list
				var curIdx = 1;             // Index in my sorted m_searchTable
				while (cur != null)
				{
					// Update the curIdx.   Note that you can have multiple entries pointing to the same location (this is how we delete regions
					// without having to shuffle the table.
					while (curIdx < m_searchTable.Count && m_searchTable[curIdx] == cur)
						curIdx++;
					Debug.Assert(m_searchTable.Count <= curIdx || cur.MemAddr < m_searchTable[curIdx].MemAddr);

					Debug.Assert(prev.MemAddr < cur.MemAddr);     // strictly increasing
					Debug.Assert(!(cur.Next == null && cur.AllocStack != Region.FreeStackIndex && cur.MemAddr != ulong.MaxValue));
					prev = cur;
					cur = cur.Next;
					regionCount++;
				}
				Debug.Assert(regionCount == m_numRegions);          // m_numRegions is accurate.  
				Debug.Assert(curIdx == m_searchTable.Count);        // One entries in the table are in the list.  
			}
#if DEBUG
            private int Count
            {
                get
                {
                    var cur = m_searchTable[0];
                    int cnt = 0;
                    while (cur != null)
                    {
                        cur = cur.Next;
                        cnt++;
                    }
                    return cnt;
                }
            }
#endif
#if DEBUG
            /// <summary>
            /// This routine is only used in asserts.   It represents the total amount of net memory that has been
            /// committed by all the VirtualAllocs/Frees that have occurred so far.  
            /// </summary>
            public long TotalMem
            {
                get
                {
                    long ret = 0;
                    var cur = m_searchTable[0];
                    while (cur != null)
                    {
                        if (!cur.IsFree)
                            ret += (long)(cur.Next.MemAddr - cur.MemAddr);
                        cur = cur.Next;
                    }
                    return ret;
                }
            }
#endif

			/// <summary>
			/// updates the memory state of [startAddr, startAddr+length) to be either allocated or free (based on 'isAlloc').  
			/// It returns the amount of memory delta (positive for allocation, negative for free).
			/// 
			/// What makes this a pain is VirtuaAlloc regions can overlap (you can 'commit' the same region multiple times, or
			/// free just a region within an allocation etc).   
			/// 
			/// Thus you have to keep track of exactly what is allocated (we keep a sorted list of regions), and do set operations
			/// on these regions.   This is what makes it non-trivial.  
			/// 
			/// if 'isAlloc' is true, then allocStack should be the stack at that allocation.  
			/// 
			/// 'callback' is called with two parameters (the net memory change (will be negative for frees), as well as the call
			/// stack for the ALLOCATION (even in the case of a free, it is the allocation stack that is logged).   
			/// 
			/// If an allocation overlaps with an existing allocation, only the NET allocation is indicated (the existing allocated
			/// region is subtracted out.   This means is is the 'last' allocation that gets 'charged' for a region.
			/// 
			/// The main point, however is that there is no double-counting and get 'perfect' matching of allocs and frees. 
			/// 
			/// There may be more than one callback issued if the given input region covers several previously allocated regions
			/// and thus need to be 'split up'.  In the case of a free, several callbacks could be issued because different 
			/// allocation call stacks were being freed in a single call.  
			/// </summary>
			internal void Update(Address startAddr, long length, bool isAlloc, StackSourceCallStackIndex allocStack,
				Action<long, StackSourceCallStackIndex> callback)
			{
				Debug.Assert(startAddr != 0);                   // No on can allocate this virtual address.
				if (startAddr == 0)
					return;
				Address endAddr = startAddr + (Address)length;  // end of range
				if (endAddr == 0)                               // It is possible to wrap around (if you allocate the last region of memory. 
					endAddr = ulong.MaxValue;                   // Avoid this case by adjust it down a bit.  
				Debug.Assert(endAddr > startAddr);
				if (!isAlloc)
					allocStack = Region.FreeStackIndex;

				m_totalUpdates++;
#if DEBUG
                long memoryBeforeUpdate = TotalMem;
                long callBackNet = 0;               // How much we said the net allocation was for all the callbacks we make.  
#endif

				Debug.Assert(allocStack != StackSourceCallStackIndex.Invalid);
				// From time to time, update the search table to be 'perfect' if we see that chain length is too high.  
				if (m_totalUpdates > m_searchTable.Count && m_totalChainTraverals > MaxChainLength * m_totalUpdates)
				{
					Debug.WriteLine(string.Format("Redoing Search table.  Num Regions {0} Table Size {1}  numUpdates {2} Average Chain Leng {3}",
						m_numRegions, m_searchTable.Count, m_totalUpdates, m_totalChainTraverals / m_totalUpdates));
					ExpandSearchTable();
					m_totalUpdates = 0;
					m_totalChainTraverals = 0;
				}

				int searchTableIdx;             // Points at prev or before.  
				m_searchTable.BinarySearch(startAddr - 1, out searchTableIdx, delegate (Address x, Region y) { return x.CompareTo(y.MemAddr); });
				Debug.Assert(0 <= searchTableIdx);          // Can't get -1 because 0 is the smallest number 
				Region prev = m_searchTable[searchTableIdx];

				Region cur = prev.Next;                         // current node
				Debug.Assert(prev.MemAddr <= startAddr);

				Debug.WriteLine(string.Format("Addr {0:x} idx {1} prev {2:x}", startAddr, searchTableIdx, prev.MemAddr));
				for (int chainLength = 0; ; chainLength++)      // the amount of searching I need to do after binary search 
				{
					m_totalChainTraverals++;

					// If we fall off the end, 'clone' split the last region into one that exactly overlaps the new region.  
					if (cur == null)
					{
						prev.Next = cur = new Region(endAddr, prev.AllocStack, null);
						m_numRegions++;
						if (chainLength > MaxChainLength)
							m_searchTable.Add(cur);
					}

					// Does the new region start after (or at) prev and strictly before than cur? (that is, does the region overlap with prev?)
					if (startAddr < cur.MemAddr)
					{
						var prevAllocStack = prev.AllocStack;       // Remember this since we clobber it.  

						// Can I reuse the node (it starts at exactly the right place, or it is the same stack 
						// (which I can coalesce))
						if (startAddr == prev.MemAddr || prevAllocStack == allocStack)
							prev.AllocStack = allocStack;
						else
						{
							prev.Next = new Region(startAddr, allocStack, cur);
							m_numRegions++;
							prev = prev.Next;
						}

						// Try to break up long chains in the search table.   
						if (chainLength > MaxChainLength)
						{
							Debug.Assert(searchTableIdx < m_searchTable.Count);
							if (searchTableIdx + 1 == m_searchTable.Count)
								m_searchTable.Add(prev);
							else
							{
								Debug.Assert(m_searchTable[searchTableIdx].MemAddr <= prev.MemAddr);
								// Make sure we remain sorted.   Note that we can exceed the next slot in the table because
								// the region we are inserting 'covers' many table entries.   
								if (m_searchTable.Count <= searchTableIdx + 2 || prev.MemAddr < m_searchTable[searchTableIdx + 2].MemAddr)
									m_searchTable[searchTableIdx + 1] = prev;
							}
							searchTableIdx++;
							chainLength = 0;
						}

						// net is the amount we are freeing or allocating for JUST THIS FIRST overlapped region (prev to cur)
						// We start out assuming that the new region is bigger than the current region, so the net is the full current region.  
						long net = (long)(cur.MemAddr - startAddr);

						// Does the new region fit completely between prev and cur?  
						bool overlapEnded = (endAddr <= cur.MemAddr);
						if (overlapEnded)
						{
							net = (long)(endAddr - startAddr);
							// If it does not end exactly, we need to end our chunk and resume the previous region.  
							if (endAddr != cur.MemAddr && prevAllocStack != allocStack)
							{
								prev.Next = new Region(endAddr, prevAllocStack, cur);
								m_numRegions++;
							}
						}
						Debug.Assert(net >= 0);

						// Log the delta to the callback.  
						StackSourceCallStackIndex stackToLog;
						if (allocStack != Region.FreeStackIndex)        // Is the update an allocation.  
						{
							if (prevAllocStack != Region.FreeStackIndex)
								net = 0;                                // committing a committed region, do nothing
							stackToLog = allocStack;
						}
						else    // The update is a free.  
						{
							if (prevAllocStack == Region.FreeStackIndex)
								net = 0;                                // freeing a freed region, do nothing  
							net = -net;                                 // frees have negative weight. 
							stackToLog = prevAllocStack;                // We attribute the free to the allocation call stack  
						}
						ClassInvarient();

						if (net != 0)                                   // Make callbacks to user code if there is any change.  
						{
#if DEBUG
                            callBackNet += net;
#endif
							callback(net, stackToLog);                  // issue the callback
						}

						if (overlapEnded || endAddr == 0)               // Are we done?  (endAddr == 0 is for the case where the region wraps around).  
						{
#if DEBUG
                            Debug.Assert(memoryBeforeUpdate + callBackNet == TotalMem);
                            Debug.WriteLine(string.Format("EXITING Num Regions {0} Table Size {1}  numUpdates {2} Average Chain Len {3}",
                                m_numRegions, m_searchTable.Count, m_totalUpdates, m_totalChainTraverals * 1.0 / m_totalUpdates));
#endif
							// Debug.Write("**** Exit State\r\n" + this.ToString());
							return;
						}

						startAddr = cur.MemAddr;       // Modify the region so that it no longer includes the overlap with 'prev'  
					}

					// we may be able to coalesce (probably free) nodes.  
					if (prev.AllocStack == cur.AllocStack)
					{
						prev.Next = cur.Next;       // Remove cur (prev does not move)
						--m_numRegions;

						// Make sure there are no entries in the search table that point at the entry to be deleted.   
						var idx = searchTableIdx;
						do
						{
							Debug.Assert(m_searchTable[idx].MemAddr <= cur.MemAddr);
							if (cur == m_searchTable[idx])
							{
								// Assert that we stay sorted.  
								Debug.Assert(idx == 0 || m_searchTable[idx - 1].MemAddr <= prev.MemAddr);
								Debug.Assert(idx + 1 == m_searchTable.Count || prev.MemAddr <= m_searchTable[idx + 1].MemAddr);
								m_searchTable[idx] = prev;
							}
							idx++;
						} while (idx < m_searchTable.Count && m_searchTable[idx].MemAddr <= cur.MemAddr);

						ClassInvarient();
					}
					else
						prev = cur;                 // prev advances to cur 

					cur = cur.Next;
				}
			}

			/// <summary>
			/// Allocate a new search table that has all the regions in it with not chaining necessary.   
			/// </summary>
			private void ExpandSearchTable()
			{
				Region ptr = m_searchTable[0];
				m_searchTable = new GrowableArray<Region>(m_numRegions + MaxChainLength);   // Add a bit more to grow on the end if necessary.  
				while (ptr != null)
				{
					m_searchTable.Add(ptr);
					ptr = ptr.Next;
				}
				Debug.Assert(m_searchTable.Count == m_numRegions);
			}

			const int MaxChainLength = 8;           // We don't want chain lengths bigger than this.  
													// The state of memory is represented as a (sorted) linked list of addresses (with a stack), 
													// Some of the regions are free (marked by FreeStackIndex)  They only have a start address so by 
													// construction they can't overlap.  
			class Region
			{
				// The special value that represents a free region.  
				public const StackSourceCallStackIndex FreeStackIndex = (StackSourceCallStackIndex)(-2);
				/// <summary>
				/// Create an allocation region starting at 'startAddr' allocated at 'allocStack'
				/// </summary>
				public Region(Address memAddr, StackSourceCallStackIndex allocStack, Region next) { MemAddr = memAddr; AllocStack = allocStack; Next = next; }
				public bool IsFree { get { return AllocStack == FreeStackIndex; } }

				public Address MemAddr;
				public StackSourceCallStackIndex AllocStack;
				public Region Next;
			};
#if DEBUG
            public override string ToString()
            {
                var sb = new StringBuilder();
                var cur = m_searchTable[0];
                while (cur != null)
                {
                    sb.Append("[").Append(cur.MemAddr.ToString("X")).Append(" stack=").Append(cur.AllocStack).Append("]").AppendLine();
                    cur = cur.Next;
                }
                return sb.ToString();
            }
#endif
			/// <summary>
			/// The basic data structure here is a linked list where each element is ALSO in this GrowableArray of
			/// entry points into that list.   This array of entry points is SORTED, so we can do binary search to 
			/// find a particular entry in log(N) time.   However we want to support fast insertion (and I am too
			/// lazy to implement a self-balancing tree) so when we add entries we add them to the linked list but
			/// not necessarily to this binary search table.   From time to time we will 'fixup' this table to 
			/// be perfect again.   
			/// </summary>
			GrowableArray<Region> m_searchTable;        // always non-empty, first entry is linked list to all entries.  

			// Keep track of enough to compute the average chain length on lookups.   
			int m_totalChainTraverals;                  // links we have to traverse from the search table to get to the entry we want.
			int m_totalUpdates;                         // Number of lookups we did.  (We reset after every table expansion).   
			int m_numRegions;                           // total number of entries in our linked list (may be larger than the search table) 
		}


		private static string[] AllocNames = InitAllocNames();
		private static string[] InitAllocNames()
		{
			// Cache the names, so we don't create them on every event.  
			string[] ret = new string[16];
			int size = 1;
			for (int i = 0; i < ret.Length; i++)
			{
				ret[i] = "Alloc < " + size;
				size *= 2;
			}
			return ret;
		}
		private static string GetAllocName(uint metric)
		{
			string allocName;
			int log2Metric = 0;
			while (metric > 0)
			{
				metric >>= 1;
				log2Metric++;
			}
			if (log2Metric < AllocNames.Length)
				allocName = AllocNames[log2Metric];
			else
				allocName = "Alloc >= 32768";
			return allocName;
		}
		#endregion

		protected internal override void ConfigureStackWindow(string stackSourceName, StackWindow stackWindow)
		{
			ConfigureAsEtwStackWindow(stackWindow, stackSourceName == "CPU");

			if (stackSourceName.Contains("(with Tasks)") || stackSourceName.Contains("(with StartStop Tasks)"))
			{
				var taskFoldPatBase = "ntoskrnl!%ServiceCopyEnd;mscorlib%!System.Runtime.CompilerServices.Async%MethodBuilder";
				var taskFoldPat = taskFoldPatBase + ";^STARTING TASK";
				stackWindow.FoldRegExTextBox.Items.Add(taskFoldPat);
				stackWindow.FoldRegExTextBox.Items.Add(taskFoldPatBase);

				// If the new pattern is a superset of the old, then use it.  
				if (taskFoldPat.StartsWith(stackWindow.FoldRegExTextBox.Text))
					stackWindow.FoldRegExTextBox.Text = taskFoldPat;

				stackWindow.GroupRegExTextBox.Items.Insert(0, @"[Nuget] System.%!=>OTHER;Microsoft.%!=>OTHER;mscorlib%=>OTHER;v4.0.30319%\%!=>OTHER;system32\*!=>OTHER;syswow64\*!=>OTHER");

				var excludePat = "LAST_BLOCK;Microsoft.Owin.Host.SystemWeb!*IntegratedPipelineContextStage.BeginEvent;Microsoft.Owin.Host.SystemWeb!*IntegratedPipelineContextStage * RunApp";
				stackWindow.ExcludeRegExTextBox.Items.Add(excludePat);
				stackWindow.ExcludeRegExTextBox.Text = excludePat;
			}

			if (stackSourceName == "CPU" || stackSourceName.StartsWith("Blocked Time") ||
				stackSourceName.Contains("Thread Time"))
			{
				if (m_traceLog != null)
					stackWindow.ExtraTopStats += " TotalProcs " + this.m_traceLog.NumberOfProcessors;
				stackWindow.ScalingPolicy = ScalingPolicyKind.TimeMetric;
				if (!stackSourceName.Contains("Thread Time"))
					stackWindow.FoldPercentTextBox.Text = stackWindow.GetDefaultFoldPercentage();
			}

			if (stackSourceName == "Net OS Heap Alloc" || stackSourceName == "Image Load" || stackSourceName == "Disk I/O" ||
				stackSourceName == "File I/O" || stackSourceName == "Exceptions" || stackSourceName == "Managed Load"
				|| stackSourceName.StartsWith("Virtual") || stackSourceName == "Pinning" || stackSourceName.Contains("Thread Time"))
			{
				stackWindow.CallTreeTab.IsSelected = true;      // start with the call tree view
			}

			if (stackSourceName == "Pinning")
			{
				string defaultFoldPattern = "OBJECT_INSTANCEID;LIVE_FOR";
				stackWindow.FoldRegExTextBox.Text = defaultFoldPattern;
				stackWindow.FoldRegExTextBox.Items.Insert(0, defaultFoldPattern);
			}

			if (stackSourceName == "Pinning At GC Time")
			{
				string defaultFoldPattern = "^PINNED_FOR";
				stackWindow.FoldRegExTextBox.Text = defaultFoldPattern;
				stackWindow.FoldRegExTextBox.Items.Insert(0, defaultFoldPattern);

				stackWindow.GroupRegExTextBox.Text = "mscorlib.ni!->;system.ni!->;{%}!=>module $1;Generation 0->NonGen2;Generation 1->NonGen2;Type System.Byte[]->Type System.Byte[]";
				stackWindow.ExcludeRegExTextBox.Items.Insert(0, "PinnableBufferCache.CreateNewBuffers");
			}

			if (stackSourceName.Contains("Ref Count"))
			{
				stackWindow.RemoveColumn("IncPercentColumn");
				stackWindow.RemoveColumn("ExcPercentColumn");
			}

			if (stackSourceName == "CCW Ref Count")
			{
				string defaultFoldPattern = "CCW NewRefCnt;CCW AddRef;CCW Release";
				stackWindow.FoldRegExTextBox.Text = defaultFoldPattern;
				stackWindow.FoldRegExTextBox.Items.Insert(0, defaultFoldPattern);
				stackWindow.FoldRegExTextBox.Items.Insert(1, "CCW NewRefCnt");
			}

			if ((stackSourceName == "Heap Snapshot Pinning") || (stackSourceName == "Heap Snapshot Pinned Object Allocation"))
			{
				string defaultFoldPattern = "OBJECT_INSTANCE";
				stackWindow.FoldRegExTextBox.Text = defaultFoldPattern;
				stackWindow.FoldRegExTextBox.Items.Insert(0, defaultFoldPattern);
			}

			if (stackSourceName == "Net OS Heap Alloc" || stackSourceName.StartsWith("GC Heap Net Mem") ||
				stackSourceName.StartsWith("Virtual") || stackSourceName.StartsWith("GC Heap Alloc Ignore Free"))
				stackWindow.ComputeMaxInTopStats = true;

			if (stackSourceName == "Net OS Heap Alloc")
				stackWindow.FoldRegExTextBox.Items.Insert(0, "^Alloc");

			if (stackSourceName.StartsWith("ASP.NET Thread Time"))
			{
				var prev = stackWindow.FoldRegExTextBox.Text;
				if (0 < prev.Length)
					prev += ";";
				prev += "^Request URL";
				stackWindow.FoldRegExTextBox.Text = prev;
				stackWindow.FoldRegExTextBox.Items.Insert(0, prev);
			}

			if (m_extraTopStats != null)
				stackWindow.ExtraTopStats = m_extraTopStats;
		}
		public override bool SupportsProcesses { get { return true; } }

		/// <summary>
		/// Find symbols for the simple module name 'simpleModuleName.  If 'processId' is non-zero then only search for modules loaded in that
		/// process, otherwise look systemWide.  
		/// </summary>
		public override void LookupSymbolsForModule(string simpleModuleName, TextWriter log, int processId = 0)
		{
			var symReader = GetSymbolReader(log);

			// Remove any extensions.  
			simpleModuleName = Path.GetFileNameWithoutExtension(simpleModuleName);

			// If we have a process, look the DLL up just there
			var moduleFiles = new Dictionary<int, TraceModuleFile>();
			if (processId != 0)
			{
				var process = m_traceLog.Processes.LastProcessWithID(processId);
				if (process != null)
				{
					foreach (var loadedModule in process.LoadedModules)
					{
						var baseName = Path.GetFileNameWithoutExtension(loadedModule.Name);
						if (string.Compare(baseName, simpleModuleName, StringComparison.OrdinalIgnoreCase) == 0)
							moduleFiles[(int)loadedModule.ModuleFile.ModuleFileIndex] = loadedModule.ModuleFile;
					}
				}
			}

			// We did not find it, try system-wide
			if (moduleFiles.Count == 0)
			{
				foreach (var moduleFile in m_traceLog.ModuleFiles)
				{
					var baseName = Path.GetFileNameWithoutExtension(moduleFile.Name);
					if (string.Compare(baseName, simpleModuleName, StringComparison.OrdinalIgnoreCase) == 0)
						moduleFiles[(int)moduleFile.ModuleFileIndex] = moduleFile;
				}
			}

			if (moduleFiles.Count == 0)
				throw new ApplicationException("Could not find module " + simpleModuleName + " in trace.");

			if (moduleFiles.Count > 1)
				log.WriteLine("Found {0} modules with name {1}", moduleFiles.Count, simpleModuleName);
			foreach (var moduleFile in moduleFiles.Values)
			{
				try
				{
					m_traceLog.CodeAddresses.LookupSymbolsForModule(symReader, moduleFile);
				}
				catch (ApplicationException ex)
				{
					log.WriteLine("Error looking up " + moduleFile.FilePath + "\r\n    " + ex.Message);
				}
			}
		}
		public SymbolReader GetSymbolReader(TextWriter log, SymbolReaderOptions symbolFlags = SymbolReaderOptions.None)
		{
			return App.GetSymbolReader(FilePath, symbolFlags);
		}

		protected override Action<Action> OpenImpl(Window parentWindow, StatusBar worker)
		{
			var tracelog = GetTraceLog(worker.LogWriter, delegate (bool truncated, int numberOfLostEvents, int eventCountAtTrucation)
			{
				if (!m_notifiedAboutLostEvents)
				{
					HandleLostEvents(parentWindow, truncated, numberOfLostEvents, eventCountAtTrucation, worker);
					m_notifiedAboutLostEvents = true;
				}
			});

			// Warn about possible Win8 incompatibility.  
			var logVer = tracelog.OSVersion.Major * 10 + tracelog.OSVersion.Minor;
			if (62 <= logVer)
			{
				var ver = Environment.OSVersion.Version.Major * 10 + Environment.OSVersion.Version.Minor;
				if (ver < 62)       // We are decoding on less than windows 8
				{
					if (!m_notifiedAboutWin8)
					{
						m_notifiedAboutWin8 = true;
						var versionMismatchWarning = "This trace was captured on Window 8 and is being read\r\n" +
													 "on and earlier OS.  If you experience any problems please\r\n" +
													 "read the trace on an Windows 8 OS.";
						worker.LogWriter.WriteLine(versionMismatchWarning);
						parentWindow.Dispatcher.BeginInvoke((Action)delegate ()
						{
							MessageBox.Show(parentWindow, versionMismatchWarning, "Log File Version Mismatch", MessageBoxButton.OK);
						});
					}
				}
			}

			m_Children = new List<PerfViewTreeItem>();
			m_Children.Add(new PerfViewTraceInfo(this));
			m_Children.Add(new PerfViewProcesses(this));
			m_Children.Add(new PerfViewEventSource(this));

			bool hasCPUStacks = false;
			bool hasDllStacks = false;
			bool hasCSwitchStacks = false;
			bool hasReadyThreadStacks = false;
			bool hasHeapStacks = false;
			bool hasGCAllocationTicks = false;
			bool hasExceptions = false;
			bool hasManagedLoads = false;
			bool hasAspNet = false;
			bool hasDiskStacks = false;
			bool hasAnyStacks = false;
			bool hasVirtAllocStacks = false;
			bool hasFileStacks = false;
			bool hasTpl = false;
			bool hasTplStacks = false;
			bool hasGCHandleStacks = false;
			bool hasMemAllocStacks = false;
			bool hasJSHeapDumps = false;
			bool hasDotNetHeapDumps = false;
			bool hasWCFRequests = false;
			bool hasCCWRefCountStacks = false;
			bool hasWindowsRefCountStacks = false;
			bool hasPinObjectAtGCTime = false;
			bool hasObjectUpdate = false;
			bool hasGCEvents = false;
			bool hasProjectNExecutionTracingEvents = false;

			var stackEvents = new List<TraceEventCounts>();
			foreach (var counts in tracelog.Stats)
			{
				var name = counts.EventName;
				if (!hasCPUStacks && name.StartsWith("PerfInfo"))
					hasCPUStacks = true;                // Even without true stacks we can display something in the stack viewer.  
				if (!hasAspNet && name.StartsWith("AspNetReq"))
					hasAspNet = true;
				if (counts.ProviderGuid == ApplicationServerTraceEventParser.ProviderGuid)
					hasWCFRequests = true;
				if (name.StartsWith("JSDumpHeapEnvelope"))
					hasJSHeapDumps = true;
				if (name.StartsWith("GC/Start"))
					hasGCEvents = true;

				if (name.StartsWith("GC/BulkNode"))
					hasDotNetHeapDumps = true;

				if (name.StartsWith("GC/PinObjectAtGCTime"))
					hasPinObjectAtGCTime = true;

				if (name.StartsWith("GC/BulkSurvivingObjectRanges") || name.StartsWith("GC/BulkMovedObjectRanges"))
					hasObjectUpdate = true;

				if (counts.ProviderGuid == TplEtwProviderTraceEventParser.ProviderGuid)
					hasTpl = true;

				if (counts.StackCount > 0)
				{
					hasAnyStacks = true;
					if (counts.ProviderGuid == ETWClrProfilerTraceEventParser.ProviderGuid && name.StartsWith("ObjectAllocated"))
						hasMemAllocStacks = true;
					if (name.StartsWith("GC/SampledObjectAllocation"))
						hasMemAllocStacks = true;
					if (name.StartsWith("GC/CCWRefCountChange"))
						hasCCWRefCountStacks = true;
					if (name.StartsWith("Object/CreateHandle"))
						hasWindowsRefCountStacks = true;
					if (name.StartsWith("Image"))
						hasDllStacks = true;
					if (name.StartsWith("HeapTrace"))
						hasHeapStacks = true;
					if (name.StartsWith("Thread/CSwitch"))
						hasCSwitchStacks = true;
					if (name.StartsWith("GC/AllocationTick"))
						hasGCAllocationTicks = true;
					if (name.StartsWith("Exception") || name.StartsWith("PageFault/AccessViolation"))
						hasExceptions = true;
					if (name.StartsWith("GC/SetGCHandle"))
						hasGCHandleStacks = true;
					if (name.StartsWith("Loader/ModuleLoad"))
						hasManagedLoads = true;
					if (name.StartsWith("VirtualMem"))
						hasVirtAllocStacks = true;
					if (name.StartsWith("Dispatcher/ReadyThread"))
						hasReadyThreadStacks = true;
					if (counts.ProviderGuid == TplEtwProviderTraceEventParser.ProviderGuid)
						hasTplStacks = true;

					if (name.StartsWith("DiskIO"))
						hasDiskStacks = true;
					if (name.StartsWith("FileIO"))
						hasFileStacks = true;
					if (name.StartsWith("MethodEntry"))
						hasProjectNExecutionTracingEvents = true;
				}
			}

			if (hasCPUStacks)
				m_Children.Add(new PerfViewStackSource(this, "CPU"));
			if (hasCSwitchStacks)
			{
				m_Children.Add(new PerfViewStackSource(this, "Thread Time"));
				if (hasReadyThreadStacks)
					m_Children.Add(new PerfViewStackSource(this, "Thread Time (with ReadyThread)"));
				if (hasTplStacks)
				{
					m_Children.Add(new PerfViewStackSource(this, "Thread Time (with Tasks)"));
					m_Children.Add(new PerfViewStackSource(this, "Thread Time (with StartStop Tasks)"));
				}
			}

			if (hasCSwitchStacks && AppLog.InternalUser)
				m_Children.Add(new PerfViewStackSource(this, "Blocked Time (deprecated)"));

			if (hasDiskStacks)
				m_Children.Add(new PerfViewStackSource(this, "Disk I/O"));
			if (hasFileStacks)
				m_Children.Add(new PerfViewStackSource(this, "File I/O"));

			if (hasHeapStacks)
				m_Children.Add(new PerfViewStackSource(this, "Net OS Heap Alloc"));
			if (hasVirtAllocStacks)
			{
				m_Children.Add(new PerfViewStackSource(this, "Net Virtual Alloc"));
				m_Children.Add(new PerfViewStackSource(this, "Net Virtual Reserve"));
			}
			if (hasGCAllocationTicks)
			{
				if (hasObjectUpdate)
					m_Children.Add(new PerfViewStackSource(this, "GC Heap Net Mem (Coarse Sampling)"));
				m_Children.Add(new PerfViewStackSource(this, "GC Heap Alloc Ignore Free (Coarse Sampling)"));
			}
			if (hasMemAllocStacks)
			{
				m_Children.Add(new PerfViewStackSource(this, "GC Heap Net Mem"));
				m_Children.Add(new PerfViewStackSource(this, "GC Heap Alloc Ignore Free"));
				m_Children.Add(new PerfViewStackSource(this, "Gen 2 Object Deaths"));
			}

			if (hasDllStacks)
				m_Children.Add(new PerfViewStackSource(this, "Image Load"));
			if (hasManagedLoads)
				m_Children.Add(new PerfViewStackSource(this, "Managed Load"));
			if (hasExceptions)
				m_Children.Add(new PerfViewStackSource(this, "Exceptions"));
			if (hasGCHandleStacks)
				m_Children.Add(new PerfViewStackSource(this, "Pinning"));
			if (hasPinObjectAtGCTime)
				m_Children.Add(new PerfViewStackSource(this, "Pinning At GC Time"));

			if (hasGCEvents && hasCPUStacks && AppLog.InternalUser)
				m_Children.Add(new PerfViewStackSource(this, "Server GC"));

			if (hasCCWRefCountStacks)
				m_Children.Add(new PerfViewStackSource(this, "CCW Ref Count"));

			if (hasWindowsRefCountStacks)
				m_Children.Add(new PerfViewStackSource(this, "Windows Handle Ref Count"));

			if (hasGCHandleStacks && hasMemAllocStacks)
			{
				bool matchingHeapSnapshotExists = GCPinnedObjectAnalyzer.ExistsMatchingHeapSnapshot(this.FilePath);
				if (matchingHeapSnapshotExists)
				{
					m_Children.Add(new PerfViewStackSource(this, "Heap Snapshot Pinning"));
					m_Children.Add(new PerfViewStackSource(this, "Heap Snapshot Pinned Object Allocation"));
				}
			}

			if ((hasAspNet) || (hasWCFRequests))
			{
				if (hasCPUStacks)
				{
					m_Children.Add(new PerfViewStackSource(this, "Server Request CPU"));
				}
				if (hasCSwitchStacks)
				{
					m_Children.Add(new PerfViewStackSource(this, "Server Request Thread Time"));
				}
				if (hasGCAllocationTicks)
				{
					m_Children.Add(new PerfViewStackSource(this, "Server Request Managed Allocation"));
				}
			}

			if (hasAnyStacks)
			{
				m_Children.Add(new PerfViewStackSource(this, "Any"));
				if (hasTpl)
				{
					m_Children.Add(new PerfViewStackSource(this, "Any Stacks (with Tasks)"));
					m_Children.Add(new PerfViewStackSource(this, "Any Stacks (with StartStop Tasks)"));
					m_Children.Add(new PerfViewStackSource(this, "Any StartStopTree"));
					m_Children.Add(new PerfViewStackSource(this, "Any TaskTree"));
				}
			}

			if (hasAspNet)
			{
				m_Children.Add(new PerfViewAspNetStats(this));
				if (hasCPUStacks)
				{
					var name = "ASP.NET Thread Time";
					if (hasCSwitchStacks && hasTplStacks)
					{
						m_Children.Add(new PerfViewStackSource(this, "ASP.NET Thread Time (with Tasks)"));
					}
					else
						name += " (CPU ONLY)";
					m_Children.Add(new PerfViewStackSource(this, name));
				}
			}


			if (hasProjectNExecutionTracingEvents && AppLog.InternalUser)
			{
				m_Children.Add(new PerfViewStackSource(this, "Execution Tracing"));
			}

			m_Children.Add(new PerfViewGCStats(this));

			// TODO currently this is experimental enough that we don't show it publicly.  
			if (AppLog.InternalUser)
				m_Children.Add(new MemoryAnalyzer(this));

			if (hasJSHeapDumps || hasDotNetHeapDumps)
				m_Children.Add(new PerfViewHeapSnapshots(this));

			m_Children.Add(new PerfViewJitStats(this));

			m_Children.Add(new PerfViewEventStats(this));

			return null;
		}
		// public override string DefaultStackSourceName { get { return "CPU"; } }

		public TraceLog GetTraceLog(TextWriter log, Action<bool, int, int> onLostEvents = null)
		{
			if (m_traceLog != null)
			{
				if (IsUpToDate)
					return m_traceLog;
				m_traceLog.Dispose();
				m_traceLog = null;
			}
			var dataFileName = FilePath;
			var options = new TraceLogOptions();
			options.ConversionLog = log;
			if (App.CommandLineArgs.KeepAllEvents)
				options.KeepAllEvents = true;
			options.MaxEventCount = App.CommandLineArgs.MaxEventCount;
			options.SkipMSec = App.CommandLineArgs.SkipMSec;
			options.OnLostEvents = onLostEvents;
			options.LocalSymbolsOnly = false;
			options.ShouldResolveSymbols = delegate (string moduleFilePath) { return false; };       // Don't resolve any symbols

			// But if there is a directory called EtwManifests exists, look in there instead. 
			var etwManifestDirPath = Path.Combine(Path.GetDirectoryName(dataFileName), "EtwManifests");
			if (Directory.Exists(etwManifestDirPath))
				options.ExplicitManifestDir = etwManifestDirPath;

			UnZipIfNecessary(ref dataFileName, log);

			var etlxFile = dataFileName;
			var cachedEtlxFile = false;
			if (dataFileName.EndsWith(".etl", StringComparison.OrdinalIgnoreCase))
			{
				etlxFile = CacheFiles.FindFile(dataFileName, ".etlx");
				if (!File.Exists(etlxFile))
				{
					log.WriteLine("Creating ETLX file {0} from {1}", etlxFile, dataFileName);
					TraceLog.CreateFromEventTraceLogFile(dataFileName, etlxFile, options);

					var dataFileSize = "Unknown";
					if (File.Exists(dataFileName))
						dataFileSize = ((new System.IO.FileInfo(dataFileName)).Length / 1000000.0).ToString("n3") + " MB";

					log.WriteLine("ETL Size {0} ETLX Size {1:n3} MB", dataFileSize, (new System.IO.FileInfo(etlxFile)).Length / 1000000.0);
				}
				else
				{
					cachedEtlxFile = true;
					log.WriteLine("Found a corresponding ETLX file {0}", etlxFile);
				}
			}

			try
			{
				m_traceLog = new TraceLog(etlxFile);

				// Add some more parser that we would like.  
				new ETWClrProfilerTraceEventParser(m_traceLog);
				new MicrosoftWindowsNDISPacketCaptureTraceEventParser(m_traceLog);
			}
			catch (Exception)
			{
				if (cachedEtlxFile)
				{
					// Delete the file and try again.  
					FileUtilities.ForceDelete(etlxFile);
					if (!File.Exists(etlxFile))
						return GetTraceLog(log, onLostEvents);
				}
				throw;
			}

			m_utcLastWriteAtOpen = File.GetLastWriteTimeUtc(FilePath);
			if (App.CommandLineArgs.UnsafePDBMatch)
				m_traceLog.CodeAddresses.UnsafePDBMatching = true;

			if (m_traceLog.Truncated)   // Warn about truncation.  
			{
				GuiApp.MainWindow.Dispatcher.BeginInvoke((Action)delegate ()
				{
					MessageBox.Show("The ETL file was too big to convert and was truncated.\r\nSee log for details", "Log File Truncated", MessageBoxButton.OK);
				});
			}
			return m_traceLog;
		}
		public TraceLog TryGetTraceLog() { return m_traceLog; }

		private void HandleLostEvents(Window parentWindow, bool truncated, int numberOfLostEvents, int eventCountAtTrucation, StatusBar worker)
		{
			string warning;
			if (!truncated)
			{
				// TODO see if we can get the buffer size out of the ETL file to give a good number in the message. 
				warning = "WARNING: There were " + numberOfLostEvents + " lost events in the trace.\r\n" +
					"Some analysis might be invalid.\r\n" +
					"Use /InMemoryCircularBuffer    to avoid this in future traces.";
			}
			else
			{
				warning = "WARNING: The ETLX file was truncated at " + eventCountAtTrucation + " events.\r\n" +
					"This is to keep the ETLX file size under 4GB, however all rundown events are processed.\r\n" +
					"Use /SkipMSec:XXX to see the later parts of the file.\r\n" +
					"See log for more details.";
			}

			MessageBoxResult result = MessageBoxResult.None;
			parentWindow.Dispatcher.BeginInvoke((Action)delegate ()
			{
				result = MessageBox.Show(parentWindow, warning, "Lost Events", MessageBoxButton.OKCancel);
				worker.LogWriter.WriteLine(warning);
				if (result != MessageBoxResult.OK)
					worker.AbortWork();
			});
		}
		public override void Close()
		{
			if (m_traceLog != null)
			{
				m_traceLog.Dispose();
				m_traceLog = null;
			}
			base.Close();
		}
		public override ImageSource Icon { get { return GuiApp.MainWindow.Resources["FileBitmapImage"] as ImageSource; } }

		#region private
		/// <summary>
		/// See if the log has events from VS providers.  If so we should register the VS providers. 
		/// </summary>
		private bool HasVSEvents(TraceLog traceLog)
		{
			if (!m_checkedForVSEvents)
			{
				var codeMarkerGuid = new Guid(0x143A31DB, 0x0372, 0x40B6, 0xB8, 0xF1, 0xB4, 0xB1, 0x6A, 0xDB, 0x5F, 0x54);
				var measurementBlockGuid = new Guid(0x641D7F6C, 0x481C, 0x42E8, 0xAB, 0x7E, 0xD1, 0x8D, 0xC5, 0xE5, 0xCB, 0x9E);
				foreach (var stats in traceLog.Stats)
					if (stats.ProviderGuid == codeMarkerGuid || stats.ProviderGuid == measurementBlockGuid)
					{
						m_hasVSEvents = true;
						break;
					}
				m_checkedForVSEvents = true;
			}
			return m_hasVSEvents;
		}
		bool m_checkedForVSEvents;
		bool m_hasVSEvents;

		internal static void UnZipIfNecessary(ref string inputFileName, TextWriter log, bool unpackInCache = true, bool wprConventions = false)
		{
			var extension = Path.GetExtension(inputFileName);
			if (string.Compare(extension, ".zip", StringComparison.OrdinalIgnoreCase) == 0 ||
				string.Compare(extension, ".vspx", StringComparison.OrdinalIgnoreCase) == 0)
			{
				string unzipedEtlFile;
				if (unpackInCache)
				{
					unzipedEtlFile = CacheFiles.FindFile(inputFileName, ".etl");
					if (File.Exists(unzipedEtlFile) && File.GetLastWriteTimeUtc(inputFileName) <= File.GetLastWriteTimeUtc(unzipedEtlFile))
					{
						log.WriteLine("Found a existing unzipped file {0}", unzipedEtlFile);
						inputFileName = unzipedEtlFile;
						return;
					}
				}
				else
				{
					if (inputFileName.EndsWith(".etl.zip", StringComparison.OrdinalIgnoreCase))
						unzipedEtlFile = inputFileName.Substring(0, inputFileName.Length - 4);
					else if (inputFileName.EndsWith(".vspx", StringComparison.OrdinalIgnoreCase))
						unzipedEtlFile = Path.ChangeExtension(inputFileName, ".etl");
					else
						throw new ApplicationException("File does not end with the .etl.zip file extension");
				}

				ZippedETLReader etlReader = new ZippedETLReader(inputFileName, log);
				etlReader.EtlFileName = unzipedEtlFile;

				// Figure out where to put the symbols.  
				if (wprConventions)
					etlReader.SymbolDirectory = Path.ChangeExtension(inputFileName, ".ngenpdb");
				else
				{
					var inputDir = Path.GetDirectoryName(inputFileName);
					if (inputDir.Length == 0)
						inputDir = ".";
					var symbolsDir = Path.Combine(inputDir, "symbols");
					if (Directory.Exists(symbolsDir))
						etlReader.SymbolDirectory = symbolsDir;
					else
						etlReader.SymbolDirectory = new SymbolPath(App.SymbolPath).DefaultSymbolCache();
				}
				log.WriteLine("Putting symbols in {0}", etlReader.SymbolDirectory);

				etlReader.UnpackAchive();
				inputFileName = unzipedEtlFile;
			}
		}

		TraceLog m_traceLog;
		bool m_notifiedAboutLostEvents;
		bool m_notifiedAboutWin8;
		string m_extraTopStats;
		#endregion
	}

	class WTPerfViewFile : PerfViewFile
	{
		public override string FormatName { get { return "CDB WT calls"; } }
		public override string[] FileExtensions { get { return new string[] { ".wt" }; } }

		protected internal override StackSource OpenStackSourceImpl(TextWriter log)
		{
			return new WTStackSource(FilePath);
		}
		protected internal override void ConfigureStackWindow(string stackSourceName, StackWindow stackWindow)
		{
			stackWindow.FoldPercentTextBox.Text = stackWindow.GetDefaultFoldPercentage();
			stackWindow.ScalingPolicy = ScalingPolicyKind.TimeMetric;
		}
	}

	class PerfScriptPerfViewFile : PerfViewFile
	{
		public override string FormatName { get { return "Linux events through PerfScript"; } }

<<<<<<< HEAD
		public override string[] FileExtensions { get { return new string[] { ".data.dump", ".data.txt", ".trace.zip" }; } }
=======
		public override string[] FileExtensions { get { return new string[] { ".data.dump", ".trace.zip" }; } }
>>>>>>> 3b99cb03

		protected internal override StackSource OpenStackSourceImpl(TextWriter log)
		{
			return new LinuxPerfScriptStackSource(this.FilePath);
		}

		protected internal override void ConfigureStackWindow(string stackSourceName, StackWindow stackWindow)
		{
			stackWindow.FoldPercentTextBox.Text = stackWindow.GetDefaultFoldPercentage();
			stackWindow.ScalingPolicy = ScalingPolicyKind.TimeMetric;
<<<<<<< HEAD
			stackWindow.GroupRegExTextBox.Text = stackWindow.GetDefaultGroupPat();
=======
>>>>>>> 3b99cb03
		}
	}

	class OffProfPerfViewFile : PerfViewFile
	{
		public override string FormatName { get { return "Office Profiler"; } }
		public override string[] FileExtensions { get { return new string[] { ".offtree" }; } }

		protected internal override StackSource OpenStackSourceImpl(TextWriter log)
		{
			return new OffProfStackSource(FilePath);
		}
		protected internal override void ConfigureStackWindow(string stackSourceName, StackWindow stackWindow)
		{
			stackWindow.FoldPercentTextBox.Text = stackWindow.GetDefaultFoldPercentage();
			stackWindow.RemoveColumn("WhenColumn");
			stackWindow.RemoveColumn("FirstColumn");
			stackWindow.RemoveColumn("LastColumn");
		}
	}

	class DebuggerStackPerfViewFile : PerfViewFile
	{
		public override string FormatName
		{
			get { return "Windbg kc Call stack"; }
		}

		public override string[] FileExtensions
		{
			get { return new string[] { ".cdbStack", ".windbgStack" }; }
		}

		protected internal override StackSource OpenStackSourceImpl(TextWriter log)
		{
			return new DebuggerStackSource(FilePath);
		}

		protected internal override void ConfigureStackWindow(string stackSourceName, StackWindow stackWindow)
		{
			stackWindow.RemoveColumn("IncCountColumn");
			stackWindow.RemoveColumn("ExcCountColumn");
			stackWindow.RemoveColumn("FoldCountColumn");
		}
	}

	class XmlPerfViewFile : PerfViewFile
	{
		public override string FormatName { get { return "PerfView XML FILE"; } }
		public override string[] FileExtensions { get { return new string[] { ".perfView.xml", ".perfView.xml.zip" }; } }

		protected internal override StackSource OpenStackSourceImpl(TextWriter log)
		{
			m_guiState = new StackWindowGuiState();

			return new XmlStackSource(FilePath, delegate (XmlReader reader)
			{
				if (reader.Name == "StackWindowGuiState")
					m_guiState = m_guiState.ReadFromXml(reader);
				// These are only here for backward compatibility
				else if (reader.Name == "FilterXml")
					m_guiState.FilterGuiState.ReadFromXml(reader);
				else if (reader.Name == "Log")
					m_guiState.Log = reader.ReadElementContentAsString().Trim();
				else if (reader.Name == "Notes")
					m_guiState.Notes = reader.ReadElementContentAsString().Trim();
				else
					reader.Read();
			});
		}

		protected internal override void ConfigureStackWindow(string stackSourceName, StackWindow stackWindow)
		{
			stackWindow.RestoreWindow(m_guiState, FilePath);
		}
		protected internal override void FirstAction(StackWindow stackWindow)
		{
			if (m_guiState != null)
				stackWindow.GuiState = m_guiState;

			m_guiState = null;
		}

		public override void LookupSymbolsForModule(string simpleModuleName, TextWriter log, int processId = 0)
		{
			throw new ApplicationException("Symbols can not be looked up after a stack view has been saved.\r\n" +
				"You must resolve all symbols you need before saving.\r\n" +
				"Consider the right click -> Lookup Warm Symbols command");
		}

		StackWindowGuiState m_guiState;
	}

	class VmmapPerfViewFile : PerfViewFile
	{
		public override string FormatName { get { return "Vmmap data file"; } }
		public override string[] FileExtensions { get { return new string[] { ".mmp" }; } }


		protected internal override StackSource OpenStackSourceImpl(TextWriter log)
		{
			using (Stream dataStream = new FileStream(FilePath, FileMode.Open, FileAccess.Read, FileShare.Read | FileShare.Delete))
			{
				var xmlStream = dataStream;
				XmlReaderSettings settings = new XmlReaderSettings() { IgnoreWhitespace = true, IgnoreComments = true };
				using (XmlReader reader = XmlTextReader.Create(xmlStream, settings))
					return new VMMapStackSource(reader);
			}
		}

		protected internal override void ConfigureStackWindow(string stackSourceName, StackWindow stackWindow)
		{
			var defaultFold = "^Block;^Shareable;^Image Section;^Heap;^Private data;^Thread Stack";
			stackWindow.FoldRegExTextBox.Items.Insert(0, "^Images in");
			stackWindow.FoldRegExTextBox.Items.Insert(0, defaultFold);

			stackWindow.IncludeRegExTextBox.Items.Insert(0, "^Images in;^MappedFiles in");
			stackWindow.IncludeRegExTextBox.Items.Insert(0, "^Block Private");

			stackWindow.GroupRegExTextBox.Items.Insert(0, "[group files] ^MappedFile{*}->Image$1;^Image{*}->Image$1;Group MappedFile->Group Image;Group Image->Group Image");
		}
		protected internal override void FirstAction(StackWindow stackWindow)
		{
			stackWindow.CallTreeTab.IsSelected = true;
		}

		#region private
		[Flags]
		enum PageProtection
		{
			PAGE_EXECUTE = 0x10,
			PAGE_EXECUTE_READ = 0x20,
			PAGE_EXECUTE_READWRITE = 0x40,
			PAGE_EXECUTE_WRITECOPY = 0x80,
			PAGE_NOACCESS = 0x01,
			PAGE_READONLY = 0x02,
			PAGE_READWRITE = 0x04,
			PAGE_WRITECOPY = 0x08,
		}

		enum UseType
		{
			Heap = 0,
			Stack = 1,
			Image = 2,
			MappedFile = 3,
			PrivateData = 4,
			Shareable = 5,
			Free = 6,
			// Unknown1 = 7,
			ManagedHeaps = 8,
			// Unknown2 = 9,
			Unusable = 10,
		}

		class MemoryNode
		{
			public static MemoryNode Root()
			{
				var ret = new MemoryNode();
				ret.Size = ulong.MaxValue;
				ret.Details = "[ROOT]";
				return ret;
			}
			public MemoryNode Add(XmlReader reader)
			{
				var newNode = new MemoryNode(reader);
				Insert(newNode);
				return newNode;
			}

			public ulong End { get { return Address + Size; } }
			public ulong Address;
			public ulong Blocks;
			public ulong ShareableWS;
			public ulong SharedWS;
			public ulong Size;
			public ulong Commit;
			public ulong PrivateBytes;
			public ulong PrivateWS;
			public ulong Id;
			public PageProtection Protection;
			public ulong Storage;
			public UseType UseType;
			public string Type;
			public string Details;
			public List<MemoryNode> Children;
			public MemoryNode Parent;

			public override string ToString()
			{
				return string.Format("<MemoryNode Name=\"{0}\" Start=\"0x{1:x}\" Length=\"0x{2:x}\"/>", Details, Address, Size);
			}

			#region private

			private void Insert(MemoryNode newNode)
			{
				Debug.Assert(Address <= newNode.Address && newNode.End <= End);
				if (Children == null)
					Children = new List<MemoryNode>();

				// Search backwards for efficiency.  
				for (int i = Children.Count; 0 < i;)
				{
					var child = Children[--i];
					if (child.Address <= newNode.Address && newNode.End <= child.End)
					{
						child.Insert(newNode);
						return;
					}
				}
				Children.Add(newNode);
				newNode.Parent = this;
			}
			private MemoryNode() { }
			private MemoryNode(XmlReader reader)
			{
				Address = FetchLong(reader, "Address");
				Blocks = FetchLong(reader, "Blocks");
				ShareableWS = FetchLong(reader, "ShareableWS");
				SharedWS = FetchLong(reader, "SharedWS");
				Size = FetchLong(reader, "Size");
				Commit = FetchLong(reader, "Commit");
				PrivateBytes = FetchLong(reader, "PrivateBytes");
				PrivateWS = FetchLong(reader, "PrivateWS");
				Id = FetchLong(reader, "Id");     // This identifies the heap (for Heap type data)
				Protection = (PageProtection)int.Parse(reader.GetAttribute("Protection") ?? "0");
				Storage = FetchLong(reader, "Storage");
				UseType = (UseType)int.Parse(reader.GetAttribute("UseType") ?? "0");
				Type = reader.GetAttribute("Type") ?? "";
				Details = reader.GetAttribute("Details") ?? "";
			}

			static ulong FetchLong(XmlReader reader, string attributeName)
			{
				ulong ret = 0L;
				var attrValue = reader.GetAttribute(attributeName);
				if (attrValue != null)
					ulong.TryParse(attrValue, out ret);
				return ret;
			}
			#endregion
		}

		class VMMapStackSource : InternStackSource
		{
			public VMMapStackSource(XmlReader reader)
			{
				m_sample = new StackSourceSample(this);
				MemoryNode top = MemoryNode.Root();
				while (reader.Read())
				{
					if (reader.NodeType == XmlNodeType.Element)
					{
						// Start over if we see another snapshot.  THus we read the last one.   
						// THis is present VMMAP behavior.  TODO We should think about doing better.   
						if (reader.Name == "Snapshot")
							top = MemoryNode.Root();
						else if (reader.Name == "Region")
							top.Add(reader);
					}
				}

				foreach (var child in top.Children)
					AddToSource(child, StackSourceCallStackIndex.Invalid);
				Interner.DoneInterning();
			}

			/// <summary>
			/// Add all the nodes represented by 'node' to the source.  'parentStack' is the
			/// stack that represents the parent of 'node' (thus the top node is Invalid, 
			/// which represents the empty stack)
			/// </summary>
			private void AddToSource(MemoryNode node, StackSourceCallStackIndex parentStack)
			{
				if (node.Children != null)
				{
					// At the topmost level we have group (UseType), for the node
					if (parentStack == StackSourceCallStackIndex.Invalid)
						parentStack = AddFrame("Group " + node.UseType.ToString(), parentStack);

					if (node.Details.Length != 0)
					{
						// Group directories together.  
						if (node.UseType == UseType.Image || node.UseType == UseType.MappedFile)
							parentStack = AddDirPathNodes(node.Details, parentStack, false, node.UseType);
						else
							parentStack = AddFrame(node.Details, parentStack);
					}

					foreach (var child in node.Children)
						AddToSource(child, parentStack);
					return;
				}

				var details = node.Details;
				if (node.UseType == UseType.Image && details.Length != 0)
				{
					details = "Image Section " + details;
				}

				if (details.Length == 0)
					details = node.Type;

				var frameName = string.Format("{0,-20} address 0x{1:x} size 0x{2:x}", details, node.Address, node.Size);
				StackSourceCallStackIndex nodeStack = AddFrame(frameName, parentStack);

				if (node.PrivateWS != 0)
					AddSample("Block Private", node.PrivateWS, nodeStack);

				if (node.ShareableWS != 0)
					AddSample("Block Sharable", node.ShareableWS, nodeStack);
			}
			/// <summary>
			/// Adds nodes for each parent directory that has more than one 'child' (its count is different than it child) 
			/// </summary>
			private StackSourceCallStackIndex AddDirPathNodes(string path, StackSourceCallStackIndex parentStack, bool isDir, UseType useType)
			{
				var lastBackslashIdx = path.LastIndexOf('\\');
				if (lastBackslashIdx >= 0)
				{
					var dir = path.Substring(0, lastBackslashIdx);
					parentStack = AddDirPathNodes(dir, parentStack, true, useType);
				}

				var kindName = (useType == UseType.MappedFile) ? "MappedFile" : "Image";
				var prefix = isDir ? kindName + "s in" : kindName;
				return AddFrame(prefix + " " + path, parentStack);
			}
			private void AddSample(string memoryKind, ulong metric, StackSourceCallStackIndex parentStack)
			{
				m_sample.Metric = metric / 1024F;
				var frameName = string.Format("{0,-15} {1}K WS", memoryKind, metric / 1024);
				m_sample.StackIndex = AddFrame(frameName, parentStack);
				AddSample(m_sample);
			}
			private StackSourceCallStackIndex AddFrame(string frameName, StackSourceCallStackIndex parentStack)
			{
				var moduleIdx = Interner.ModuleIntern("");
				var frameIdx = Interner.FrameIntern(frameName, moduleIdx);
				return Interner.CallStackIntern(frameIdx, parentStack);
			}
			StackSourceSample m_sample;

		}
		#endregion
	}

	class PdbScopePerfViewFile : PerfViewFile
	{
		public override string FormatName { get { return ".NET Native Size Graph"; } }
		public override string[] FileExtensions { get { return new string[] { ".imageSize.xml", ".pdb.xml" }; } }   // TODO remove pdb.xml after 1/2015

		protected internal override StackSource OpenStackSourceImpl(TextWriter log)
		{
			Graph graph = new PdbScopeMemoryGraph(FilePath);

			log.WriteLine(
				   "Opened Graph {0} Bytes: {1:f3}M NumObjects: {2:f3}K  NumRefs: {3:f3}K Types: {4:f3}K RepresentationSize: {5:f1}M",
				   FilePath, graph.TotalSize / 1000000.0, (int)graph.NodeIndexLimit / 1000.0,
				   graph.TotalNumberOfReferences / 1000.0, (int)graph.NodeTypeIndexLimit / 1000.0,
				   graph.SizeOfGraphDescription() / 1000000.0);

			log.WriteLine("Type Histograph > 1% of heap size");
			log.Write(graph.HistogramByTypeXml(graph.TotalSize / 100));

#if false // TODO FIX NOW remove
            using (StreamWriter writer = File.CreateText(Path.ChangeExtension(this.FilePath, ".Clrprof.xml")))
            {
                ((MemoryGraph)graph).DumpNormalized(writer);
            }
#endif
			var ret = new MemoryGraphStackSource(graph, log);
			return ret;
		}
		protected internal override void ConfigureStackWindow(string stackSourceName, StackWindow stackWindow)
		{
			stackWindow.ScalingPolicy = ScalingPolicyKind.TimeMetric;
			stackWindow.IsMemoryWindow = true;
			stackWindow.RemoveColumn("WhichColumn");
			stackWindow.GroupRegExTextBox.Items.Add("[group PDBKinds]          #{%}#->type $1");
			stackWindow.GroupRegExTextBox.Items.Add("[raw group modules]       {%}!->module $1");

			stackWindow.FoldRegExTextBox.Items.Add("^RUNTIME_DATA");
			stackWindow.FoldRegExTextBox.Items.Add("^RUNTIME_DATA;^Section;^Image Header");
		}
	}

	class ClrProfilerHeapPerfViewFile : PerfViewFile
	{
		public override string FormatName { get { return "CLR Profiler Heap"; } }
		public override string[] FileExtensions { get { return new string[] { ".gcheap", ".clrprofiler" }; } }

		protected internal override StackSource OpenStackSourceImpl(TextWriter log)
		{
			Graph graph = new ClrProfilerMemoryGraph(FilePath);

			// TODO FIX NOW var refGraph = new Experimental.RefGraph(graph);

			log.WriteLine(
				   "Opened Graph {0} Bytes: {1:f3}M NumObjects: {2:f3}K  NumRefs: {3:f3}K Types: {4:f3}K RepresentationSize: {5:f1}M",
				   FilePath, graph.TotalSize / 1000000.0, (int)graph.NodeIndexLimit / 1000.0,
				   graph.TotalNumberOfReferences / 1000.0, (int)graph.NodeTypeIndexLimit / 1000.0,
				   graph.SizeOfGraphDescription() / 1000000.0);

			log.WriteLine("Type Histograph > 1% of heap size");
			log.Write(graph.HistogramByTypeXml(graph.TotalSize / 100));

#if false // TODO FIX NOW remove
            using (StreamWriter writer = File.CreateText(Path.ChangeExtension(this.FilePath, ".Clrprof.xml")))
            {
                ((MemoryGraph)graph).DumpNormalized(writer);
            }
#endif
			var ret = new MemoryGraphStackSource(graph, log);
			return ret;
		}
		protected internal override void ConfigureStackWindow(string stackSourceName, StackWindow stackWindow)
		{
			ConfigureAsMemoryWindow(stackSourceName, stackWindow);
		}
	}

	class HeapDumpPerfViewFile : PerfViewFile
	{
		internal const string Gen0WalkableObjectsViewName = "Gen 0 Walkable Objects";
		internal const string Gen1WalkableObjectsViewName = "Gen 1 Walkable Objects";

		public override string FormatName { get { return "CLR Heap Dump"; } }
		public override string[] FileExtensions { get { return new string[] { ".gcDump", ".gcDump.xml" }; } }

		public const string DiagSessionIdentity = "Microsoft.Diagnostics.GcDump";

		public override string DefaultStackSourceName { get { return "Heap"; } }

		public GCHeapDump GCDump { get { return m_gcDump; } }

		protected internal override StackSource OpenStackSourceImpl(string streamName, TextWriter log, double startRelativeMSec, double endRelativeMSec, Predicate<TraceEvent> predicate)
		{
			OpenDump(log);

			Graph graph = m_gcDump.MemoryGraph;
			GCHeapDump gcDump = m_gcDump;

#if false  // TODO FIX NOW remove
            using (StreamWriter writer = File.CreateText(Path.ChangeExtension(this.FilePath, ".heapDump.xml")))
            {
                ((MemoryGraph)graph).DumpNormalized(writer);
            }
#endif
			int gen = -1;
			if (streamName == Gen0WalkableObjectsViewName)
			{
				Debug.Assert(m_gcDump.DotNetHeapInfo != null);
				gen = 0;
			}
			else if (streamName == Gen1WalkableObjectsViewName)
			{
				Debug.Assert(m_gcDump.DotNetHeapInfo != null);
				gen = 1;
			}

			var ret = GenerationAwareMemoryGraphBuilder.CreateStackSource(m_gcDump, log, gen);

#if false // TODO FIX NOW: support post collection filtering?   
            // Set the sampling ratio so that the number of objects does not get too far out of control.  
            if (2000000 <= (int)graph.NodeIndexLimit)
            {
                ret.SamplingRate = ((int)graph.NodeIndexLimit / 1000000);
                log.WriteLine("Setting the sampling rate to {0}.", ret.SamplingRate);
                MessageBox.Show("The graph has more than 2M Objects.  " +
                    "The sampling rate has been set " + ret.SamplingRate.ToString() + " to keep the GUI responsive.");
            }
#endif
			m_extraTopStats = "";

			double unreachableMemory;
			double totalMemory;
			ComputeUnreachableMemory(ret, out unreachableMemory, out totalMemory);

			if (unreachableMemory != 0)
				m_extraTopStats += string.Format(" Unreachable Memory: {0:n3}MB ({1:f1}%)",
					unreachableMemory / 1000000.0, unreachableMemory * 100.0 / totalMemory);

			if (gcDump.CountMultipliersByType != null)
			{
				m_extraTopStats += string.Format(" Heap Sampled: Mean Count Multiplier {0:f2} Mean Size Multiplier {1:f2}",
						gcDump.AverageCountMultiplier, gcDump.AverageSizeMultiplier);
			}

			log.WriteLine("Type Histograph > 1% of heap size");
			log.Write(graph.HistogramByTypeXml(graph.TotalSize / 100));
			return ret;
		}

		protected override Action<Action> OpenImpl(Window parentWindow, StatusBar worker)
		{
			if (AppLog.InternalUser)
			{
				OpenDump(worker.LogWriter);
				m_Children = new List<PerfViewTreeItem>(4);
				if (m_gcDump.InteropInfo != null)
				{
					m_Children.Add(new HeapDumpInteropObjects(this));
				}

				var defaultSource = new PerfViewStackSource(this, DefaultStackSourceName);
				defaultSource.IsSelected = true;
				m_Children.Add(defaultSource);
				if (m_gcDump.DotNetHeapInfo != null)
				{
					m_Children.Add(new PerfViewStackSource(this, Gen0WalkableObjectsViewName));
					m_Children.Add(new PerfViewStackSource(this, Gen1WalkableObjectsViewName));
				}
				return null;
			}
			return delegate (Action doAfter)
			{
				// By default we have a singleton source (which we dont show on the GUI) and we immediately open it
				m_singletonStackSource = new PerfViewStackSource(this, "");
				m_singletonStackSource.Open(parentWindow, worker);
				if (doAfter != null)
					doAfter();
			};
		}

		protected internal override void ConfigureStackWindow(string stackSourceName, StackWindow stackWindow)
		{
			ConfigureAsMemoryWindow(stackSourceName, stackWindow);
			stackWindow.ExtraTopStats = m_extraTopStats;

			if (stackSourceName.Equals(Gen0WalkableObjectsViewName) || stackSourceName.Equals(Gen1WalkableObjectsViewName))
			{
				stackWindow.CallTreeTab.IsSelected = true;      // start with the call tree view
			}
		}

		#region private

		protected internal void OpenDump(TextWriter log)
		{
			if (m_gcDump == null)
			{
				// TODO this is kind of backwards.   The super class should not know about the subclasses.  
				var asSnapshot = this as PerfViewHeapSnapshot;
				if (asSnapshot != null)
				{
					DotNetHeapInfo dotNetHeapInfo = null;
					var etlFile = FilePath;
					ETLPerfViewData.UnZipIfNecessary(ref etlFile, log);

					MemoryGraph memoryGraph = null;
					if (asSnapshot.Kind == "JS")
					{
						var dumper = new JavaScriptDumpGraphReader(log);
						memoryGraph = dumper.Read(etlFile, asSnapshot.m_processId, asSnapshot.m_timeRelativeMSec);
					}
					else if (asSnapshot.Kind == ".NET")
					{
						var dumper = new DotNetHeapDumpGraphReader(log);
						dumper.DotNetHeapInfo = dotNetHeapInfo = new DotNetHeapInfo();
						memoryGraph = dumper.Read(etlFile, asSnapshot.m_processId.ToString(), asSnapshot.m_timeRelativeMSec);
						var resolver = new TypeNameSymbolResolver(FilePath, log);
						memoryGraph.ResolveTypeName = resolver.ResolveTypeName;
					}

					if (memoryGraph == null)
					{
						log.WriteLine("Error Unknown dump kind {0} found, ", asSnapshot.Kind);
						return;
					}
					m_gcDump = new GCHeapDump(memoryGraph);
					m_gcDump.DotNetHeapInfo = dotNetHeapInfo;
				}
				else
				{

					if (FilePath.EndsWith(".gcDump.xml", StringComparison.OrdinalIgnoreCase))
						m_gcDump = XmlGcHeapDump.ReadGCHeapDumpFromXml(FilePath);
					else
					{
						m_gcDump = new GCHeapDump(FilePath);

						// set it up so we resolve any types 
						var resolver = new TypeNameSymbolResolver(FilePath, log);
						m_gcDump.MemoryGraph.ResolveTypeName = resolver.ResolveTypeName;
					}
				}

				if (m_gcDump.TimeCollected.Ticks != 0)
					log.WriteLine("GCDump collected on {0}", m_gcDump.TimeCollected);
				if (m_gcDump.MachineName != null)
					log.WriteLine("GCDump collected on Machine {0}", m_gcDump.MachineName);
				if (m_gcDump.ProcessName != null)
					log.WriteLine("GCDump collected on Process {0} ({1})", m_gcDump.MachineName, m_gcDump.ProcessName, m_gcDump.ProcessID);
				if (m_gcDump.TotalProcessCommit != 0)
					log.WriteLine("Total Process CommitSize {0:n1} MB Working Set {1:n1} MB", m_gcDump.TotalProcessCommit / 1000000.0, m_gcDump.TotalProcessWorkingSet / 1000000.0);

				if (m_gcDump.CollectionLog != null)
				{
					log.WriteLine("******************** START OF LOG FILE FROM TIME OF COLLECTION **********************");
					log.Write(m_gcDump.CollectionLog);
					log.WriteLine("********************  END OF LOG FILE FROM TIME OF COLLECTION  **********************");
				}

#if false // TODO FIX NOW REMOVE
                using (StreamWriter writer = File.CreateText(Path.ChangeExtension(FilePath, ".rawGraph.xml")))
                {
                    m_gcDump.MemoryGraph.WriteXml(writer);
                }
#endif
			}

			MemoryGraph graph = m_gcDump.MemoryGraph;
			log.WriteLine(
				   "Opened Graph {0} Bytes: {1:f3}M NumObjects: {2:f3}K  NumRefs: {3:f3}K Types: {4:f3}K RepresentationSize: {5:f1}M",
				   FilePath, graph.TotalSize / 1000000.0, (int)graph.NodeIndexLimit / 1000.0,
				   graph.TotalNumberOfReferences / 1000.0, (int)graph.NodeTypeIndexLimit / 1000.0,
				   graph.SizeOfGraphDescription() / 1000000.0);
		}

		/// <summary>
		/// These hold stacks which we know they either have an '[not reachable from roots]' or not
		/// </summary>
		private struct UnreachableCacheEntry
		{
			public StackSourceCallStackIndex stack;
			public bool unreachable;
			public bool valid;
		};

		/// <summary>
		/// Returns true if 'stackIdx' is reachable from the roots (that is, it does not have '[not reachable from roots]' as one
		/// of its parent nodes.    'cache' is simply an array used to speed up this process because it remembers the answers for
		/// nodes up the stack that are likely to be used for the next index.   
		/// </summary>
		private static bool IsUnreachable(StackSource memoryStackSource, StackSourceCallStackIndex stackIdx, UnreachableCacheEntry[] cache, int depth)
		{
			if (stackIdx == StackSourceCallStackIndex.Invalid)
				return false;

			int entryIdx = ((int)stackIdx) % cache.Length;
			UnreachableCacheEntry entry = cache[entryIdx];
			if (stackIdx != entry.stack || !entry.valid)
			{
				var callerIdx = memoryStackSource.GetCallerIndex(stackIdx);
				if (callerIdx == StackSourceCallStackIndex.Invalid)
				{
					var frameIdx = memoryStackSource.GetFrameIndex(stackIdx);
					var name = memoryStackSource.GetFrameName(frameIdx, false);
					entry.unreachable = string.Compare(name, "[not reachable from roots]", StringComparison.OrdinalIgnoreCase) == 0;
				}
				else
					entry.unreachable = IsUnreachable(memoryStackSource, callerIdx, cache, depth + 1);

				entry.stack = stackIdx;
				entry.valid = true;
				cache[entryIdx] = entry;
			}
			return entry.unreachable;
		}

		private static void ComputeUnreachableMemory(StackSource memoryStackSource, out double unreachableMemoryRet, out double totalMemoryRet)
		{
			double unreachableMemory = 0;
			double totalMemory = 0;

			var cache = new UnreachableCacheEntry[10000];
			memoryStackSource.ForEach(delegate (StackSourceSample sample)
			{
				totalMemory += sample.Metric;
				if (IsUnreachable(memoryStackSource, sample.StackIndex, cache, 0))
					unreachableMemory += sample.Metric;
			});

			unreachableMemoryRet = unreachableMemory;
			totalMemoryRet = totalMemory;
		}

		internal protected GCHeapDump m_gcDump;
		string m_extraTopStats;
		#endregion
	}

	/// <summary>
	/// A simple helper class that looks up symbols for Project N GCDumps 
	/// </summary>
	class TypeNameSymbolResolver
	{
		public enum TypeNameOptions
		{
			None,
			StripModuleName,
		}

		/// <summary>
		/// Create a new symbol resolver.  You give it a context file path (PDBS are looked up next to this if non-null) and
		/// a text writer in which to write symbol diagnostic messages.  
		/// </summary>
		public TypeNameSymbolResolver(string contextFilePath, TextWriter log) { m_contextFilePath = contextFilePath; m_log = log; }

		public string ResolveTypeName(int typeID, TraceLoadedModule module, TypeNameOptions options = TypeNameOptions.None)
		{
			Module mod = new Module(module.ImageBase);
			mod.BuildTime = module.ModuleFile.BuildTime;
			mod.Path = module.ModuleFile.FilePath;
			mod.PdbAge = module.ModuleFile.PdbAge;
			mod.PdbGuid = module.ModuleFile.PdbSignature;
			mod.PdbName = module.ModuleFile.PdbName;
			mod.Size = module.ModuleFile.ImageSize;

			string typeName = ResolveTypeName(typeID, mod);

			// Trim the module from the type name if requested.
			if (options == TypeNameOptions.StripModuleName && !string.IsNullOrEmpty(typeName))
			{
				// Strip off the module name if present.
				string[] typeNameParts = typeName.Split(new char[] { '!' }, 2);
				if (typeNameParts.Length == 2)
				{
					typeName = typeNameParts[1];
				}
			}

			return typeName;
		}

		public string ResolveTypeName(int typeID, Graphs.Module module)
		{
			if (module == null || module.Path == null)
			{
				m_log.WriteLine("Error: null module looking up typeID  0x{0:x}", typeID);
				return null;
			}
			if (module.PdbName == null || module.PdbGuid == Guid.Empty)
			{
				m_log.WriteLine("Error: module for typeID 0x{0:x} {1} does not have PDB signature info.", typeID, module.Path);
				return null;
			}
			if (module.PdbGuid == m_badPdb && m_badPdb != Guid.Empty)
				return null;
			if (m_pdbLookupFailures != null && m_pdbLookupFailures.ContainsKey(module.PdbGuid))  // TODO we are assuming unique PDB names (at least for failures). 
				return null;

			// We check the PDB age and GUID as a proxy for comparing the module itself.
			// This is because the module is per-process, and in a trace where there are many
			// processes of the same application, we end up creating many symbol modules which seems
			// to create memory leaks and takes a very long time to resolve symbols.
			if (!(m_lastModule != null && module != null && m_lastModule.PdbGuid == module.PdbGuid && m_lastModule.PdbAge == module.PdbAge))
			{
				m_lastModule = module;
				m_lastSymModule = null;

				if (m_symReader == null)
					m_symReader = App.GetSymbolReader(m_contextFilePath);

				m_log.WriteLine("TYPE LOOKUP: Looking up PDB for Module {0}", module.Path);
				var pdbPath = m_symReader.FindSymbolFilePath(module.PdbName, module.PdbGuid, module.PdbAge, module.Path);
				if (pdbPath != null)
					m_lastSymModule = m_symReader.OpenSymbolFile(pdbPath);
				else
				{
					if (m_pdbLookupFailures == null)
						m_pdbLookupFailures = new Dictionary<Guid, bool>();
					m_pdbLookupFailures.Add(module.PdbGuid, true);
				}
			}
			if (m_lastSymModule == null)
			{
				m_numFailures++;
				if (m_numFailures <= 5)
				{
					if (m_numFailures == 1 && !Path.GetFileName(module.Path).StartsWith("mrt", StringComparison.OrdinalIgnoreCase))
					{
						GuiApp.MainWindow.Dispatcher.BeginInvoke((Action)delegate ()
						{
							MessageBox.Show(GuiApp.MainWindow,
								"Warning: Could not find PDB for module " + Path.GetFileName(module.Path) + "\r\n" +
								"Some types will not have symbolic names.\r\n" +
								"See log for more details.\r\n" +
								"Fix by placing PDB on symbol path or in a directory called 'symbols' beside .gcdump file.",
								"PDB lookup failure");
						});
					}
					m_log.WriteLine("Failed to find PDB for module {0} to look up type 0x{1:x}", module.Path, typeID);
					if (m_numFailures == 5)
						m_log.WriteLine("Discontinuing PDB module lookup messages");
				}
				return null;
			}

			string typeName;
			try
			{
				typeName = m_lastSymModule.FindNameForRva((uint)typeID);
			}
			catch (OutOfMemoryException)
			{
				// TODO find out why this happens?   I think this is because we try to do a ReadRVA 
				m_log.WriteLine("Error: Caught out of memory exception on file " + m_lastSymModule.SymbolFilePath + ".   Skipping.");
				m_badPdb = module.PdbGuid;
				return null;
			}

			typeName = typeName.Replace(@"::`vftable'", "");
			typeName = typeName.Replace(@"::", ".");
			typeName = typeName.Replace(@"EEType__", "");
			typeName = typeName.Replace(@".Boxed_", ".");

			return typeName;
		}

		TextWriter m_log;
		string m_contextFilePath;
		SymbolReader m_symReader;
		SymbolModule m_lastSymModule;
		Graphs.Module m_lastModule;
		int m_numFailures;
		Guid m_badPdb;        // If we hit a bad PDB remember it to avoid logging too much 
		Dictionary<Guid, bool> m_pdbLookupFailures;
	}

	class ClrProfilerCodeSizePerfViewFile : PerfViewFile
	{
		public override string FormatName { get { return "Clr Profiler Code Size"; } }
		public override string[] FileExtensions { get { return new string[] { ".codesize" }; } }

		protected internal override StackSource OpenStackSourceImpl(TextWriter log)
		{
			var codeSizeSource = new ClrProfiler.ClrProfilerMethodSizeStackSource(FilePath);
			log.WriteLine("Info Read:  method called:{0}  totalILSize called:{1}  totalCalls:{2}",
					codeSizeSource.TotalMethodCount, codeSizeSource.TotalMethodSize, codeSizeSource.TotalCalls);
			return codeSizeSource;
		}
		protected internal override void ConfigureStackWindow(string stackSourceName, StackWindow stackWindow)
		{
			var defaultGroup = "[group framework] !System.=> CLR;!Microsoft.=>CLR";
			stackWindow.GroupRegExTextBox.Text = defaultGroup;
			stackWindow.GroupRegExTextBox.Items.Insert(0, defaultGroup);
		}
	}

	class ClrProfilerAllocStacksPerfViewFile : PerfViewFile
	{
		public override string FormatName { get { return "Clr Profiler Alloc"; } }
		public override string[] FileExtensions { get { return new string[] { ".allocStacks" }; } }

		protected internal override StackSource OpenStackSourceImpl(TextWriter log)
		{
			return new ClrProfiler.ClrProfilerAllocStackSource(FilePath);
		}
		protected internal override void ConfigureStackWindow(string stackSourceName, StackWindow stackWindow)
		{
			var defaultGroup = "[group framework] !System.=> CLR;!Microsoft.=>CLR";
			stackWindow.GroupRegExTextBox.Text = defaultGroup;
			stackWindow.GroupRegExTextBox.Items.Insert(0, defaultGroup);
		}
	}

	public class ProcessDumpPerfViewFile : PerfViewFile
	{
		public override string FormatName { get { return "Process Dump"; } }
		public override string[] FileExtensions { get { return new string[] { ".dmp" }; } }

		public override void Open(Window parentWindow, StatusBar worker, Action doAfter = null)
		{
			App.CommandLineArgs.ProcessDumpFile = FilePath;
			GuiApp.MainWindow.TakeHeapShapshot(null);
		}
		public override void Close() { }
		public override ImageSource Icon { get { return GuiApp.MainWindow.Resources["FileBitmapImage"] as ImageSource; } }

		public const string DiagSessionIdentity = "Microsoft.Diagnostics.Minidump";
	}

	public class ScenarioSetPerfViewFile : PerfViewFile
	{
		public override string FormatName { get { return "Scenario Set"; } }
		public override string[] FileExtensions { get { return new string[] { ".scenarioSet.xml" }; } }

		public override string HelpAnchor { get { return "ViewingMultipleScenarios"; } }

		protected internal override StackSource OpenStackSourceImpl(TextWriter log)
		{
			Dictionary<string, string> pathDict = null;
			XmlReaderSettings settings = new XmlReaderSettings() { IgnoreWhitespace = true, IgnoreComments = true };
			using (Stream dataStream = new FileStream(FilePath, FileMode.Open, FileAccess.Read, FileShare.Read | FileShare.Delete))
			{
				using (XmlReader reader = XmlTextReader.Create(dataStream, settings))
				{
					pathDict = DeserializeConfig(reader, log);
				}
			}

			if (pathDict.Count == 0)
				throw new ApplicationException("No scenarios found");

			// Open XmlStackSources on each of our paths.
			var sources = pathDict.Select(
				(pair, idx) =>
				{
					string name = pair.Key, path = pair.Value;
					log.WriteLine("[Opening [{0}/{1}] {2} ({3})]", idx + 1, pathDict.Count, name, path);
					var source = new XmlStackSource(path);
					return new KeyValuePair<string, StackSource>(name, source);
				}
			).ToList(); // Copy to list to prevent repeated enumeration from having an effect.

			return new AggregateStackSource(sources);
		}

		protected internal override void ConfigureStackWindow(string stackSourceName, StackWindow stackWindow)
		{
			ConfigureAsEtwStackWindow(stackWindow, false, false);
		}

		#region private

		/// <summary>
		/// Search for scenario data files matching a pattern, and add them to a dictionary.
		/// </summary>
		/// <param name="filePattern">The wildcard file pattern to match. Must not be null.</param>
		/// <param name="namePattern">The pattern by which to name scenarios. If null, defaults to "scenario $1".</param>
		/// <param name="includePattern">If non-null, a pattern which must be matched for the scenario to be added</param>
		/// <param name="excludePattern">If non-null, a pattern which if matched causes the scenario to be excluded</param>
		/// <param name="dict">The dictionary to which to add the scenarios found.</param>
		/// <param name="log">A log file to write log messages.</param>
		/// <param name="baseDir">
		/// The directory used to resolve relative paths.
		/// Defaults to the directory of the XML file represented by this ScenarioSetPerfViewFile.
		/// </param>
		private void AddScenariosToDictionary(
			string filePattern, string namePattern, string includePattern, string excludePattern,
			Dictionary<string, string> dict, TextWriter log,
			string baseDir = null)
		{
			Debug.Assert(filePattern != null);

			if (baseDir == null)
				baseDir = Path.GetDirectoryName(FilePath);

			if (namePattern == null)
				namePattern = "scenario $1";

			string replacePattern = Regex.Escape(filePattern)
									.Replace(@"\*", @"([^\\]*)")
									.Replace(@"\?", @"[^\\]");

			if (!(filePattern.EndsWith(".perfView.xml", StringComparison.OrdinalIgnoreCase) ||
				  filePattern.EndsWith(".perfView.xml.zip", StringComparison.OrdinalIgnoreCase)))
				throw new ApplicationException("Files must be PerfView XML files");

			string pattern = Path.GetFileName(filePattern);
			string dir = Path.GetDirectoryName(filePattern);

			// Tack on the base directory if we're not already an absolute path.
			if (!Path.IsPathRooted(dir))
				dir = Path.Combine(baseDir, dir);

			var replaceRegex = new Regex(replacePattern, RegexOptions.IgnoreCase);
			var defaultRegex = new Regex(@"(.*)", RegexOptions.IgnoreCase);

			// TODO: Directory.GetFile
			foreach (string file in Directory.GetFiles(dir, pattern, SearchOption.AllDirectories))
			{
				// Filter out those that don't match the include pattern 
				if (includePattern != null && !Regex.IsMatch(file, includePattern))
					continue;
				// or do match the exclude pattern.  
				if (excludePattern != null && Regex.IsMatch(file, excludePattern))
					continue;

				string name = null;
				if (namePattern != null)
				{
					var match = replaceRegex.Match(file);

					// We won't have a group to match if there were no wildcards in the pattern.
					if (match.Groups.Count < 1)
						match = defaultRegex.Match(GetFileNameWithoutExtension(file));

					name = match.Result(namePattern);
				}

				dict[name] = file;

				log.WriteLine("Added '{0}' ({1})", name, file);
			}
		}

		/// <summary>
		/// Deserialize a scenario XML config file.
		/// </summary>
		/// <param name="reader">The XmlReader containing the data to deserialize.</param>
		/// <param name="log">The TextWriter to log output to.</param>
		/// <returns>A Dictionary mapping scenario names to .perfView.xml(.zip) data file paths.</returns>
		/// <remarks>
		/// Scenario XML config files contain a ScenarioSet root element. That element contains
		/// one or more Scenarios elements. A Scenarios element has two attributes: "files" is a required
		/// filename pattern, and namePattern is a pattern by which to name the scenario.
		/// 
		/// files is a required attribute specifying where to find the data files for the scenario(s). Wildcards
		/// are acceptable - any files matched by the wildcard will be added to the scenario set. All paths are
		/// relative to the location of the XML config file.
		/// 
		/// namePattern can contain substitutions as specified in Regex.Replace. Each * in the wildcard
		/// pattern will be converted to an appropriate capturing group. If no wildcards are specified, $1 will be
		/// set to the base name of the data file as specified by <see cref="PerfViewFile.GetFileNameWithoutExtension"/>.
		/// 
		/// files is a required attribute. namePattern is optional, and defaults to "scenario $1".
		/// 
		/// If multiple scenarios have the same name, scenarios later in the file will override scenarios
		/// earlier in the file.
		/// </remarks>
		/// <example>
		/// Example config file:
		/// <ScenarioSet>
		/// <Scenarios files="*.perfView.xml.zip" namePattern="Example scenario [$1]" />
		/// <Scenarios files="foo.perfView.xml.zip" namePattern="Example scenario [baz]" />
		/// </ScenarioSet>
		/// 
		/// Files in the directory:
		/// foo.perfView.xml.zip
		/// bar.perfView.xml.zip
		/// baz.perfView.xml.zip
		/// 
		/// Return value:
		/// "Example scenario [foo]" => "foo.perfView.xml.zip"
		/// "Example scenario [bar]" => "bar.perfView.xml.zip"
		/// "Example scenario [baz]" => "foo.perfView.xml.zip"
		/// </example>
		private Dictionary<string, string> DeserializeConfig(XmlReader reader, TextWriter log)
		{
			var pathDict = new Dictionary<string, string>();

			if (!reader.ReadToDescendant("ScenarioSet"))
				throw new ApplicationException("The file " + FilePath + " does not have a Scenario element");

			if (!reader.ReadToDescendant("Scenarios"))
				throw new ApplicationException("No scenarios specified");

			do
			{
				string filePattern = reader["files"];
				string namePattern = reader["namePattern"];
				string includePattern = reader["includePattern"];
				string excludePattern = reader["excludePattern"];

				if (filePattern == null)
					throw new ApplicationException("File path is required.");

				AddScenariosToDictionary(filePattern, namePattern, includePattern, excludePattern, pathDict, log);
			}
			while (reader.ReadToNextSibling("Scenarios"));

			return pathDict;
		}

		#endregion
	}

	/// <summary>
	/// Class to represent the Visual Studio .diagsesion file format that is defined
	/// as part of Microsoft.DiagnosticsHub.Packaging
	/// </summary>
	public class DiagSessionPerfViewFile : PerfViewFile
	{
		public override string FormatName { get { return "Diagnostics Session"; } }
		public override string[] FileExtensions { get { return new string[] { ".diagsession" }; } }

		public override IList<PerfViewTreeItem> Children
		{
			get
			{
				if (m_Children == null)
				{
					m_Children = new List<PerfViewTreeItem>();
				}

				return m_Children;
			}
		}

		public override void Open(Window parentWindow, StatusBar worker, Action doAfter = null)
		{
			if (!m_opened)
			{
				IsExpanded = false;

				worker.StartWork("Opening " + Name, delegate ()
				{
					OpenImpl(parentWindow, worker);
					ExecuteOnOpenCommand(worker);

					worker.EndWork(delegate ()
					{
						m_opened = true;

						FirePropertyChanged("Children");

						IsExpanded = true;

						if (doAfter != null)
						{
							doAfter();
						}
					});
				});
			}
		}

		protected override Action<Action> OpenImpl(Window parentWindow, StatusBar worker)
		{
			worker.Log("Opening diagnostics session file " + Path.GetFileName(FilePath));

			using (DhPackage dhPackage = DhPackage.Open(FilePath))
			{
				// Get all heap dump resources
				AddResourcesAsChildren(worker, dhPackage, HeapDumpPerfViewFile.DiagSessionIdentity, ".gcdump", (localFilePath) =>
					{
						return HeapDumpPerfViewFile.Get(localFilePath);
					});

				// Get all process dump resources
				AddResourcesAsChildren(worker, dhPackage, ProcessDumpPerfViewFile.DiagSessionIdentity, ".dmp", (localFilePath) =>
					{
						return ProcessDumpPerfViewFile.Get(localFilePath);
					});

				// Get all ETL files
				AddResourcesAsChildren(worker, dhPackage, "DiagnosticsHub.Resource.EtlFile", ".etl", (localFilePath) =>
					{
						return ETLPerfViewData.Get(localFilePath);
					});
			}

			return null;
		}

		public override void Close() { }
		public override ImageSource Icon { get { return GuiApp.MainWindow.Resources["FileBitmapImage"] as ImageSource; } }

		/// <summary>
		/// Gets a new local file path for the given resource, extracting it from the .diagsession if required
		/// </summary>
		/// <param name="package">The diagsession package object</param>
		/// <param name="resource">The diagsession resource object</param>
		/// <param name="fileExtension">The final extension to use</param>
		/// <returns>The full local file path to the resource</returns>
		private static string GetLocalFilePath(DhPackage package, ResourceInfo resource, string fileExtension)
		{
			string localFileName = Path.GetFileNameWithoutExtension(resource.Name);
			string localFilePath = CacheFiles.FindFile(localFileName, fileExtension);

			if (!File.Exists(localFilePath))
			{
				package.ExtractResourceToPath(ref resource.ResourceId, localFilePath);
			}

			return localFilePath;
		}

		/// <summary>
		/// Adds child files from resources in the DhPackage
		/// </summary>
		private void AddResourcesAsChildren(StatusBar worker, DhPackage dhPackage, string resourceIdentity, string fileExtension, Func<string/*localFileName*/, PerfViewFile> getPerfViewFile)
		{
			ResourceInfo[] resources;
			dhPackage.GetResourceInformationByType(resourceIdentity, out resources);

			IEnumerable<ResourceInfo> orderedResources = resources
					.OrderBy(r => DhPackagingExtensions.ToDateTime(r.TimeAddedUTC));

			foreach (var resource in resources)
			{
				Guid resourceId = resource.ResourceId;

				string localFilePath = GetLocalFilePath(dhPackage, resource, fileExtension);

				worker.Log("Found '" + resource.ResourceId + "' resource '" + resource.Name + "'. Loading ...");

				PerfViewFile perfViewFile = getPerfViewFile(localFilePath);

				this.Children.Add(perfViewFile);

				worker.Log("Loaded " + resource.Name + ". Loading ...");
			}
		}
	}
}<|MERGE_RESOLUTION|>--- conflicted
+++ resolved
@@ -41,2804 +41,2804 @@
 
 namespace PerfView
 {
-	/// <summary>
-	/// PerfViewTreeItem is a common base class for something that can be represented in the 
-	/// TreeView GUI.  in particular it has a name, and children.   This includes both
-	/// file directories as well as data file (that might have multiple sources inside them)
-	/// </summary>
-	public abstract class PerfViewTreeItem : INotifyPropertyChanged
-	{
-		/// <summary>
-		/// The name to place in the treeview (should be short).  
-		/// </summary>
-		public string Name { get; protected set; }
-		/// <summary>
-		/// If the entry should have children in the TreeView, this is them.
-		/// </summary>
-		public virtual IList<PerfViewTreeItem> Children { get { return m_Children; } }
-		/// <summary>
-		/// All items have some sort of file path that is associated with them.  
-		/// </summary>
-		public virtual string FilePath { get { return m_filePath; } }
-		public virtual string HelpAnchor { get { return this.GetType().Name; } }
-
-		public bool IsExpanded { get { return m_isExpanded; } set { m_isExpanded = value; FirePropertyChanged("IsExpanded"); } }
-		public bool IsSelected { get { return m_isSelected; } set { m_isSelected = value; FirePropertyChanged("IsSelected"); } }
-
-		/// <summary>
-		/// Open the file (This might be expensive (but maybe not).  It should not be run on
-		/// the GUI thread.  This should populate the Children property if that is appropriate.  
-		/// 
-		/// if 'doAfter' is present, it will be run after the window has been opened.   It is always
-		/// executed on the GUI thread.  
-		/// </summary>
-		public abstract void Open(Window parentWindow, StatusBar worker, Action doAfter = null);
-		/// <summary>
-		/// Once something is opened, it should be closed.  
-		/// </summary>
-		public abstract void Close();
-
-		// Support so that we can update children and the view will update
-		public event PropertyChangedEventHandler PropertyChanged;
-		protected void FirePropertyChanged(string propertyName)
-		{
-			var propertyChanged = PropertyChanged;
-			if (propertyChanged != null)
-				propertyChanged(this, new PropertyChangedEventArgs(propertyName));
-		}
-
-		/// <summary>
-		/// The Icon to show next to the entry.  
-		/// </summary>
-		public virtual ImageSource Icon { get { return GuiApp.MainWindow.Resources["StackSourceBitmapImage"] as ImageSource; } }
-		#region private
-		public override string ToString() { if (FilePath != null) return FilePath; return Name; }
-
-		protected List<PerfViewTreeItem> m_Children;
-		protected List<PerfViewReport> m_UserDeclaredChildren;
-		protected string m_filePath;
-
-		bool m_isExpanded;
-		bool m_isSelected;
-		#endregion
-	}
-
-	public class PerfViewDirectory : PerfViewTreeItem
-	{
-		// Only names that match this filter are displayed. 
-		public Regex Filter
-		{
-			get { return m_filter; }
-			set
-			{
-				if (m_filter != value)
-				{
-					m_filter = value;
-					m_Children = null;
-					FirePropertyChanged("Children");
-				}
-			}
-		}
-		public PerfViewDirectory(string path)
-		{
-			m_filePath = path;
-			Name = System.IO.Path.GetFileName(path);
-		}
-
-		public override IList<PerfViewTreeItem> Children
-		{
-			get
-			{
-				if (m_Children == null)
-				{
-					m_Children = new List<PerfViewTreeItem>();
-					if (Name != "..")
-					{
-						try
-						{
-							foreach (var filePath in FilesInDirectory(m_filePath))
-							{
-								var template = PerfViewFile.TryGet(filePath);
-								if (template != null)
-								{
-									// Filter out kernel, rundown files etc. 
-									if (Regex.IsMatch(filePath, @"\.(kernel|clr|user)[^.]*\.etl$", RegexOptions.IgnoreCase))
-										continue;
-
-									// Filter out any items we were asked to filter out.  
-									if (m_filter != null && !m_filter.IsMatch(Path.GetFileName(filePath)))
-										continue;
-
-									m_Children.Add(PerfViewFile.Get(filePath, template));
-								}
-							}
-
-							foreach (var dir in DirsInDirectory(m_filePath))
-							{
-								// Filter out any items we were asked to filter out.  
-								if (m_filter != null && !m_filter.IsMatch(Path.GetFileName(dir)))
-									continue;
-								// We know that .NGENPDB directories are uninteresting, filter them out.  
-								if (dir.EndsWith(".NENPDB", StringComparison.OrdinalIgnoreCase))
-									continue;
-
-								m_Children.Add(new PerfViewDirectory(dir));
-							}
-
-							// We always have the parent directory.  
-							m_Children.Add(new PerfViewDirectory(System.IO.Path.Combine(m_filePath, "..")));
-						}
-						// FIX NOW review
-						catch (Exception) { }
-					}
-				}
-				return m_Children;
-			}
-		}
-		public override string HelpAnchor { get { return null; } }      // Don't bother with help for this.  
-
-		/// <summary>
-		/// Open the file (This might be expensive (but maybe not).  This should populate the Children property 
-		/// too.  
-		/// </summary>
-		public override void Open(Window parentWindow, StatusBar worker, Action doAfter)
-		{
-			var mainWindow = parentWindow as MainWindow;
-			if (mainWindow != null)
-				mainWindow.OpenPath(FilePath);
-
-			if (doAfter != null)
-				doAfter();
-		}
-		/// <summary>
-		/// Close the file
-		/// </summary>
-		public override void Close() { }
-
-		public override ImageSource Icon { get { return GuiApp.MainWindow.Resources["FolderOpenBitmapImage"] as ImageSource; } }
-
-		#region private
-
-		class DirCacheEntry
-		{
-			public string[] FilesInDirectory;
-			public string[] DirsInDirectory;
-			public DateTime LastWriteTimeUtc;
-		}
-		// To speed things up we remember the list list of directory items we fetched from disk
-		static Dictionary<string, DirCacheEntry> s_dirCache = new Dictionary<string, DirCacheEntry>();
-
-		static string[] FilesInDirectory(string directoryPath)
-		{
-			var entry = GetDirEntry(directoryPath);
-			if (entry.FilesInDirectory == null)
-				entry.FilesInDirectory = Directory.GetFiles(directoryPath);
-			return entry.FilesInDirectory;
-		}
-		static string[] DirsInDirectory(string directoryPath)
-		{
-			var entry = GetDirEntry(directoryPath);
-			if (entry.DirsInDirectory == null)
-				entry.DirsInDirectory = Directory.GetDirectories(directoryPath);
-			return entry.DirsInDirectory;
-		}
-
-		/// <summary>
-		/// Gets a cache entry, nulls it out if it is out of date.  
-		/// </summary>
-		static DirCacheEntry GetDirEntry(string directoryPath)
-		{
-			DateTime lastWrite = Directory.GetLastWriteTimeUtc(directoryPath);
-			DirCacheEntry entry;
-			if (!s_dirCache.TryGetValue(directoryPath, out entry))
-				s_dirCache[directoryPath] = entry = new DirCacheEntry();
-
-			if (lastWrite != entry.LastWriteTimeUtc)
-			{
-				entry.DirsInDirectory = null;
-				entry.FilesInDirectory = null;
-			}
-			entry.LastWriteTimeUtc = lastWrite;
-			return entry;
-		}
-
-		private Regex m_filter;
-		#endregion
-	}
-
-	/// <summary>
-	/// PerfViewData is an abstraction of something that PerfViewGui knows how to display.   It is 
-	/// </summary>
-	public abstract class PerfViewFile : PerfViewTreeItem
-	{
-		public bool IsOpened { get { return m_opened; } }
-		public bool IsUpToDate { get { return m_utcLastWriteAtOpen == File.GetLastWriteTimeUtc(FilePath); } }
-
-		/// <summary>
-		/// Get does not actually open the file (which might be expensive).   It also does not
-		/// populate the children for the node (which again might be expensive).  Instead it 
-		/// just looks at the file name).   It DOES however determine how this data will be
-		/// treated from here on (based on file extension or an explicitly passed template parameter.
-		/// 
-		/// Get implements interning, so if you Get the same full file path, then you will get the
-		/// same PerfViewDataFile structure. 
-		/// 
-		/// After you have gotten a PerfViewData, you use instance methods to manipulate it
-		/// 
-		/// This routine throws if the path name does not have a suffix we understand.  
-		/// </summary>
-		public static PerfViewFile Get(string filePath, PerfViewFile format = null)
-		{
-			var ret = TryGet(filePath, format);
-			if (ret == null)
-				throw new ApplicationException("Could not determine data Template from the file extension for " + filePath + ".");
-			return ret;
-		}
-		/// <summary>
-		/// Tries to to a 'Get' operation on filePath.   If format == null (indicating
-		/// that we should try to determine the type of the file from the file suffix) and 
-		/// it does not have a suffix we understand, then we return null.   
-		/// </summary>
-		public static PerfViewFile TryGet(string filePath, PerfViewFile format = null)
-		{
-			if (format == null)
-			{
-				// See if it is any format we recognize.  
-				foreach (PerfViewFile potentalFormat in Formats)
-				{
-					if (potentalFormat.IsMyFormat(filePath))
-					{
-						format = potentalFormat;
-						break;
-					};
-				}
-				if (format == null)
-					return null;
-			}
-
-			string fullPath = Path.GetFullPath(filePath);
-			PerfViewFile ret;
-			if (!s_internTable.TryGetValue(fullPath, out ret))
-			{
-				ret = (PerfViewFile)format.MemberwiseClone();
-				ret.m_filePath = filePath;
-				s_internTable[fullPath] = ret;
-			}
-			ret.Name = Path.GetFileName(ret.FilePath);
-			if (ret.Name.EndsWith(".etl", StringComparison.OrdinalIgnoreCase))
-			{
-				var dir = Path.GetDirectoryName(ret.FilePath);
-				if (dir.Length == 0)
-					dir = ".";
-
-				var wildCard = ret.Name.Insert(ret.Name.Length - 4, ".*");
-				if (Directory.GetFiles(dir, wildCard).Length > 0)
-					ret.Name += " (unmerged)";
-			}
-			return ret;
-		}
-
-		/// <summary>
-		/// Logs the fact that the GUI should call a user defined method when a file is opened.  
-		/// </summary>
-		public static PerfViewFile GetTemplateForExtension(string extension)
-		{
-			foreach (PerfViewFile potentalFormat in Formats)
-			{
-				if (potentalFormat.IsMyFormat(extension))
-					return potentalFormat;
-			}
-			var ret = new PerfViewUserFile(extension + " file", new string[] { extension });
-			Formats.Add(ret);
-			return ret;
-		}
-
-		/// <summary>
-		/// Declares that the user command 'userCommand' (that takes one string argument) 
-		/// should be called when the file is opened.  
-		/// </summary>
-		public void OnOpenFile(string userCommand)
-		{
-			if (userCommands == null)
-				userCommands = new List<string>();
-			userCommands.Add(userCommand);
-		}
-
-		/// <summary>
-		/// Declares that the file should have a view called 'viewName' and the user command
-		/// 'userCommand' (that takes two string arguments (file, viewName)) should be called 
-		/// when that view is opened 
-		/// </summary>
-		public void DeclareFileView(string viewName, string userCommand)
-		{
-			if (m_UserDeclaredChildren == null)
-				m_UserDeclaredChildren = new List<PerfViewReport>();
+    /// <summary>
+    /// PerfViewTreeItem is a common base class for something that can be represented in the 
+    /// TreeView GUI.  in particular it has a name, and children.   This includes both
+    /// file directories as well as data file (that might have multiple sources inside them)
+    /// </summary>
+    public abstract class PerfViewTreeItem : INotifyPropertyChanged
+    {
+        /// <summary>
+        /// The name to place in the treeview (should be short).  
+        /// </summary>
+        public string Name { get; protected set; }
+        /// <summary>
+        /// If the entry should have children in the TreeView, this is them.
+        /// </summary>
+        public virtual IList<PerfViewTreeItem> Children { get { return m_Children; } }
+        /// <summary>
+        /// All items have some sort of file path that is associated with them.  
+        /// </summary>
+        public virtual string FilePath { get { return m_filePath; } }
+        public virtual string HelpAnchor { get { return this.GetType().Name; } }
+
+        public bool IsExpanded { get { return m_isExpanded; } set { m_isExpanded = value; FirePropertyChanged("IsExpanded"); } }
+        public bool IsSelected { get { return m_isSelected; } set { m_isSelected = value; FirePropertyChanged("IsSelected"); } }
+
+        /// <summary>
+        /// Open the file (This might be expensive (but maybe not).  It should not be run on
+        /// the GUI thread.  This should populate the Children property if that is appropriate.  
+        /// 
+        /// if 'doAfter' is present, it will be run after the window has been opened.   It is always
+        /// executed on the GUI thread.  
+        /// </summary>
+        public abstract void Open(Window parentWindow, StatusBar worker, Action doAfter = null);
+        /// <summary>
+        /// Once something is opened, it should be closed.  
+        /// </summary>
+        public abstract void Close();
+
+        // Support so that we can update children and the view will update
+        public event PropertyChangedEventHandler PropertyChanged;
+        protected void FirePropertyChanged(string propertyName)
+        {
+            var propertyChanged = PropertyChanged;
+            if (propertyChanged != null)
+                propertyChanged(this, new PropertyChangedEventArgs(propertyName));
+        }
+
+        /// <summary>
+        /// The Icon to show next to the entry.  
+        /// </summary>
+        public virtual ImageSource Icon { get { return GuiApp.MainWindow.Resources["StackSourceBitmapImage"] as ImageSource; } }
+        #region private
+        public override string ToString() { if (FilePath != null) return FilePath; return Name; }
+
+        protected List<PerfViewTreeItem> m_Children;
+        protected List<PerfViewReport> m_UserDeclaredChildren;
+        protected string m_filePath;
+
+        bool m_isExpanded;
+        bool m_isSelected;
+        #endregion
+    }
+
+    public class PerfViewDirectory : PerfViewTreeItem
+    {
+        // Only names that match this filter are displayed. 
+        public Regex Filter
+        {
+            get { return m_filter; }
+            set
+            {
+                if (m_filter != value)
+                {
+                    m_filter = value;
+                    m_Children = null;
+                    FirePropertyChanged("Children");
+                }
+            }
+        }
+        public PerfViewDirectory(string path)
+        {
+            m_filePath = path;
+            Name = System.IO.Path.GetFileName(path);
+        }
+
+        public override IList<PerfViewTreeItem> Children
+        {
+            get
+            {
+                if (m_Children == null)
+                {
+                    m_Children = new List<PerfViewTreeItem>();
+                    if (Name != "..")
+                    {
+                        try
+                        {
+                            foreach (var filePath in FilesInDirectory(m_filePath))
+                            {
+                                var template = PerfViewFile.TryGet(filePath);
+                                if (template != null)
+                                {
+                                    // Filter out kernel, rundown files etc. 
+                                    if (Regex.IsMatch(filePath, @"\.(kernel|clr|user)[^.]*\.etl$", RegexOptions.IgnoreCase))
+                                        continue;
+
+                                    // Filter out any items we were asked to filter out.  
+                                    if (m_filter != null && !m_filter.IsMatch(Path.GetFileName(filePath)))
+                                        continue;
+
+                                    m_Children.Add(PerfViewFile.Get(filePath, template));
+                                }
+                            }
+
+                            foreach (var dir in DirsInDirectory(m_filePath))
+                            {
+                                // Filter out any items we were asked to filter out.  
+                                if (m_filter != null && !m_filter.IsMatch(Path.GetFileName(dir)))
+                                    continue;
+                                // We know that .NGENPDB directories are uninteresting, filter them out.  
+                                if (dir.EndsWith(".NENPDB", StringComparison.OrdinalIgnoreCase))
+                                    continue;
+
+                                m_Children.Add(new PerfViewDirectory(dir));
+                            }
+
+                            // We always have the parent directory.  
+                            m_Children.Add(new PerfViewDirectory(System.IO.Path.Combine(m_filePath, "..")));
+                        }
+                        // FIX NOW review
+                        catch (Exception) { }
+                    }
+                }
+                return m_Children;
+            }
+        }
+        public override string HelpAnchor { get { return null; } }      // Don't bother with help for this.  
+
+        /// <summary>
+        /// Open the file (This might be expensive (but maybe not).  This should populate the Children property 
+        /// too.  
+        /// </summary>
+        public override void Open(Window parentWindow, StatusBar worker, Action doAfter)
+        {
+            var mainWindow = parentWindow as MainWindow;
+            if (mainWindow != null)
+                mainWindow.OpenPath(FilePath);
+
+            if (doAfter != null)
+                doAfter();
+        }
+        /// <summary>
+        /// Close the file
+        /// </summary>
+        public override void Close() { }
+
+        public override ImageSource Icon { get { return GuiApp.MainWindow.Resources["FolderOpenBitmapImage"] as ImageSource; } }
+
+        #region private
+
+        class DirCacheEntry
+        {
+            public string[] FilesInDirectory;
+            public string[] DirsInDirectory;
+            public DateTime LastWriteTimeUtc;
+        }
+        // To speed things up we remember the list list of directory items we fetched from disk
+        static Dictionary<string, DirCacheEntry> s_dirCache = new Dictionary<string, DirCacheEntry>();
+
+        static string[] FilesInDirectory(string directoryPath)
+        {
+            var entry = GetDirEntry(directoryPath);
+            if (entry.FilesInDirectory == null)
+                entry.FilesInDirectory = Directory.GetFiles(directoryPath);
+            return entry.FilesInDirectory;
+        }
+        static string[] DirsInDirectory(string directoryPath)
+        {
+            var entry = GetDirEntry(directoryPath);
+            if (entry.DirsInDirectory == null)
+                entry.DirsInDirectory = Directory.GetDirectories(directoryPath);
+            return entry.DirsInDirectory;
+        }
+
+        /// <summary>
+        /// Gets a cache entry, nulls it out if it is out of date.  
+        /// </summary>
+        static DirCacheEntry GetDirEntry(string directoryPath)
+        {
+            DateTime lastWrite = Directory.GetLastWriteTimeUtc(directoryPath);
+            DirCacheEntry entry;
+            if (!s_dirCache.TryGetValue(directoryPath, out entry))
+                s_dirCache[directoryPath] = entry = new DirCacheEntry();
+
+            if (lastWrite != entry.LastWriteTimeUtc)
+            {
+                entry.DirsInDirectory = null;
+                entry.FilesInDirectory = null;
+            }
+            entry.LastWriteTimeUtc = lastWrite;
+            return entry;
+        }
+
+        private Regex m_filter;
+        #endregion
+    }
+
+    /// <summary>
+    /// PerfViewData is an abstraction of something that PerfViewGui knows how to display.   It is 
+    /// </summary>
+    public abstract class PerfViewFile : PerfViewTreeItem
+    {
+        public bool IsOpened { get { return m_opened; } }
+        public bool IsUpToDate { get { return m_utcLastWriteAtOpen == File.GetLastWriteTimeUtc(FilePath); } }
+
+        /// <summary>
+        /// Get does not actually open the file (which might be expensive).   It also does not
+        /// populate the children for the node (which again might be expensive).  Instead it 
+        /// just looks at the file name).   It DOES however determine how this data will be
+        /// treated from here on (based on file extension or an explicitly passed template parameter.
+        /// 
+        /// Get implements interning, so if you Get the same full file path, then you will get the
+        /// same PerfViewDataFile structure. 
+        /// 
+        /// After you have gotten a PerfViewData, you use instance methods to manipulate it
+        /// 
+        /// This routine throws if the path name does not have a suffix we understand.  
+        /// </summary>
+        public static PerfViewFile Get(string filePath, PerfViewFile format = null)
+        {
+            var ret = TryGet(filePath, format);
+            if (ret == null)
+                throw new ApplicationException("Could not determine data Template from the file extension for " + filePath + ".");
+            return ret;
+        }
+        /// <summary>
+        /// Tries to to a 'Get' operation on filePath.   If format == null (indicating
+        /// that we should try to determine the type of the file from the file suffix) and 
+        /// it does not have a suffix we understand, then we return null.   
+        /// </summary>
+        public static PerfViewFile TryGet(string filePath, PerfViewFile format = null)
+        {
+            if (format == null)
+            {
+                // See if it is any format we recognize.  
+                foreach (PerfViewFile potentalFormat in Formats)
+                {
+                    if (potentalFormat.IsMyFormat(filePath))
+                    {
+                        format = potentalFormat;
+                        break;
+                    };
+                }
+                if (format == null)
+                    return null;
+            }
+
+            string fullPath = Path.GetFullPath(filePath);
+            PerfViewFile ret;
+            if (!s_internTable.TryGetValue(fullPath, out ret))
+            {
+                ret = (PerfViewFile)format.MemberwiseClone();
+                ret.m_filePath = filePath;
+                s_internTable[fullPath] = ret;
+            }
+            ret.Name = Path.GetFileName(ret.FilePath);
+            if (ret.Name.EndsWith(".etl", StringComparison.OrdinalIgnoreCase))
+            {
+                var dir = Path.GetDirectoryName(ret.FilePath);
+                if (dir.Length == 0)
+                    dir = ".";
+
+                var wildCard = ret.Name.Insert(ret.Name.Length - 4, ".*");
+                if (Directory.GetFiles(dir, wildCard).Length > 0)
+                    ret.Name += " (unmerged)";
+            }
+            return ret;
+        }
+
+        /// <summary>
+        /// Logs the fact that the GUI should call a user defined method when a file is opened.  
+        /// </summary>
+        public static PerfViewFile GetTemplateForExtension(string extension)
+        {
+            foreach (PerfViewFile potentalFormat in Formats)
+            {
+                if (potentalFormat.IsMyFormat(extension))
+                    return potentalFormat;
+            }
+            var ret = new PerfViewUserFile(extension + " file", new string[] { extension });
+            Formats.Add(ret);
+            return ret;
+        }
+
+        /// <summary>
+        /// Declares that the user command 'userCommand' (that takes one string argument) 
+        /// should be called when the file is opened.  
+        /// </summary>
+        public void OnOpenFile(string userCommand)
+        {
+            if (userCommands == null)
+                userCommands = new List<string>();
+            userCommands.Add(userCommand);
+        }
+
+        /// <summary>
+        /// Declares that the file should have a view called 'viewName' and the user command
+        /// 'userCommand' (that takes two string arguments (file, viewName)) should be called 
+        /// when that view is opened 
+        /// </summary>
+        public void DeclareFileView(string viewName, string userCommand)
+        {
+            if (m_UserDeclaredChildren == null)
+                m_UserDeclaredChildren = new List<PerfViewReport>();
 
 			m_UserDeclaredChildren.Add(new PerfViewReport(viewName, delegate (string reportFileName, string reportViewName)
-			{
-				PerfViewExtensibility.Extensions.ExecuteUserCommand(userCommand, new string[] { reportFileName, reportViewName });
-			}));
-		}
-
-		internal void ExecuteOnOpenCommand(StatusBar worker)
-		{
-			if (m_UserDeclaredChildren != null)
-			{
-				// The m_UserDeclaredChildren are templates.  We need to instantiate them to this file before adding them as children. 
-				foreach (var userDeclaredChild in m_UserDeclaredChildren)
-					m_Children.Add(new PerfViewReport(userDeclaredChild, this));
-				m_UserDeclaredChildren = null;
-			}
-			// Add the command to the list 
-			if (userCommands == null)
-				return;
-
-			var args = new string[] { FilePath };
-			foreach (string command in userCommands)
-			{
-				worker.LogWriter.WriteLine("Running User defined OnFileOpen command " + command);
-				try
-				{
-					PerfViewExtensibility.Extensions.ExecuteUserCommand(command, args);
-				}
-				catch (Exception e)
-				{
-					worker.LogError(@"Error executing OnOpenFile command " + command + "\r\n" + e.ToString());
-				}
-			}
-			return;
-		}
-
-		// A list of user commands to be executed when a file is opened 
-		List<string> userCommands;
-
-		/// <summary>
-		/// Retrieves the base file name from a PerfView data source's name.
-		/// </summary>
-		/// <example>
-		/// GetBaseName(@"C:\data\foo.bar.perfView.xml.zip") == "foo.bar"
-		/// </example>
-		/// <param name="filePath">The path to the data source.</param>
-		/// <returns>The base name, without extensions or path, of <paramref name="filePath"/>.</returns>
-		public static string GetFileNameWithoutExtension(string filePath)
-		{
-			string fileName = Path.GetFileName(filePath);
-
-			foreach (var fmt in Formats)
-			{
-				foreach (string ext in fmt.FileExtensions)
-				{
-					if (fileName.EndsWith(ext))
-					{
-						return fileName.Substring(0, fileName.Length - ext.Length);
-					}
-				}
-			}
-
-			return fileName;
-		}
-		/// <summary>
-		/// Change the extension of a PerfView data source path.
-		/// </summary>
-		/// <param name="filePath">The path to change.</param>
-		/// <param name="newExtension">The new extension to add.</param>
-		/// <returns>The path to a file with the same directory and base name of <paramref name="filePath"/>, 
-		/// but with extension <paramref name="newExtension"/>.</returns>
-		public static string ChangeExtension(string filePath, string newExtension)
-		{
-			string dirName = Path.GetDirectoryName(filePath);
-			string fileName = GetFileNameWithoutExtension(filePath) + newExtension;
-			return Path.Combine(dirName, fileName);
-		}
-
-		public override void Open(Window parentWindow, StatusBar worker, Action doAfter = null)
-		{
-			if (!m_opened)
-			{
+            {
+                PerfViewExtensibility.Extensions.ExecuteUserCommand(userCommand, new string[] { reportFileName, reportViewName });
+            }));
+        }
+
+        internal void ExecuteOnOpenCommand(StatusBar worker)
+        {
+            if (m_UserDeclaredChildren != null)
+            {
+                // The m_UserDeclaredChildren are templates.  We need to instantiate them to this file before adding them as children. 
+                foreach (var userDeclaredChild in m_UserDeclaredChildren)
+                    m_Children.Add(new PerfViewReport(userDeclaredChild, this));
+                m_UserDeclaredChildren = null;
+            }
+            // Add the command to the list 
+            if (userCommands == null)
+                return;
+
+            var args = new string[] { FilePath };
+            foreach (string command in userCommands)
+            {
+                worker.LogWriter.WriteLine("Running User defined OnFileOpen command " + command);
+                try
+                {
+                    PerfViewExtensibility.Extensions.ExecuteUserCommand(command, args);
+                }
+                catch (Exception e)
+                {
+                    worker.LogError(@"Error executing OnOpenFile command " + command + "\r\n" + e.ToString());
+                }
+            }
+            return;
+        }
+
+        // A list of user commands to be executed when a file is opened 
+        List<string> userCommands;
+
+        /// <summary>
+        /// Retrieves the base file name from a PerfView data source's name.
+        /// </summary>
+        /// <example>
+        /// GetBaseName(@"C:\data\foo.bar.perfView.xml.zip") == "foo.bar"
+        /// </example>
+        /// <param name="filePath">The path to the data source.</param>
+        /// <returns>The base name, without extensions or path, of <paramref name="filePath"/>.</returns>
+        public static string GetFileNameWithoutExtension(string filePath)
+        {
+            string fileName = Path.GetFileName(filePath);
+
+            foreach (var fmt in Formats)
+            {
+                foreach (string ext in fmt.FileExtensions)
+                {
+                    if (fileName.EndsWith(ext))
+                    {
+                        return fileName.Substring(0, fileName.Length - ext.Length);
+                    }
+                }
+            }
+
+            return fileName;
+        }
+        /// <summary>
+        /// Change the extension of a PerfView data source path.
+        /// </summary>
+        /// <param name="filePath">The path to change.</param>
+        /// <param name="newExtension">The new extension to add.</param>
+        /// <returns>The path to a file with the same directory and base name of <paramref name="filePath"/>, 
+        /// but with extension <paramref name="newExtension"/>.</returns>
+        public static string ChangeExtension(string filePath, string newExtension)
+        {
+            string dirName = Path.GetDirectoryName(filePath);
+            string fileName = GetFileNameWithoutExtension(filePath) + newExtension;
+            return Path.Combine(dirName, fileName);
+        }
+
+        public override void Open(Window parentWindow, StatusBar worker, Action doAfter = null)
+        {
+            if (!m_opened)
+            {
 				worker.StartWork("Opening " + Name, delegate ()
-				{
-					Action<Action> continuation = OpenImpl(parentWindow, worker);
-					ExecuteOnOpenCommand(worker);
+                {
+                    Action<Action> continuation = OpenImpl(parentWindow, worker);
+                    ExecuteOnOpenCommand(worker);
 					worker.EndWork(delegate ()
-					{
-						m_opened = true;
-						FirePropertyChanged("Children");
-
-						IsExpanded = true;
-						var defaultSource = GetStackSource();
-						if (defaultSource != null)
-							defaultSource.IsSelected = true;
-
-						if (continuation != null)
-							continuation(doAfter);
-						else if (doAfter != null)
-							doAfter();
-					});
-				});
-			}
-			else
-			{
-				if (m_singletonStackSource != null && m_singletonStackSource.Viewer != null)
-					m_singletonStackSource.Viewer.Focus();
-			}
-		}
-		public override void Close()
-		{
-			if (m_opened)
-			{
-				m_opened = false;
-				s_internTable.Remove(FilePath);
-			}
-
-			if (m_Children != null)
-			{
-				m_Children.Clear();
-				FirePropertyChanged("Children");
-			}
-		}
-
-		public virtual PerfViewStackSource GetStackSource(string sourceName = null)
-		{
-			if (sourceName == null)
-			{
-				sourceName = DefaultStackSourceName;
-				if (sourceName == null)
-					return null;
-			}
-
-			Debug.Assert(m_opened);
-			if (m_Children != null)
-			{
-				foreach (var child in m_Children)
-				{
-					var asStackSource = child as PerfViewStackSource;
-					if (asStackSource != null && asStackSource.SourceName == sourceName)
-						return asStackSource;
-				}
-			}
-			else if (m_singletonStackSource != null)
-			{
-				var asStackSource = m_singletonStackSource as PerfViewStackSource;
-				if (asStackSource != null)
-					return asStackSource;
-			}
-			return null;
-		}
-		public virtual string DefaultStackSourceName { get { return "CPU"; } }
-
-		/// <summary>
-		/// Gets or sets the processes to be initially included in stack views. The default value is null. 
-		/// The names are not case sensitive.
-		/// </summary>
-		/// <remarks>
-		/// If this is null, a dialog will prompt the user to choose the initially included processes
-		/// from a list that contains all processes from the trace.
-		/// If this is NOT null, the 'Choose Process' dialog will never show and the initially included
-		/// processes will be all processes with a name in InitiallyIncludedProcesses.
-		/// </remarks>
-		/// <example>
-		/// Let's say these are the processes in the trace: devenv (104), PerfWatson2, (67) devenv (56)
-		/// and InitiallyIncludedProcesses = ["devenv", "vswinexpress"].
-		/// When the user opens a stack window, the included filter will be set to "^Process32% devenv (104)|^Process32% devenv (56)"
-		/// </example>
-		public string[] InitiallyIncludedProcesses { get; set; }
-		/// <summary>
-		/// If the stack sources have their first tier being the Process, then SupportsProcesses should be true.  
-		/// </summary>
-		public virtual bool SupportsProcesses { get { return false; } }
-		/// <summary>
-		/// If the source logs data from multiple processes, this gives a list
-		/// of those processes.  Returning null means you don't support this.  
-		/// 
-		/// This can take a while.  Don't call on the GUI thread.  
-		/// </summary>
-		public virtual List<IProcess> GetProcesses(TextWriter log)
-		{
-			// This can take a while, should not be on GUI thread.  
-			Debug.Assert(GuiApp.MainWindow.Dispatcher.Thread != System.Threading.Thread.CurrentThread);
-
-			var dataSource = GetStackSource(DefaultStackSourceName);
-			if (dataSource == null)
-				return null;
-			StackSource stackSource = dataSource.GetStackSource(log);
-
-			// maps call stack indexes to callStack closest to the root.
-			var rootMostFrameCache = new Dictionary<StackSourceCallStackIndex, IProcessForStackSource>();
-			var processes = new List<IProcess>();
-
-			DateTime start = DateTime.Now;
+                    {
+                        m_opened = true;
+                        FirePropertyChanged("Children");
+
+                        IsExpanded = true;
+                        var defaultSource = GetStackSource();
+                        if (defaultSource != null)
+                            defaultSource.IsSelected = true;
+
+                        if (continuation != null)
+                            continuation(doAfter);
+                        else if (doAfter != null)
+                            doAfter();
+                    });
+                });
+            }
+            else
+            {
+                if (m_singletonStackSource != null && m_singletonStackSource.Viewer != null)
+                    m_singletonStackSource.Viewer.Focus();
+            }
+        }
+        public override void Close()
+        {
+            if (m_opened)
+            {
+                m_opened = false;
+                s_internTable.Remove(FilePath);
+            }
+
+            if (m_Children != null)
+            {
+                m_Children.Clear();
+                FirePropertyChanged("Children");
+            }
+        }
+
+        public virtual PerfViewStackSource GetStackSource(string sourceName = null)
+        {
+            if (sourceName == null)
+            {
+                sourceName = DefaultStackSourceName;
+                if (sourceName == null)
+                    return null;
+            }
+
+            Debug.Assert(m_opened);
+            if (m_Children != null)
+            {
+                foreach (var child in m_Children)
+                {
+                    var asStackSource = child as PerfViewStackSource;
+                    if (asStackSource != null && asStackSource.SourceName == sourceName)
+                        return asStackSource;
+                }
+            }
+            else if (m_singletonStackSource != null)
+            {
+                var asStackSource = m_singletonStackSource as PerfViewStackSource;
+                if (asStackSource != null)
+                    return asStackSource;
+            }
+            return null;
+        }
+        public virtual string DefaultStackSourceName { get { return "CPU"; } }
+
+        /// <summary>
+        /// Gets or sets the processes to be initially included in stack views. The default value is null. 
+        /// The names are not case sensitive.
+        /// </summary>
+        /// <remarks>
+        /// If this is null, a dialog will prompt the user to choose the initially included processes
+        /// from a list that contains all processes from the trace.
+        /// If this is NOT null, the 'Choose Process' dialog will never show and the initially included
+        /// processes will be all processes with a name in InitiallyIncludedProcesses.
+        /// </remarks>
+        /// <example>
+        /// Let's say these are the processes in the trace: devenv (104), PerfWatson2, (67) devenv (56)
+        /// and InitiallyIncludedProcesses = ["devenv", "vswinexpress"].
+        /// When the user opens a stack window, the included filter will be set to "^Process32% devenv (104)|^Process32% devenv (56)"
+        /// </example>
+        public string[] InitiallyIncludedProcesses { get; set; }
+        /// <summary>
+        /// If the stack sources have their first tier being the Process, then SupportsProcesses should be true.  
+        /// </summary>
+        public virtual bool SupportsProcesses { get { return false; } }
+        /// <summary>
+        /// If the source logs data from multiple processes, this gives a list
+        /// of those processes.  Returning null means you don't support this.  
+        /// 
+        /// This can take a while.  Don't call on the GUI thread.  
+        /// </summary>
+        public virtual List<IProcess> GetProcesses(TextWriter log)
+        {
+            // This can take a while, should not be on GUI thread.  
+            Debug.Assert(GuiApp.MainWindow.Dispatcher.Thread != System.Threading.Thread.CurrentThread);
+
+            var dataSource = GetStackSource(DefaultStackSourceName);
+            if (dataSource == null)
+                return null;
+            StackSource stackSource = dataSource.GetStackSource(log);
+
+            // maps call stack indexes to callStack closest to the root.
+            var rootMostFrameCache = new Dictionary<StackSourceCallStackIndex, IProcessForStackSource>();
+            var processes = new List<IProcess>();
+
+            DateTime start = DateTime.Now;
 			stackSource.ForEach(delegate (StackSourceSample sample)
-			{
-				if (sample.StackIndex != StackSourceCallStackIndex.Invalid)
-				{
-					var process = GetProcessFromStack(sample.StackIndex, stackSource, rootMostFrameCache, processes);
-					if (process != null)
-					{
-						process.CPUTimeMSec += sample.Metric;
-						long sampleTicks = start.Ticks + (long)(sample.TimeRelativeMSec * 10000);
-						if (sampleTicks < process.StartTime.Ticks)
-							process.StartTime = new DateTime(sampleTicks);
-						if (sampleTicks > process.EndTime.Ticks)
-							process.EndTime = new DateTime(sampleTicks);
-						Debug.Assert(process.EndTime >= process.StartTime);
-					}
-				}
-			});
-			processes.Sort();
-			if (processes.Count == 0)
-				processes = null;
-			return processes;
-		}
-
-		public virtual string Title
-		{
-			get
-			{
-				// Arrange the title putting most descriptive inTemplateion first.  
-				var fullName = m_filePath;
-				Match m = Regex.Match(fullName, @"(([^\\]+)\\)?([^\\]+)$");
-				return m.Groups[3].Value + " in " + m.Groups[2].Value + " (" + fullName + ")";
-			}
-		}
-
-		public virtual void LookupSymbolsForModule(string simpleModuleName, TextWriter log, int processId = 0)
-		{
-			throw new ApplicationException("This file type does not support lazy symbol resolution.");
-		}
-
-		// Things a subclass should be overriding 
-		/// <summary>
-		/// The name of the file format.
-		/// </summary>
-		public abstract string FormatName { get; }
-		/// <summary>
-		/// The file extensions that this format knows how to read.  
-		/// </summary>
-		public abstract string[] FileExtensions { get; }
-		/// <summary>
-		/// Implements the open operation.   Executed NOT on the GUI thread.   Typically returns null
-		/// which means the open is complete.  If some operation has to be done on the GUI thread afterward
-		/// then  action(doAfter) continuation is returned.  This function is given an addition action 
-		/// that must be done at the every end.   
-		/// </summary>
-		protected virtual Action<Action> OpenImpl(Window parentWindow, StatusBar worker)
-		{
+            {
+                if (sample.StackIndex != StackSourceCallStackIndex.Invalid)
+                {
+                    var process = GetProcessFromStack(sample.StackIndex, stackSource, rootMostFrameCache, processes);
+                    if (process != null)
+                    {
+                        process.CPUTimeMSec += sample.Metric;
+                        long sampleTicks = start.Ticks + (long)(sample.TimeRelativeMSec * 10000);
+                        if (sampleTicks < process.StartTime.Ticks)
+                            process.StartTime = new DateTime(sampleTicks);
+                        if (sampleTicks > process.EndTime.Ticks)
+                            process.EndTime = new DateTime(sampleTicks);
+                        Debug.Assert(process.EndTime >= process.StartTime);
+                    }
+                }
+            });
+            processes.Sort();
+            if (processes.Count == 0)
+                processes = null;
+            return processes;
+        }
+
+        public virtual string Title
+        {
+            get
+            {
+                // Arrange the title putting most descriptive inTemplateion first.  
+                var fullName = m_filePath;
+                Match m = Regex.Match(fullName, @"(([^\\]+)\\)?([^\\]+)$");
+                return m.Groups[3].Value + " in " + m.Groups[2].Value + " (" + fullName + ")";
+            }
+        }
+
+        public virtual void LookupSymbolsForModule(string simpleModuleName, TextWriter log, int processId = 0)
+        {
+            throw new ApplicationException("This file type does not support lazy symbol resolution.");
+        }
+
+        // Things a subclass should be overriding 
+        /// <summary>
+        /// The name of the file format.
+        /// </summary>
+        public abstract string FormatName { get; }
+        /// <summary>
+        /// The file extensions that this format knows how to read.  
+        /// </summary>
+        public abstract string[] FileExtensions { get; }
+        /// <summary>
+        /// Implements the open operation.   Executed NOT on the GUI thread.   Typically returns null
+        /// which means the open is complete.  If some operation has to be done on the GUI thread afterward
+        /// then  action(doAfter) continuation is returned.  This function is given an addition action 
+        /// that must be done at the every end.   
+        /// </summary>
+        protected virtual Action<Action> OpenImpl(Window parentWindow, StatusBar worker)
+        {
 			return delegate (Action doAfter)
-			{
-				// By default we have a singleton source (which we don't show on the GUI) and we immediately open it
-				m_singletonStackSource = new PerfViewStackSource(this, "");
-				m_singletonStackSource.Open(parentWindow, worker);
-				if (doAfter != null)
-					doAfter();
-			};
-		}
-
-		protected internal virtual void ConfigureStackWindow(string stackSourceName, StackWindow stackWindow) { }
-		/// <summary>
-		/// Allows you to do a firt action after everything is done.  
-		/// </summary>
-		protected internal virtual void FirstAction(StackWindow stackWindow) { }
-		protected internal virtual StackSource OpenStackSourceImpl(
-			string streamName, TextWriter log, double startRelativeMSec = 0, double endRelativeMSec = double.PositiveInfinity, Predicate<TraceEvent> predicate = null)
-		{
-			return null;
-		}
-		/// <summary>
-		/// Simplified form, you should implement one overload or the other.  
-		/// </summary>
-		/// <returns></returns>
-		protected internal virtual StackSource OpenStackSourceImpl(TextWriter log) { return null; }
-		protected internal virtual EventSource OpenEventSourceImpl(TextWriter log) { return null; }
-
-		// Helper functions for ConfigStackWindowImpl (we often configure windows the same way)
-		internal static void ConfigureAsMemoryWindow(string stackSourceName, StackWindow stackWindow)
-		{
-			bool walkableObjectView = HeapDumpPerfViewFile.Gen0WalkableObjectsViewName.Equals(stackSourceName) || HeapDumpPerfViewFile.Gen1WalkableObjectsViewName.Equals(stackSourceName);
-
-			// stackWindow.ScalingPolicy = ScalingPolicyKind.TimeMetric;
-			stackWindow.IsMemoryWindow = true;
-			stackWindow.FoldPercentTextBox.Text = stackWindow.GetDefaultFoldPercentage();
-			var defaultFold = "[];mscorlib!String";
-			if (!walkableObjectView)
-			{
-				stackWindow.FoldRegExTextBox.Text = defaultFold;
-			}
-			stackWindow.FoldRegExTextBox.Items.Insert(0, defaultFold);
-
-			var defaultExclusions = "[not reachable from roots]";
-			stackWindow.ExcludeRegExTextBox.Text = defaultExclusions;
-			stackWindow.ExcludeRegExTextBox.Items.Insert(0, defaultExclusions);
-
-			stackWindow.GroupRegExTextBox.Items.Insert(0, "[group modules]           {%}!->module $1");
-			stackWindow.GroupRegExTextBox.Items.Insert(0, "[group full path module entries]  {*}!=>module $1");
-			stackWindow.GroupRegExTextBox.Items.Insert(0, "[group module entries]  {%}!=>module $1");
-
-			var defaultGroup = @"[group Framework] mscorlib!=>LIB;System%!=>LIB;";
-			if (!walkableObjectView)
-			{
-				stackWindow.GroupRegExTextBox.Text = defaultGroup;
-			}
-			stackWindow.GroupRegExTextBox.Items.Insert(0, defaultGroup);
-
-			stackWindow.PriorityTextBox.Text = Graphs.MemoryGraphStackSource.DefaultPriorities;
-
-			stackWindow.RemoveColumn("WhenColumn");
-			stackWindow.RemoveColumn("WhichColumn");
-			stackWindow.RemoveColumn("FirstColumn");
-			stackWindow.RemoveColumn("LastColumn");
-			stackWindow.RemoveColumn("IncAvgColumn");
-		}
-		internal static void ConfigureAsEtwStackWindow(StackWindow stackWindow, bool removeCounts = true, bool removeScenarios = true, bool removeIncAvg = true)
-		{
-			if (removeCounts)
-			{
-				stackWindow.RemoveColumn("IncCountColumn");
-				stackWindow.RemoveColumn("ExcCountColumn");
-				stackWindow.RemoveColumn("FoldCountColumn");
-			}
-
-			if (removeScenarios)
-				stackWindow.RemoveColumn("WhichColumn");
-
-			if (removeIncAvg)
-				stackWindow.RemoveColumn("IncAvgColumn");
-
-			var defaultEntry = stackWindow.GetDefaultFoldPat();
-			stackWindow.FoldRegExTextBox.Text = defaultEntry;
-			stackWindow.FoldRegExTextBox.Items.Clear();
-			if (!string.IsNullOrWhiteSpace(defaultEntry))
-				stackWindow.FoldRegExTextBox.Items.Add(defaultEntry);
-			if (defaultEntry != "ntoskrnl!%ServiceCopyEnd")
-				stackWindow.FoldRegExTextBox.Items.Add("ntoskrnl!%ServiceCopyEnd");
-
-			stackWindow.GroupRegExTextBox.Text = stackWindow.GetDefaultGroupPat();
-			stackWindow.GroupRegExTextBox.Items.Clear();
-			stackWindow.GroupRegExTextBox.Items.Add(@"[no grouping]");
-			stackWindow.GroupRegExTextBox.Items.Add(@"[group CLR/OS entries] \Temporary ASP.NET Files\->;v4.0.30319\%!=>CLR;v2.0.50727\%!=>CLR;mscoree=>CLR;\mscorlib.*!=>LIB;\System.*!=>LIB;Presentation%=>WPF;WindowsBase%=>WPF;system32\*!=>OS;syswow64\*!=>OS;{%}!=> module $1");
-			stackWindow.GroupRegExTextBox.Items.Add(@"[group modules]           {%}!->module $1");
-			stackWindow.GroupRegExTextBox.Items.Add(@"[group module entries]  {%}!=>module $1");
-			stackWindow.GroupRegExTextBox.Items.Add(@"[group full path module entries]  {*}!=>module $1");
-			stackWindow.GroupRegExTextBox.Items.Add(@"[group class entries]     {%!*}.%(=>class $1;{%!*}::=>class $1");
-			stackWindow.GroupRegExTextBox.Items.Add(@"[group classes]            {%!*}.%(->class $1;{%!*}::->class $1");
-		}
-
-		// ideally this function would not exist.  Does the open logic on the current thread (likely GUI thread) 
-		internal void OpenWithoutWorker(Window parentWindow, StatusBar worker)
-		{
-			OpenImpl(parentWindow, worker);
-		}
-
-		// This is the global list of all known file types.  
-		private static List<PerfViewFile> Formats = new List<PerfViewFile>()
-		{
-			new CSVPerfViewData(),
-			new ETLPerfViewData(),
-			new WTPerfViewFile(),
-			new ClrProfilerCodeSizePerfViewFile(),
-			new ClrProfilerAllocStacksPerfViewFile(),
-			new XmlPerfViewFile(),
-			new ClrProfilerHeapPerfViewFile(),
-			new PdbScopePerfViewFile(),
-			new VmmapPerfViewFile(),
-			new DebuggerStackPerfViewFile(),
-			new HeapDumpPerfViewFile(),
-			new ProcessDumpPerfViewFile(),
-			new ScenarioSetPerfViewFile(),
-			new OffProfPerfViewFile(),
+            {
+                // By default we have a singleton source (which we don't show on the GUI) and we immediately open it
+                m_singletonStackSource = new PerfViewStackSource(this, "");
+                m_singletonStackSource.Open(parentWindow, worker);
+                if (doAfter != null)
+                    doAfter();
+            };
+        }
+
+        protected internal virtual void ConfigureStackWindow(string stackSourceName, StackWindow stackWindow) { }
+        /// <summary>
+        /// Allows you to do a firt action after everything is done.  
+        /// </summary>
+        protected internal virtual void FirstAction(StackWindow stackWindow) { }
+        protected internal virtual StackSource OpenStackSourceImpl(
+            string streamName, TextWriter log, double startRelativeMSec = 0, double endRelativeMSec = double.PositiveInfinity, Predicate<TraceEvent> predicate = null)
+        {
+            return null;
+        }
+        /// <summary>
+        /// Simplified form, you should implement one overload or the other.  
+        /// </summary>
+        /// <returns></returns>
+        protected internal virtual StackSource OpenStackSourceImpl(TextWriter log) { return null; }
+        protected internal virtual EventSource OpenEventSourceImpl(TextWriter log) { return null; }
+
+        // Helper functions for ConfigStackWindowImpl (we often configure windows the same way)
+        internal static void ConfigureAsMemoryWindow(string stackSourceName, StackWindow stackWindow)
+        {
+            bool walkableObjectView = HeapDumpPerfViewFile.Gen0WalkableObjectsViewName.Equals(stackSourceName) || HeapDumpPerfViewFile.Gen1WalkableObjectsViewName.Equals(stackSourceName);
+
+            // stackWindow.ScalingPolicy = ScalingPolicyKind.TimeMetric;
+            stackWindow.IsMemoryWindow = true;
+            stackWindow.FoldPercentTextBox.Text = stackWindow.GetDefaultFoldPercentage();
+            var defaultFold = "[];mscorlib!String";
+            if (!walkableObjectView)
+            {
+                stackWindow.FoldRegExTextBox.Text = defaultFold;
+            }
+            stackWindow.FoldRegExTextBox.Items.Insert(0, defaultFold);
+
+            var defaultExclusions = "[not reachable from roots]";
+            stackWindow.ExcludeRegExTextBox.Text = defaultExclusions;
+            stackWindow.ExcludeRegExTextBox.Items.Insert(0, defaultExclusions);
+
+            stackWindow.GroupRegExTextBox.Items.Insert(0, "[group modules]           {%}!->module $1");
+            stackWindow.GroupRegExTextBox.Items.Insert(0, "[group full path module entries]  {*}!=>module $1");
+            stackWindow.GroupRegExTextBox.Items.Insert(0, "[group module entries]  {%}!=>module $1");
+
+            var defaultGroup = @"[group Framework] mscorlib!=>LIB;System%!=>LIB;";
+            if (!walkableObjectView)
+            {
+                stackWindow.GroupRegExTextBox.Text = defaultGroup;
+            }
+            stackWindow.GroupRegExTextBox.Items.Insert(0, defaultGroup);
+
+            stackWindow.PriorityTextBox.Text = Graphs.MemoryGraphStackSource.DefaultPriorities;
+
+            stackWindow.RemoveColumn("WhenColumn");
+            stackWindow.RemoveColumn("WhichColumn");
+            stackWindow.RemoveColumn("FirstColumn");
+            stackWindow.RemoveColumn("LastColumn");
+            stackWindow.RemoveColumn("IncAvgColumn");
+        }
+        internal static void ConfigureAsEtwStackWindow(StackWindow stackWindow, bool removeCounts = true, bool removeScenarios = true, bool removeIncAvg = true)
+        {
+            if (removeCounts)
+            {
+                stackWindow.RemoveColumn("IncCountColumn");
+                stackWindow.RemoveColumn("ExcCountColumn");
+                stackWindow.RemoveColumn("FoldCountColumn");
+            }
+
+            if (removeScenarios)
+                stackWindow.RemoveColumn("WhichColumn");
+
+            if (removeIncAvg)
+                stackWindow.RemoveColumn("IncAvgColumn");
+
+            var defaultEntry = stackWindow.GetDefaultFoldPat();
+            stackWindow.FoldRegExTextBox.Text = defaultEntry;
+            stackWindow.FoldRegExTextBox.Items.Clear();
+            if (!string.IsNullOrWhiteSpace(defaultEntry))
+                stackWindow.FoldRegExTextBox.Items.Add(defaultEntry);
+            if (defaultEntry != "ntoskrnl!%ServiceCopyEnd")
+                stackWindow.FoldRegExTextBox.Items.Add("ntoskrnl!%ServiceCopyEnd");
+
+            stackWindow.GroupRegExTextBox.Text = stackWindow.GetDefaultGroupPat();
+            stackWindow.GroupRegExTextBox.Items.Clear();
+            stackWindow.GroupRegExTextBox.Items.Add(@"[no grouping]");
+            stackWindow.GroupRegExTextBox.Items.Add(@"[group CLR/OS entries] \Temporary ASP.NET Files\->;v4.0.30319\%!=>CLR;v2.0.50727\%!=>CLR;mscoree=>CLR;\mscorlib.*!=>LIB;\System.*!=>LIB;Presentation%=>WPF;WindowsBase%=>WPF;system32\*!=>OS;syswow64\*!=>OS;{%}!=> module $1");
+            stackWindow.GroupRegExTextBox.Items.Add(@"[group modules]           {%}!->module $1");
+            stackWindow.GroupRegExTextBox.Items.Add(@"[group module entries]  {%}!=>module $1");
+            stackWindow.GroupRegExTextBox.Items.Add(@"[group full path module entries]  {*}!=>module $1");
+            stackWindow.GroupRegExTextBox.Items.Add(@"[group class entries]     {%!*}.%(=>class $1;{%!*}::=>class $1");
+            stackWindow.GroupRegExTextBox.Items.Add(@"[group classes]            {%!*}.%(->class $1;{%!*}::->class $1");
+        }
+
+        // ideally this function would not exist.  Does the open logic on the current thread (likely GUI thread) 
+        internal void OpenWithoutWorker(Window parentWindow, StatusBar worker)
+        {
+            OpenImpl(parentWindow, worker);
+        }
+
+        // This is the global list of all known file types.  
+        private static List<PerfViewFile> Formats = new List<PerfViewFile>()
+        {
+            new CSVPerfViewData(),
+            new ETLPerfViewData(),
+            new WTPerfViewFile(),
+            new ClrProfilerCodeSizePerfViewFile(),
+            new ClrProfilerAllocStacksPerfViewFile(),
+            new XmlPerfViewFile(),
+            new ClrProfilerHeapPerfViewFile(),
+            new PdbScopePerfViewFile(),
+            new VmmapPerfViewFile(),
+            new DebuggerStackPerfViewFile(),
+            new HeapDumpPerfViewFile(),
+            new ProcessDumpPerfViewFile(),
+            new ScenarioSetPerfViewFile(),
+            new OffProfPerfViewFile(),
 			new DiagSessionPerfViewFile(),
 			new PerfScriptPerfViewFile()
-		};
-
-		#region private
-		internal void StackSourceClosing(PerfViewStackSource dataSource)
-		{
-			// TODO FIX NOW.   WE need reference counting 
-			if (m_singletonStackSource != null)
-				m_opened = false;
-		}
-
-		protected PerfViewFile() { }        // Don't allow public default constructor
-											/// <summary>
-											/// Gets the process from the stack.  It assumes that the stack frame closest to the root is the process
-											/// name and returns an IProcess representing it.  
-											/// </summary>
-		private IProcessForStackSource GetProcessFromStack(StackSourceCallStackIndex callStack, StackSource stackSource,
-			Dictionary<StackSourceCallStackIndex, IProcessForStackSource> rootMostFrameCache, List<IProcess> processes)
-		{
-			Debug.Assert(callStack != StackSourceCallStackIndex.Invalid);
-
-			IProcessForStackSource ret;
-			if (rootMostFrameCache.TryGetValue(callStack, out ret))
-				return ret;
-
-			var caller = stackSource.GetCallerIndex(callStack);
-			if (caller == StackSourceCallStackIndex.Invalid)
-			{
-				string topCallStackStr = stackSource.GetFrameName(stackSource.GetFrameIndex(callStack), true);
-				Match m = Regex.Match(topCallStackStr, @"^Process\d*\s+([^()]*?)\s*(\(\s*(\d+)\s*\))?\s*$");
-				if (m.Success)
-				{
-					var processIDStr = m.Groups[3].Value;
-					var processName = m.Groups[1].Value;
-					if (processName.Length == 0)
-						processName = "(" + processIDStr + ")";
-					ret = new IProcessForStackSource(processName);
-					int processID;
-					if (int.TryParse(processIDStr, out processID))
-						ret.ProcessID = processID;
-					processes.Add(ret);
-				}
-			}
-			else
-				ret = GetProcessFromStack(caller, stackSource, rootMostFrameCache, processes);
-
-			rootMostFrameCache.Add(callStack, ret);
-			return ret;
-		}
-
-		protected bool IsMyFormat(string fileName)
-		{
-			foreach (var extension in FileExtensions)
-				if (fileName.EndsWith(extension, StringComparison.OrdinalIgnoreCase))
-					return true;
-			return false;
-		}
-		protected bool m_opened;
-		internal protected DateTime m_utcLastWriteAtOpen;
-
-		// If we have only one stack source put it here
-		protected PerfViewStackSource m_singletonStackSource;
-
-		private static Dictionary<string, PerfViewFile> s_internTable = new Dictionary<string, PerfViewFile>();
-		#endregion
-	}
-
-	// Used for new user defined file formats.  
-	class PerfViewUserFile : PerfViewFile
-	{
-		public PerfViewUserFile(string formatName, string[] fileExtensions)
-		{
-			m_formatName = formatName;
-			m_fileExtensions = fileExtensions;
-		}
-
-		public override string FormatName { get { return m_formatName; } }
-		public override string[] FileExtensions { get { return m_fileExtensions; } }
-		protected override Action<Action> OpenImpl(Window parentWindow, StatusBar worker) { return null; }
-
-		#region private
-		string m_formatName;
-		string[] m_fileExtensions;
-		#endregion
-	}
-
-	public class PerfViewReport : PerfViewTreeItem
-	{
-		// Used to create a template for all PerfViewFiles
-		public PerfViewReport(string name, Action<string, string> onOpen)
-		{
-			Name = name;
-			m_onOpen = onOpen;
-		}
-
-		// Used to clone a PerfViewReport and specialize it to a particular data file.  
-		internal PerfViewReport(PerfViewReport template, PerfViewFile dataFile)
-		{
-			Name = template.Name;
-			m_onOpen = template.m_onOpen;
-			DataFile = dataFile;
-		}
-
-		#region overrides
-		public virtual string Title { get { return Name + " for " + DataFile.Title; } }
-		public PerfViewFile DataFile { get; private set; }
-		public override string FilePath { get { return DataFile.FilePath; } }
-		public override void Open(Window parentWindow, StatusBar worker, Action doAfter)
-		{
-			m_onOpen(DataFile.FilePath, Name);
-		}
-		public override void Close() { }
-		public override ImageSource Icon { get { return GuiApp.MainWindow.Resources["HtmlReportBitmapImage"] as ImageSource; } }
-		#endregion
-		#region private
-		Action<string, string> m_onOpen;
-		#endregion
-	}
-
-	/// <summary>
-	/// Represents a report from an ETL file that can be viewed in a web browsers.  Subclasses need 
-	/// to override OpenImpl().  
-	/// </summary>
-	public abstract class PerfViewHtmlReport : PerfViewTreeItem
-	{
-		public PerfViewHtmlReport(PerfViewFile dataFile, string name)
-		{
-			DataFile = dataFile;
-			Name = name;
-		}
-		public virtual string Title { get { return Name + " for " + DataFile.Title; } }
-		public PerfViewFile DataFile { get; private set; }
-		public WebBrowserWindow Viewer { get; internal set; }
-		public override string FilePath { get { return DataFile.FilePath; } }
-		protected abstract void WriteHtmlBody(TraceLog dataFile, TextWriter writer, string fileName, TextWriter log);
-		/// <summary>
-		/// You can make Command:XXXX urls which come here when users click on them.   
-		/// Returns an  error message (or null if it succeeds).  
-		/// </summary>
-		protected virtual string DoCommand(string command, StatusBar worker)
-		{
-			return "Unimplemented command: " + command;
-		}
-
-		protected virtual string DoCommand(string command, StatusBar worker, out Action continuation)
-		{
-			continuation = null;
-			return DoCommand(command, worker);
-		}
-
-		public override void Open(Window parentWindow, StatusBar worker, Action doAfter)
-		{
-			if (Viewer == null)
-			{
-				var etlDataFile = DataFile as ETLPerfViewData;
-				TraceLog trace = null;
-				if (etlDataFile != null)
-				{
-					trace = etlDataFile.GetTraceLog(worker.LogWriter);
-				}
+        };
+
+        #region private
+        internal void StackSourceClosing(PerfViewStackSource dataSource)
+        {
+            // TODO FIX NOW.   WE need reference counting 
+            if (m_singletonStackSource != null)
+                m_opened = false;
+        }
+
+        protected PerfViewFile() { }        // Don't allow public default constructor
+        /// <summary>
+        /// Gets the process from the stack.  It assumes that the stack frame closest to the root is the process
+        /// name and returns an IProcess representing it.  
+        /// </summary>
+        private IProcessForStackSource GetProcessFromStack(StackSourceCallStackIndex callStack, StackSource stackSource,
+            Dictionary<StackSourceCallStackIndex, IProcessForStackSource> rootMostFrameCache, List<IProcess> processes)
+        {
+            Debug.Assert(callStack != StackSourceCallStackIndex.Invalid);
+
+            IProcessForStackSource ret;
+            if (rootMostFrameCache.TryGetValue(callStack, out ret))
+                return ret;
+
+            var caller = stackSource.GetCallerIndex(callStack);
+            if (caller == StackSourceCallStackIndex.Invalid)
+            {
+                string topCallStackStr = stackSource.GetFrameName(stackSource.GetFrameIndex(callStack), true);
+                Match m = Regex.Match(topCallStackStr, @"^Process\d*\s+([^()]*?)\s*(\(\s*(\d+)\s*\))?\s*$");
+                if (m.Success)
+                {
+                    var processIDStr = m.Groups[3].Value;
+                    var processName = m.Groups[1].Value;
+                    if (processName.Length == 0)
+                        processName = "(" + processIDStr + ")";
+                    ret = new IProcessForStackSource(processName);
+                    int processID;
+                    if (int.TryParse(processIDStr, out processID))
+                        ret.ProcessID = processID;
+                    processes.Add(ret);
+                }
+            }
+            else
+                ret = GetProcessFromStack(caller, stackSource, rootMostFrameCache, processes);
+
+            rootMostFrameCache.Add(callStack, ret);
+            return ret;
+        }
+
+        protected bool IsMyFormat(string fileName)
+        {
+            foreach (var extension in FileExtensions)
+                if (fileName.EndsWith(extension, StringComparison.OrdinalIgnoreCase))
+                    return true;
+            return false;
+        }
+        protected bool m_opened;
+        internal protected DateTime m_utcLastWriteAtOpen;
+
+        // If we have only one stack source put it here
+        protected PerfViewStackSource m_singletonStackSource;
+
+        private static Dictionary<string, PerfViewFile> s_internTable = new Dictionary<string, PerfViewFile>();
+        #endregion
+    }
+
+    // Used for new user defined file formats.  
+    class PerfViewUserFile : PerfViewFile
+    {
+        public PerfViewUserFile(string formatName, string[] fileExtensions)
+        {
+            m_formatName = formatName;
+            m_fileExtensions = fileExtensions;
+        }
+
+        public override string FormatName { get { return m_formatName; } }
+        public override string[] FileExtensions { get { return m_fileExtensions; } }
+        protected override Action<Action> OpenImpl(Window parentWindow, StatusBar worker) { return null; }
+
+        #region private
+        string m_formatName;
+        string[] m_fileExtensions;
+        #endregion
+    }
+
+    public class PerfViewReport : PerfViewTreeItem
+    {
+        // Used to create a template for all PerfViewFiles
+        public PerfViewReport(string name, Action<string, string> onOpen)
+        {
+            Name = name;
+            m_onOpen = onOpen;
+        }
+
+        // Used to clone a PerfViewReport and specialize it to a particular data file.  
+        internal PerfViewReport(PerfViewReport template, PerfViewFile dataFile)
+        {
+            Name = template.Name;
+            m_onOpen = template.m_onOpen;
+            DataFile = dataFile;
+        }
+
+        #region overrides
+        public virtual string Title { get { return Name + " for " + DataFile.Title; } }
+        public PerfViewFile DataFile { get; private set; }
+        public override string FilePath { get { return DataFile.FilePath; } }
+        public override void Open(Window parentWindow, StatusBar worker, Action doAfter)
+        {
+            m_onOpen(DataFile.FilePath, Name);
+        }
+        public override void Close() { }
+        public override ImageSource Icon { get { return GuiApp.MainWindow.Resources["HtmlReportBitmapImage"] as ImageSource; } }
+        #endregion
+        #region private
+        Action<string, string> m_onOpen;
+        #endregion
+    }
+
+    /// <summary>
+    /// Represents a report from an ETL file that can be viewed in a web browsers.  Subclasses need 
+    /// to override OpenImpl().  
+    /// </summary>
+    public abstract class PerfViewHtmlReport : PerfViewTreeItem
+    {
+        public PerfViewHtmlReport(PerfViewFile dataFile, string name)
+        {
+            DataFile = dataFile;
+            Name = name;
+        }
+        public virtual string Title { get { return Name + " for " + DataFile.Title; } }
+        public PerfViewFile DataFile { get; private set; }
+        public WebBrowserWindow Viewer { get; internal set; }
+        public override string FilePath { get { return DataFile.FilePath; } }
+        protected abstract void WriteHtmlBody(TraceLog dataFile, TextWriter writer, string fileName, TextWriter log);
+        /// <summary>
+        /// You can make Command:XXXX urls which come here when users click on them.   
+        /// Returns an  error message (or null if it succeeds).  
+        /// </summary>
+        protected virtual string DoCommand(string command, StatusBar worker)
+        {
+            return "Unimplemented command: " + command;
+        }
+
+        protected virtual string DoCommand(string command, StatusBar worker, out Action continuation)
+        {
+            continuation = null;
+            return DoCommand(command, worker);
+        }
+
+        public override void Open(Window parentWindow, StatusBar worker, Action doAfter)
+        {
+            if (Viewer == null)
+            {
+                var etlDataFile = DataFile as ETLPerfViewData;
+                TraceLog trace = null;
+                if (etlDataFile != null)
+                {
+                    trace = etlDataFile.GetTraceLog(worker.LogWriter);
+                }
 
 				worker.StartWork("Opening " + Name, delegate ()
-				{
-					var reportFileName = CacheFiles.FindFile(FilePath, "." + Name + ".html");
-					using (var writer = File.CreateText(reportFileName))
-					{
-						writer.WriteLine("<html>");
-						writer.WriteLine("<head>");
-						writer.WriteLine("<title>{0}</title>", Title);
-						writer.WriteLine("<meta charset=\"UTF-8\"/>");
-						writer.WriteLine("<meta http-equiv=\"X-UA-Compatible\" content=\"IE=edge\"/>");
-						writer.WriteLine("</head>");
-						writer.WriteLine("<body>");
-						WriteHtmlBody(trace, writer, reportFileName, worker.LogWriter);
-						writer.WriteLine("</body>");
-						writer.WriteLine("</html>");
-
-
-					}
+                {
+                    var reportFileName = CacheFiles.FindFile(FilePath, "." + Name + ".html");
+                    using (var writer = File.CreateText(reportFileName))
+                    {
+                        writer.WriteLine("<html>");
+                        writer.WriteLine("<head>");
+                        writer.WriteLine("<title>{0}</title>", Title);
+                        writer.WriteLine("<meta charset=\"UTF-8\"/>");
+                        writer.WriteLine("<meta http-equiv=\"X-UA-Compatible\" content=\"IE=edge\"/>");
+                        writer.WriteLine("</head>");
+                        writer.WriteLine("<body>");
+                        WriteHtmlBody(trace, writer, reportFileName, worker.LogWriter);
+                        writer.WriteLine("</body>");
+                        writer.WriteLine("</html>");
+
+
+                    }
 
 					worker.EndWork(delegate ()
-					{
-						Viewer = new WebBrowserWindow();
-						Viewer.WindowState = System.Windows.WindowState.Maximized;
+                    {
+                        Viewer = new WebBrowserWindow();
+                        Viewer.WindowState = System.Windows.WindowState.Maximized;
 						Viewer.Closing += delegate (object sender, CancelEventArgs e)
-						{
-							Viewer = null;
-						};
+                        {
+                            Viewer = null;
+                        };
 						Viewer.Browser.Navigating += delegate (object sender, System.Windows.Navigation.NavigatingCancelEventArgs e)
-						{
-							if (e.Uri.Scheme == "command")
-							{
-								e.Cancel = true;
+                        {
+                            if (e.Uri.Scheme == "command")
+                            {
+                                e.Cancel = true;
 								Viewer.StatusBar.StartWork("Following Hyperlink", delegate ()
-								{
-									Action continuation;
-									var message = DoCommand(e.Uri.LocalPath, Viewer.StatusBar, out continuation);
+                                {
+                                    Action continuation;
+                                    var message = DoCommand(e.Uri.LocalPath, Viewer.StatusBar, out continuation);
 									Viewer.StatusBar.EndWork(delegate ()
-									{
-										if (message != null)
-											Viewer.StatusBar.Log(message);
-										if (continuation != null)
-										{
-											continuation();
-										}
-									});
-								});
-							}
-						};
-
-						Viewer.Width = 1000;
-						Viewer.Height = 600;
-						Viewer.Title = Title;
-						WebBrowserWindow.Navigate(Viewer.Browser, reportFileName);
-						Viewer.Show();
-
-						if (doAfter != null)
-							doAfter();
-					});
-				});
-			}
-			else
-			{
-				Viewer.Focus();
-				if (doAfter != null)
-					doAfter();
-			}
-		}
-
-		public override void Close() { }
-		public override ImageSource Icon { get { return GuiApp.MainWindow.Resources["HtmlReportBitmapImage"] as ImageSource; } }
-	}
-
-	public class PerfViewTraceInfo : PerfViewHtmlReport
-	{
-		public PerfViewTraceInfo(PerfViewFile dataFile) : base(dataFile, "TraceInfo") { }
-		protected override void WriteHtmlBody(TraceLog dataFile, TextWriter writer, string fileName, TextWriter log)
-		{
-			writer.WriteLine("<H2>Information on the Trace and Machine</H2>");
-			writer.WriteLine("<Center>");
-			writer.WriteLine("<Table Border=\"1\">");
-			writer.WriteLine("<TR><TD>Machine Name</TD><TD Align=\"Center\">{0}</TD></TR>",
-				string.IsNullOrEmpty(dataFile.MachineName) ? "&nbsp;" : dataFile.MachineName);
-			writer.WriteLine("<TR><TD>Operating System</TD><TD Align=\"Center\">{0}</TD></TR>",
-				string.IsNullOrEmpty(dataFile.OSName) ? "&nbsp;" : dataFile.OSName);
-			writer.WriteLine("<TR><TD>OS Build Number</TD><TD Align=\"Center\">{0}</TD></TR>",
-				string.IsNullOrEmpty(dataFile.OSBuild) ? "&nbsp;" : dataFile.OSBuild);
-			writer.WriteLine("<TR><TD Title=\"This is negative if the data was collected in a time zone west of UTC\">UTC offset where data was collected</TD><TD Align=\"Center\">{0}</TD></TR>",
-				dataFile.UTCOffsetMinutes.HasValue ? (dataFile.UTCOffsetMinutes.Value / 60.0).ToString("f2") : "Unknown");
-			writer.WriteLine("<TR><TD Title=\"This is negative if PerfView is running in a time zone west of UTC\">UTC offset where PerfView is running</TD><TD Align=\"Center\">{0:f2}</TD></TR>",
-				TimeZoneInfo.Local.GetUtcOffset(dataFile.SessionStartTime).TotalHours);
-
-			if (dataFile.UTCOffsetMinutes.HasValue)
-			{
-				writer.WriteLine("<TR><TD Title=\"This is negative if analysis is happening west of collection\">Delta of Local and Collection Time</TD><TD Align=\"Center\">{0:f2}</TD></TR>",
-					TimeZoneInfo.Local.GetUtcOffset(dataFile.SessionStartTime).TotalHours - (dataFile.UTCOffsetMinutes.Value / 60.0));
-			}
-			writer.WriteLine("<TR><TD>OS Boot Time</TD><TD Align=\"Center\">{0:MM/dd/yyyy HH:mm:ss.fff}</TD></TR>", dataFile.BootTime);
-			writer.WriteLine("<TR><TD>Trace Start Time</TD><TD Align=\"Center\">{0:MM/dd/yyyy HH:mm:ss.fff}</TD></TR>", dataFile.SessionStartTime);
-			writer.WriteLine("<TR><TD>Trace End Time</TD><TD Align=\"Center\">{0:MM/dd/yyyy HH:mm:ss.fff}</TD></TR>", dataFile.SessionEndTime);
-			writer.WriteLine("<TR><TD>Trace Duration (Sec)</TD><TD Align=\"Center\">{0:n1}</TD></TR>", dataFile.SessionDuration.TotalSeconds);
-			writer.WriteLine("<TR><TD>CPU Frequency (Mhz)</TD><TD Align=\"Center\">{0:n0}</TD></TR>", dataFile.CpuSpeedMHz);
-			writer.WriteLine("<TR><TD>Number Of Processors</TD><TD Align=\"Center\">{0}</TD></TR>", dataFile.NumberOfProcessors);
-			writer.WriteLine("<TR><TD>Memory Size (Meg)</TD><TD Align=\"Center\">{0:n0}</TD></TR>", dataFile.MemorySizeMeg);
-			writer.WriteLine("<TR><TD>Pointer Size</TD><TD Align=\"Center\">{0}</TD></TR>", dataFile.PointerSize);
-			writer.WriteLine("<TR><TD>Sample Profile Interval (MSec) </TD><TD Align=\"Center\">{0:n2}</TD></TR>", dataFile.SampleProfileInterval.TotalMilliseconds);
-			writer.WriteLine("<TR><TD>Total Events</TD><TD Align=\"Center\">{0:n0}</TD></TR>", dataFile.EventCount);
-			writer.WriteLine("<TR><TD>Lost Events</TD><TD Align=\"Center\">{0:n0}</TD></TR>", dataFile.EventsLost);
-
-			double len = 0;
-			try
-			{
-				len = new System.IO.FileInfo(DataFile.FilePath).Length / 1000000.0;
-			}
-			catch (Exception) { }
-			if (len > 0)
-				writer.WriteLine("<TR><TD>ETL File Size (MB)</TD><TD Align=\"Center\">{0:n1}</TD></TR>", len);
-			string logPath = null;
-			int etlIdx = dataFile.FilePath.LastIndexOf(".etl", dataFile.FilePath.Length - 6);       // Start search right before .etlx
-			if (0 <= etlIdx)
-				logPath = dataFile.FilePath.Substring(0, etlIdx) + ".LogFile.txt";
-			if (logPath != null && File.Exists(logPath))
-				writer.WriteLine("<TR><TD colspan=\"2\" Align=\"Center\"> <A HREF=\"command:displayLog:{0}\">View data collection log file</A></TD></TR>", logPath);
-			else
-				writer.WriteLine("<TR><TD colspan=\"2\" Align=\"Center\"> No data collection log file found</A></TD></TR>", logPath);
-			writer.WriteLine("</Table>");
-			writer.WriteLine("</Center>");
-		}
-
-		protected override string DoCommand(string command, StatusBar worker)
-		{
-
-			if (command.StartsWith("displayLog:"))
-			{
-				string logFile = command.Substring(command.IndexOf(':') + 1);
+                                    {
+                                        if (message != null)
+                                            Viewer.StatusBar.Log(message);
+                                        if (continuation != null)
+                                        {
+                                            continuation();
+                                        }
+                                    });
+                                });
+                            }
+                        };
+
+                        Viewer.Width = 1000;
+                        Viewer.Height = 600;
+                        Viewer.Title = Title;
+                        WebBrowserWindow.Navigate(Viewer.Browser, reportFileName);
+                        Viewer.Show();
+
+                        if (doAfter != null)
+                            doAfter();
+                    });
+                });
+            }
+            else
+            {
+                Viewer.Focus();
+                if (doAfter != null)
+                    doAfter();
+            }
+        }
+
+        public override void Close() { }
+        public override ImageSource Icon { get { return GuiApp.MainWindow.Resources["HtmlReportBitmapImage"] as ImageSource; } }
+    }
+
+    public class PerfViewTraceInfo : PerfViewHtmlReport
+    {
+        public PerfViewTraceInfo(PerfViewFile dataFile) : base(dataFile, "TraceInfo") { }
+        protected override void WriteHtmlBody(TraceLog dataFile, TextWriter writer, string fileName, TextWriter log)
+        {
+            writer.WriteLine("<H2>Information on the Trace and Machine</H2>");
+            writer.WriteLine("<Center>");
+            writer.WriteLine("<Table Border=\"1\">");
+            writer.WriteLine("<TR><TD>Machine Name</TD><TD Align=\"Center\">{0}</TD></TR>",
+                string.IsNullOrEmpty(dataFile.MachineName) ? "&nbsp;" : dataFile.MachineName);
+            writer.WriteLine("<TR><TD>Operating System</TD><TD Align=\"Center\">{0}</TD></TR>",
+                string.IsNullOrEmpty(dataFile.OSName) ? "&nbsp;" : dataFile.OSName);
+            writer.WriteLine("<TR><TD>OS Build Number</TD><TD Align=\"Center\">{0}</TD></TR>",
+                string.IsNullOrEmpty(dataFile.OSBuild) ? "&nbsp;" : dataFile.OSBuild);
+            writer.WriteLine("<TR><TD Title=\"This is negative if the data was collected in a time zone west of UTC\">UTC offset where data was collected</TD><TD Align=\"Center\">{0}</TD></TR>",
+                dataFile.UTCOffsetMinutes.HasValue ? (dataFile.UTCOffsetMinutes.Value / 60.0).ToString("f2") : "Unknown");
+            writer.WriteLine("<TR><TD Title=\"This is negative if PerfView is running in a time zone west of UTC\">UTC offset where PerfView is running</TD><TD Align=\"Center\">{0:f2}</TD></TR>",
+                TimeZoneInfo.Local.GetUtcOffset(dataFile.SessionStartTime).TotalHours);
+
+            if (dataFile.UTCOffsetMinutes.HasValue)
+            {
+                writer.WriteLine("<TR><TD Title=\"This is negative if analysis is happening west of collection\">Delta of Local and Collection Time</TD><TD Align=\"Center\">{0:f2}</TD></TR>",
+                    TimeZoneInfo.Local.GetUtcOffset(dataFile.SessionStartTime).TotalHours - (dataFile.UTCOffsetMinutes.Value / 60.0));
+            }
+            writer.WriteLine("<TR><TD>OS Boot Time</TD><TD Align=\"Center\">{0:MM/dd/yyyy HH:mm:ss.fff}</TD></TR>", dataFile.BootTime);
+            writer.WriteLine("<TR><TD>Trace Start Time</TD><TD Align=\"Center\">{0:MM/dd/yyyy HH:mm:ss.fff}</TD></TR>", dataFile.SessionStartTime);
+            writer.WriteLine("<TR><TD>Trace End Time</TD><TD Align=\"Center\">{0:MM/dd/yyyy HH:mm:ss.fff}</TD></TR>", dataFile.SessionEndTime);
+            writer.WriteLine("<TR><TD>Trace Duration (Sec)</TD><TD Align=\"Center\">{0:n1}</TD></TR>", dataFile.SessionDuration.TotalSeconds);
+            writer.WriteLine("<TR><TD>CPU Frequency (Mhz)</TD><TD Align=\"Center\">{0:n0}</TD></TR>", dataFile.CpuSpeedMHz);
+            writer.WriteLine("<TR><TD>Number Of Processors</TD><TD Align=\"Center\">{0}</TD></TR>", dataFile.NumberOfProcessors);
+            writer.WriteLine("<TR><TD>Memory Size (Meg)</TD><TD Align=\"Center\">{0:n0}</TD></TR>", dataFile.MemorySizeMeg);
+            writer.WriteLine("<TR><TD>Pointer Size</TD><TD Align=\"Center\">{0}</TD></TR>", dataFile.PointerSize);
+            writer.WriteLine("<TR><TD>Sample Profile Interval (MSec) </TD><TD Align=\"Center\">{0:n2}</TD></TR>", dataFile.SampleProfileInterval.TotalMilliseconds);
+            writer.WriteLine("<TR><TD>Total Events</TD><TD Align=\"Center\">{0:n0}</TD></TR>", dataFile.EventCount);
+            writer.WriteLine("<TR><TD>Lost Events</TD><TD Align=\"Center\">{0:n0}</TD></TR>", dataFile.EventsLost);
+
+            double len = 0;
+            try
+            {
+                len = new System.IO.FileInfo(DataFile.FilePath).Length / 1000000.0;
+            }
+            catch (Exception) { }
+            if (len > 0)
+                writer.WriteLine("<TR><TD>ETL File Size (MB)</TD><TD Align=\"Center\">{0:n1}</TD></TR>", len);
+            string logPath = null;
+            int etlIdx = dataFile.FilePath.LastIndexOf(".etl", dataFile.FilePath.Length - 6);       // Start search right before .etlx
+            if (0 <= etlIdx)
+                logPath = dataFile.FilePath.Substring(0, etlIdx) + ".LogFile.txt";
+            if (logPath != null && File.Exists(logPath))
+                writer.WriteLine("<TR><TD colspan=\"2\" Align=\"Center\"> <A HREF=\"command:displayLog:{0}\">View data collection log file</A></TD></TR>", logPath);
+            else
+                writer.WriteLine("<TR><TD colspan=\"2\" Align=\"Center\"> No data collection log file found</A></TD></TR>", logPath);
+            writer.WriteLine("</Table>");
+            writer.WriteLine("</Center>");
+        }
+
+        protected override string DoCommand(string command, StatusBar worker)
+        {
+
+            if (command.StartsWith("displayLog:"))
+            {
+                string logFile = command.Substring(command.IndexOf(':') + 1);
 				worker.Parent.Dispatcher.BeginInvoke((Action)delegate ()
-				{
-					var logTextWindow = new Controls.TextEditorWindow();
-					logTextWindow.TextEditor.OpenText(logFile);
-					logTextWindow.TextEditor.IsReadOnly = true;
-					logTextWindow.Title = "Collection time log";
-					logTextWindow.HideOnClose = true;
-					logTextWindow.Show();
-					logTextWindow.TextEditor.Body.ScrollToEnd();
-				});
-
-				return "Displaying Log";
-			}
-			return "Unknown command " + command;
-		}
-	}
-	/// <summary>
-	/// Used to Display Processes Summary 
-	/// </summary>
-	public class PerfViewProcesses : PerfViewHtmlReport
-	{
-
-		public PerfViewProcesses(PerfViewFile dataFile) : base(dataFile, "Processes") { }
-		protected override void WriteHtmlBody(TraceLog dataFile, TextWriter writer, string fileName, TextWriter log)
-		{
-			m_processes = new List<TraceProcess>(dataFile.Processes);
-			// Sort by CPU time (largest first), then by start time (latest first)
+                {
+                    var logTextWindow = new Controls.TextEditorWindow();
+                    logTextWindow.TextEditor.OpenText(logFile);
+                    logTextWindow.TextEditor.IsReadOnly = true;
+                    logTextWindow.Title = "Collection time log";
+                    logTextWindow.HideOnClose = true;
+                    logTextWindow.Show();
+                    logTextWindow.TextEditor.Body.ScrollToEnd();
+                });
+
+                return "Displaying Log";
+            }
+            return "Unknown command " + command;
+        }
+    }
+    /// <summary>
+    /// Used to Display Processes Summary 
+    /// </summary>
+    public class PerfViewProcesses : PerfViewHtmlReport
+    {
+
+        public PerfViewProcesses(PerfViewFile dataFile) : base(dataFile, "Processes") { }
+        protected override void WriteHtmlBody(TraceLog dataFile, TextWriter writer, string fileName, TextWriter log)
+        {
+            m_processes = new List<TraceProcess>(dataFile.Processes);
+            // Sort by CPU time (largest first), then by start time (latest first)
 			m_processes.Sort(delegate (TraceProcess x, TraceProcess y)
-			{
-				var ret = y.CPUMSec.CompareTo(x.CPUMSec);
-				if (ret != 0)
-					return ret;
-				return y.StartTimeRelativeMsec.CompareTo(x.StartTimeRelativeMsec);
-			});
-
-			var shortProcs = new List<TraceProcess>();
-			var longProcs = new List<TraceProcess>();
-			foreach (var process in m_processes)
-			{
-				if (process.ProcessID < 0)
-					continue;
-				if (process.StartTimeRelativeMsec == 0 &&
-					process.EndTimeRelativeMsec == dataFile.SessionEndTimeRelativeMSec)
-					longProcs.Add(process);
-				else
-					shortProcs.Add(process);
-			}
-
-			writer.WriteLine("<H2>Process Summary</H2>");
-
-			writer.WriteLine("<UL>");
-			writer.WriteLine("<LI> <A HREF=\"command:processes\">View Process Data in Excel</A></LI>");
-			writer.WriteLine("<LI> <A HREF=\"command:module\">View Process Modules in Excel</A></LI>");
-			writer.WriteLine("</UL>");
-
-			if (shortProcs.Count > 0)
-			{
-				writer.WriteLine("<H3>Processes that did <strong>not</strong> live for the entire trace.</H3>");
-				WriteProcTable(writer, shortProcs, true);
-			}
-			if (longProcs.Count > 0)
-			{
-				writer.WriteLine("<H3>Processes that <strong>did</strong> live for the entire trace.</H3>");
-				WriteProcTable(writer, longProcs, false);
-			}
-		}
-		/// <summary>
-		/// Takes in either "processes" or "module" which will make a csv of their respective format
-		/// </summary>
-		protected override string DoCommand(string command, StatusBar worker)
-		{
-			if (command == "processes")
-			{
-				var csvFile = CacheFiles.FindFile(FilePath, ".processesSummary.csv");
-				if (!File.Exists(csvFile) || File.GetLastWriteTimeUtc(csvFile) < File.GetLastWriteTimeUtc(FilePath) ||
-					File.GetLastWriteTimeUtc(csvFile) < File.GetLastWriteTimeUtc(SupportFiles.ExePath))
-				{
-					this.MakeProcessesCsv(m_processes, csvFile);
-				}
-				Command.Run(Command.Quote(csvFile), new CommandOptions().AddStart().AddTimeout(CommandOptions.Infinite));
-				System.Threading.Thread.Sleep(500);     // Give it time to start a bit.  
-				return "Opening CSV " + csvFile;
-			}
-			else if (command == "module")
-			{
-				var csvFile = CacheFiles.FindFile(FilePath, ".processesModule.csv");
-				if (!File.Exists(csvFile) || File.GetLastWriteTimeUtc(csvFile) < File.GetLastWriteTimeUtc(FilePath) ||
-					File.GetLastWriteTimeUtc(csvFile) < File.GetLastWriteTimeUtc(SupportFiles.ExePath))
-				{
-					this.MakeModuleCsv(m_processes, csvFile);
-				}
-				Command.Run(Command.Quote(csvFile), new CommandOptions().AddStart().AddTimeout(CommandOptions.Infinite));
-				System.Threading.Thread.Sleep(500);     // Give it time to start a bit.  
-				return "Opening CSV " + csvFile;
-			}
-			return null;
-		}
-		#region private
-		private void WriteProcTable(TextWriter writer, List<TraceProcess> processes, bool showExit)
-		{
-			bool showBitness = false;
-			if (processes.Count > 0)
-				showBitness = (processes[0].Log.PointerSize == 8);
-
-			writer.WriteLine("<Table Border=\"1\">");
-			writer.Write("<TR>");
-			writer.Write("<TH Align=\"Center\">Name</TH>");
-			writer.Write("<TH Align=\"Center\">ID</TH>");
-			writer.Write("<TH Align=\"Center\">Parent<BR/>ID</TH>");
-			if (showBitness)
-				writer.Write("<TH Align=\"Center\">Bitness</TH>");
-			writer.Write("<TH Align=\"Center\" Title=\"The amount of CPU time used (on any processor).\" >CPU<BR/>MSec</TH>");
-			writer.Write("<TH Align=\"Center\" Title=\"The CPU used divided by the duration.\">Ave Procs<BR/>Used</TH>");
-			if (showExit)
-			{
-				writer.Write("<TH Align=\"Center\">Duration<BR/>MSec</TH>");
-				writer.Write("<TH Align=\"Center\" Title=\"The start time in milliseconds from the time the trace started.\">Start<BR/>MSec</TH>");
-				writer.Write("<TH Align=\"Center\" Title=\"The integer that the process returned when it exited.\">Exit<BR/>Code</TH>");
-			}
-			writer.Write("<TH Align=\"Center\">Command Line</TH>");
-			writer.WriteLine("</TR>");
-			foreach (TraceProcess process in processes)
-			{
-				writer.Write("<TR>");
-				writer.Write("<TD Align=\"Left\">{0}</TD>", process.Name);
-				writer.Write("<TD Align=\"Right\">{0}</TD>", process.ProcessID);
-				writer.Write("<TD Align=\"Right\">{0}</TD>", process.ParentID);
-				if (showBitness)
-					writer.Write("<TD Align=\"Center\">{0}</TD>", process.Is64Bit ? 64 : 32);
-				writer.Write("<TD Align=\"Right\">{0:n0}</TD>", process.CPUMSec);
-				writer.Write("<TD Align=\"Right\">{0:n3}</TD>", process.CPUMSec / (process.EndTimeRelativeMsec - process.StartTimeRelativeMsec));
-				if (showExit)
-				{
-					writer.Write("<TD Align=\"Right\">{0:n3}</TD>", process.EndTimeRelativeMsec - process.StartTimeRelativeMsec);
-					writer.Write("<TD Align=\"Right\">{0:n3}</TD>", process.StartTimeRelativeMsec);
-					writer.Write("<TD Align=\"Right\">{0}</TD>", process.ExitStatus.HasValue ? "0x" + process.ExitStatus.Value.ToString("x") : "?");
-				}
-				writer.Write("<TD Align=\"Left\">{0}</TD>", process.CommandLine);
-				writer.WriteLine("</TR>");
-			}
-			writer.WriteLine("</Table>");
-		}
-
-		/// <summary>
-		/// Makes a csv file of the contents or processes at the filepath. 
-		/// Headers to csv are  Name,ID,Parent_ID,Bitness,CPUMsec,AveProcsUsed,DurationMSec,StartMSec,ExitCode,CommandLine
-		/// </summary>
-		private void MakeProcessesCsv(List<TraceProcess> processes, string filepath)
-		{
-			using (var writer = File.CreateText(filepath))
-			{
-				//add headers 
-				string listSeparator = Thread.CurrentThread.CurrentCulture.TextInfo.ListSeparator;
-				writer.WriteLine("Name{0}ID{0}Parent_ID{0}Bitness{0}CPUMsec{0}AveProcsUsed{0}DurationMSec{0}StartMSec{0}ExitCode{0}CommandLine", listSeparator);
-				foreach (TraceProcess process in processes)
-				{
-					writer.Write("{0}{1}", process.Name, listSeparator);
-					writer.Write("{0}{1}", process.ProcessID, listSeparator);
-					writer.Write("{0}{1}", process.ParentID, listSeparator);
-					writer.Write("{0}{1}", process.Is64Bit ? 64 : 32, listSeparator);
-					writer.Write("{0:f0}{1}", process.CPUMSec, listSeparator);
-					writer.Write("{0:f3}{1}", process.CPUMSec / (process.EndTimeRelativeMsec - process.StartTimeRelativeMsec), listSeparator);
-					writer.Write("{0:f3}{1}", process.EndTimeRelativeMsec - process.StartTimeRelativeMsec, listSeparator);
-					writer.Write("{0:f3}{1}", process.StartTimeRelativeMsec, listSeparator);
-					writer.Write("{0}{1}", process.ExitStatus.HasValue ? "0x" + process.ExitStatus.Value.ToString("x") : "?", listSeparator);
-					writer.Write("{0}", PerfViewExtensibility.Events.EscapeForCsv(process.CommandLine, listSeparator));
-					writer.WriteLine("");
-				}
-			}
-		}
-		/// <summary>
-		/// Makes a Csv at filepath
-		/// </summary>
-		private void MakeModuleCsv(List<TraceProcess> processes, string filepath)
-		{
-			using (var writer = File.CreateText(filepath))
-			{
-				//add headers 
-				string listSeparator = Thread.CurrentThread.CurrentCulture.TextInfo.ListSeparator;
-				writer.WriteLine("ProcessName{0}ProcessID{0}Name{0}FileVersion{0}BuildTime{0}FilePath", listSeparator);
-				foreach (TraceProcess process in processes)  //turn into private function 
-				{
-					foreach (TraceLoadedModule module in process.LoadedModules)
-					{
-						writer.Write("{0}{1}", process.Name, listSeparator);
-						writer.Write("{0}{1}", process.ProcessID, listSeparator);
-						writer.Write("{0}{1}", module.ModuleFile.Name, listSeparator);
-						writer.Write("{0}{1}", module.ModuleFile.FileVersion, listSeparator);
-						writer.Write("{0}{1}", PerfViewExtensibility.Events.EscapeForCsv(module.ModuleFile.BuildTime.ToString(), listSeparator), listSeparator);
-						writer.Write("{0}", module.ModuleFile.FilePath);
-						writer.WriteLine();
-					}
-				}
-			}
-		}
-
-		/// <summary>
-		/// All the processes in this view.  
-		/// </summary>
-		private List<TraceProcess> m_processes;
-		#endregion
-	}
-
-	public class PerfViewAspNetStats : PerfViewHtmlReport
-	{
-		public PerfViewAspNetStats(PerfViewFile dataFile) : base(dataFile, "Asp.Net Stats") { }
-		protected override void WriteHtmlBody(TraceLog dataFile, TextWriter writer, string fileName, TextWriter log)
-		{
-			var dispatcher = dataFile.Events.GetSource();
-			var aspNet = new AspNetTraceEventParser(dispatcher);
-
-			m_requests = new List<AspNetRequest>();
-			var requestByID = new Dictionary<Guid, AspNetRequest>();
-
-			var startIntervalMSec = 0;
-			var totalIntervalMSec = dataFile.SessionDuration.TotalMilliseconds;
-
-			var bucketIntervalMSec = 1000;
-			var numBuckets = Math.Max(1, (int)(totalIntervalMSec / bucketIntervalMSec));
-
-			var GCType = "Unknown";
-			var requestsRecieved = 0;
-
-			var byTimeStats = new ByTimeRequestStats[numBuckets];
-			for (int i = 0; i < byTimeStats.Length; i++)
-				byTimeStats[i] = new ByTimeRequestStats();
-
-			var requestsProcessing = 0;
+            {
+                var ret = y.CPUMSec.CompareTo(x.CPUMSec);
+                if (ret != 0)
+                    return ret;
+                return y.StartTimeRelativeMsec.CompareTo(x.StartTimeRelativeMsec);
+            });
+
+            var shortProcs = new List<TraceProcess>();
+            var longProcs = new List<TraceProcess>();
+            foreach (var process in m_processes)
+            {
+                if (process.ProcessID < 0)
+                    continue;
+                if (process.StartTimeRelativeMsec == 0 &&
+                    process.EndTimeRelativeMsec == dataFile.SessionEndTimeRelativeMSec)
+                    longProcs.Add(process);
+                else
+                    shortProcs.Add(process);
+            }
+
+            writer.WriteLine("<H2>Process Summary</H2>");
+
+            writer.WriteLine("<UL>");
+            writer.WriteLine("<LI> <A HREF=\"command:processes\">View Process Data in Excel</A></LI>");
+            writer.WriteLine("<LI> <A HREF=\"command:module\">View Process Modules in Excel</A></LI>");
+            writer.WriteLine("</UL>");
+
+            if (shortProcs.Count > 0)
+            {
+                writer.WriteLine("<H3>Processes that did <strong>not</strong> live for the entire trace.</H3>");
+                WriteProcTable(writer, shortProcs, true);
+            }
+            if (longProcs.Count > 0)
+            {
+                writer.WriteLine("<H3>Processes that <strong>did</strong> live for the entire trace.</H3>");
+                WriteProcTable(writer, longProcs, false);
+            }
+        }
+        /// <summary>
+        /// Takes in either "processes" or "module" which will make a csv of their respective format
+        /// </summary>
+        protected override string DoCommand(string command, StatusBar worker)
+        {
+            if (command == "processes")
+            {
+                var csvFile = CacheFiles.FindFile(FilePath, ".processesSummary.csv");
+                if (!File.Exists(csvFile) || File.GetLastWriteTimeUtc(csvFile) < File.GetLastWriteTimeUtc(FilePath) ||
+                    File.GetLastWriteTimeUtc(csvFile) < File.GetLastWriteTimeUtc(SupportFiles.ExePath))
+                {
+                    this.MakeProcessesCsv(m_processes, csvFile);
+                }
+                Command.Run(Command.Quote(csvFile), new CommandOptions().AddStart().AddTimeout(CommandOptions.Infinite));
+                System.Threading.Thread.Sleep(500);     // Give it time to start a bit.  
+                return "Opening CSV " + csvFile;
+            }
+            else if (command == "module")
+            {
+                var csvFile = CacheFiles.FindFile(FilePath, ".processesModule.csv");
+                if (!File.Exists(csvFile) || File.GetLastWriteTimeUtc(csvFile) < File.GetLastWriteTimeUtc(FilePath) ||
+                    File.GetLastWriteTimeUtc(csvFile) < File.GetLastWriteTimeUtc(SupportFiles.ExePath))
+                {
+                    this.MakeModuleCsv(m_processes, csvFile);
+                }
+                Command.Run(Command.Quote(csvFile), new CommandOptions().AddStart().AddTimeout(CommandOptions.Infinite));
+                System.Threading.Thread.Sleep(500);     // Give it time to start a bit.  
+                return "Opening CSV " + csvFile;
+            }
+            return null;
+        }
+        #region private
+        private void WriteProcTable(TextWriter writer, List<TraceProcess> processes, bool showExit)
+        {
+            bool showBitness = false;
+            if (processes.Count > 0)
+                showBitness = (processes[0].Log.PointerSize == 8);
+
+            writer.WriteLine("<Table Border=\"1\">");
+            writer.Write("<TR>");
+            writer.Write("<TH Align=\"Center\">Name</TH>");
+            writer.Write("<TH Align=\"Center\">ID</TH>");
+            writer.Write("<TH Align=\"Center\">Parent<BR/>ID</TH>");
+            if (showBitness)
+                writer.Write("<TH Align=\"Center\">Bitness</TH>");
+            writer.Write("<TH Align=\"Center\" Title=\"The amount of CPU time used (on any processor).\" >CPU<BR/>MSec</TH>");
+            writer.Write("<TH Align=\"Center\" Title=\"The CPU used divided by the duration.\">Ave Procs<BR/>Used</TH>");
+            if (showExit)
+            {
+                writer.Write("<TH Align=\"Center\">Duration<BR/>MSec</TH>");
+                writer.Write("<TH Align=\"Center\" Title=\"The start time in milliseconds from the time the trace started.\">Start<BR/>MSec</TH>");
+                writer.Write("<TH Align=\"Center\" Title=\"The integer that the process returned when it exited.\">Exit<BR/>Code</TH>");
+            }
+            writer.Write("<TH Align=\"Center\">Command Line</TH>");
+            writer.WriteLine("</TR>");
+            foreach (TraceProcess process in processes)
+            {
+                writer.Write("<TR>");
+                writer.Write("<TD Align=\"Left\">{0}</TD>", process.Name);
+                writer.Write("<TD Align=\"Right\">{0}</TD>", process.ProcessID);
+                writer.Write("<TD Align=\"Right\">{0}</TD>", process.ParentID);
+                if (showBitness)
+                    writer.Write("<TD Align=\"Center\">{0}</TD>", process.Is64Bit ? 64 : 32);
+                writer.Write("<TD Align=\"Right\">{0:n0}</TD>", process.CPUMSec);
+                writer.Write("<TD Align=\"Right\">{0:n3}</TD>", process.CPUMSec / (process.EndTimeRelativeMsec - process.StartTimeRelativeMsec));
+                if (showExit)
+                {
+                    writer.Write("<TD Align=\"Right\">{0:n3}</TD>", process.EndTimeRelativeMsec - process.StartTimeRelativeMsec);
+                    writer.Write("<TD Align=\"Right\">{0:n3}</TD>", process.StartTimeRelativeMsec);
+                    writer.Write("<TD Align=\"Right\">{0}</TD>", process.ExitStatus.HasValue ? "0x" + process.ExitStatus.Value.ToString("x") : "?");
+                }
+                writer.Write("<TD Align=\"Left\">{0}</TD>", process.CommandLine);
+                writer.WriteLine("</TR>");
+            }
+            writer.WriteLine("</Table>");
+        }
+
+        /// <summary>
+        /// Makes a csv file of the contents or processes at the filepath. 
+        /// Headers to csv are  Name,ID,Parent_ID,Bitness,CPUMsec,AveProcsUsed,DurationMSec,StartMSec,ExitCode,CommandLine
+        /// </summary>
+        private void MakeProcessesCsv(List<TraceProcess> processes, string filepath)
+        {
+            using (var writer = File.CreateText(filepath))
+            {
+                //add headers 
+                string listSeparator = Thread.CurrentThread.CurrentCulture.TextInfo.ListSeparator;
+                writer.WriteLine("Name{0}ID{0}Parent_ID{0}Bitness{0}CPUMsec{0}AveProcsUsed{0}DurationMSec{0}StartMSec{0}ExitCode{0}CommandLine", listSeparator);
+                foreach (TraceProcess process in processes)
+                {
+                    writer.Write("{0}{1}", process.Name, listSeparator);
+                    writer.Write("{0}{1}", process.ProcessID, listSeparator);
+                    writer.Write("{0}{1}", process.ParentID, listSeparator);
+                    writer.Write("{0}{1}", process.Is64Bit ? 64 : 32, listSeparator);
+                    writer.Write("{0:f0}{1}", process.CPUMSec, listSeparator);
+                    writer.Write("{0:f3}{1}", process.CPUMSec / (process.EndTimeRelativeMsec - process.StartTimeRelativeMsec), listSeparator);
+                    writer.Write("{0:f3}{1}", process.EndTimeRelativeMsec - process.StartTimeRelativeMsec, listSeparator);
+                    writer.Write("{0:f3}{1}", process.StartTimeRelativeMsec, listSeparator);
+                    writer.Write("{0}{1}", process.ExitStatus.HasValue ? "0x" + process.ExitStatus.Value.ToString("x") : "?", listSeparator);
+                    writer.Write("{0}", PerfViewExtensibility.Events.EscapeForCsv(process.CommandLine, listSeparator));
+                    writer.WriteLine("");
+                }
+            }
+        }
+        /// <summary>
+        /// Makes a Csv at filepath
+        /// </summary>
+        private void MakeModuleCsv(List<TraceProcess> processes, string filepath)
+        {
+            using (var writer = File.CreateText(filepath))
+            {
+                //add headers 
+                string listSeparator = Thread.CurrentThread.CurrentCulture.TextInfo.ListSeparator;
+                writer.WriteLine("ProcessName{0}ProcessID{0}Name{0}FileVersion{0}BuildTime{0}FilePath", listSeparator);
+                foreach (TraceProcess process in processes)  //turn into private function 
+                {
+                    foreach (TraceLoadedModule module in process.LoadedModules)
+                    {
+                        writer.Write("{0}{1}", process.Name, listSeparator);
+                        writer.Write("{0}{1}", process.ProcessID, listSeparator);
+                        writer.Write("{0}{1}", module.ModuleFile.Name, listSeparator);
+                        writer.Write("{0}{1}", module.ModuleFile.FileVersion, listSeparator);
+                        writer.Write("{0}{1}", PerfViewExtensibility.Events.EscapeForCsv(module.ModuleFile.BuildTime.ToString(), listSeparator), listSeparator);
+                        writer.Write("{0}", module.ModuleFile.FilePath);
+                        writer.WriteLine();
+                    }
+                }
+            }
+        }
+
+        /// <summary>
+        /// All the processes in this view.  
+        /// </summary>
+        private List<TraceProcess> m_processes;
+        #endregion
+    }
+
+    public class PerfViewAspNetStats : PerfViewHtmlReport
+    {
+        public PerfViewAspNetStats(PerfViewFile dataFile) : base(dataFile, "Asp.Net Stats") { }
+        protected override void WriteHtmlBody(TraceLog dataFile, TextWriter writer, string fileName, TextWriter log)
+        {
+            var dispatcher = dataFile.Events.GetSource();
+            var aspNet = new AspNetTraceEventParser(dispatcher);
+
+            m_requests = new List<AspNetRequest>();
+            var requestByID = new Dictionary<Guid, AspNetRequest>();
+
+            var startIntervalMSec = 0;
+            var totalIntervalMSec = dataFile.SessionDuration.TotalMilliseconds;
+
+            var bucketIntervalMSec = 1000;
+            var numBuckets = Math.Max(1, (int)(totalIntervalMSec / bucketIntervalMSec));
+
+            var GCType = "Unknown";
+            var requestsRecieved = 0;
+
+            var byTimeStats = new ByTimeRequestStats[numBuckets];
+            for (int i = 0; i < byTimeStats.Length; i++)
+                byTimeStats[i] = new ByTimeRequestStats();
+
+            var requestsProcessing = 0;
 
 			dispatcher.Kernel.PerfInfoSample += delegate (SampledProfileTraceData data)
-			{
-				if (data.ProcessID == 0)    // Non-idle time.  
-					return;
-
-				int idx = GetBucket(data.TimeStampRelativeMSec, startIntervalMSec, bucketIntervalMSec, byTimeStats.Length);
-				if (idx >= 0)
-					byTimeStats[idx].CpuMSec++;
-			};
+            {
+                if (data.ProcessID == 0)    // Non-idle time.  
+                    return;
+
+                int idx = GetBucket(data.TimeStampRelativeMSec, startIntervalMSec, bucketIntervalMSec, byTimeStats.Length);
+                if (idx >= 0)
+                    byTimeStats[idx].CpuMSec++;
+            };
 
 			dispatcher.Clr.RuntimeStart += delegate (RuntimeInformationTraceData data)
-			{
-				if ((data.StartupFlags & StartupFlags.SERVER_GC) != 0)
-					GCType = "Server";
-				else
-					GCType = "Client";
-			};
+            {
+                if ((data.StartupFlags & StartupFlags.SERVER_GC) != 0)
+                    GCType = "Server";
+                else
+                    GCType = "Client";
+            };
 
 			dispatcher.Clr.ContentionStart += delegate (ContentionTraceData data)
-			{
-				int idx = GetBucket(data.TimeStampRelativeMSec, startIntervalMSec, bucketIntervalMSec, byTimeStats.Length);
-				if (idx >= 0)
-					byTimeStats[idx].Contentions++;
-			};
+            {
+                int idx = GetBucket(data.TimeStampRelativeMSec, startIntervalMSec, bucketIntervalMSec, byTimeStats.Length);
+                if (idx >= 0)
+                    byTimeStats[idx].Contentions++;
+            };
 
 			dispatcher.Clr.GCStop += delegate (GCEndTraceData data)
-			{
-				int idx = GetBucket(data.TimeStampRelativeMSec, startIntervalMSec, bucketIntervalMSec, byTimeStats.Length);
-				if (idx >= 0)
-				{
-					byTimeStats[idx].NumGcs++;
-					if (data.Depth >= 2)
-						byTimeStats[idx].NumGen2Gcs++;
-				}
-			};
-
-			bool seenBadAllocTick = false;
+            {
+                int idx = GetBucket(data.TimeStampRelativeMSec, startIntervalMSec, bucketIntervalMSec, byTimeStats.Length);
+                if (idx >= 0)
+                {
+                    byTimeStats[idx].NumGcs++;
+                    if (data.Depth >= 2)
+                        byTimeStats[idx].NumGen2Gcs++;
+                }
+            };
+
+            bool seenBadAllocTick = false;
 			dispatcher.Clr.GCAllocationTick += delegate (GCAllocationTickTraceData data)
-			{
-				int idx = GetBucket(data.TimeStampRelativeMSec, startIntervalMSec, bucketIntervalMSec, byTimeStats.Length);
-				if (idx >= 0)
-				{
-					var valueMB = data.GetAllocAmount(ref seenBadAllocTick) / 1000000.0f;
-
-					byTimeStats[idx].GCHeapAllocMB += valueMB;
-				}
-			};
+            {
+                int idx = GetBucket(data.TimeStampRelativeMSec, startIntervalMSec, bucketIntervalMSec, byTimeStats.Length);
+                if (idx >= 0)
+                {
+                    var valueMB = data.GetAllocAmount(ref seenBadAllocTick) / 1000000.0f;
+
+                    byTimeStats[idx].GCHeapAllocMB += valueMB;
+                }
+            };
 
 			dispatcher.Clr.GCHeapStats += delegate (GCHeapStatsTraceData data)
-			{
-				// TODO should it be summed over processes? 
-				int idx = GetBucket(data.TimeStampRelativeMSec, startIntervalMSec, bucketIntervalMSec, byTimeStats.Length);
-				if (idx >= 0)
-				{
-					var totalSize = data.GenerationSize0 + data.GenerationSize1 + data.GenerationSize2 + data.GenerationSize3;
-					byTimeStats[idx].GCHeapSizeMB = Math.Max(byTimeStats[idx].GCHeapSizeMB, totalSize / 1000000.0F);
-				}
-			};
+            {
+                // TODO should it be summed over processes? 
+                int idx = GetBucket(data.TimeStampRelativeMSec, startIntervalMSec, bucketIntervalMSec, byTimeStats.Length);
+                if (idx >= 0)
+                {
+                    var totalSize = data.GenerationSize0 + data.GenerationSize1 + data.GenerationSize2 + data.GenerationSize3;
+                    byTimeStats[idx].GCHeapSizeMB = Math.Max(byTimeStats[idx].GCHeapSizeMB, totalSize / 1000000.0F);
+                }
+            };
 
 			dispatcher.Clr.ThreadPoolWorkerThreadAdjustmentAdjustment += delegate (ThreadPoolWorkerThreadAdjustmentTraceData data)
-			{
-				int idx = GetBucket(data.TimeStampRelativeMSec, startIntervalMSec, bucketIntervalMSec, byTimeStats.Length);
-				if (idx >= 0)
-				{
-					// TODO compute the average weighted by time.  
-					byTimeStats[idx].ThreadPoolThreadCountSum += data.NewWorkerThreadCount;
-					byTimeStats[idx].ThreadPoolAdjustmentCount++;
-				}
-			};
-
-			var lastDiskEndMSec = new GrowableArray<double>(4);
+            {
+                int idx = GetBucket(data.TimeStampRelativeMSec, startIntervalMSec, bucketIntervalMSec, byTimeStats.Length);
+                if (idx >= 0)
+                {
+                    // TODO compute the average weighted by time.  
+                    byTimeStats[idx].ThreadPoolThreadCountSum += data.NewWorkerThreadCount;
+                    byTimeStats[idx].ThreadPoolAdjustmentCount++;
+                }
+            };
+
+            var lastDiskEndMSec = new GrowableArray<double>(4);
 			dispatcher.Kernel.AddCallbackForEvents<DiskIOTraceData>(delegate (DiskIOTraceData data)
-			{
-				// Compute the disk service time.  
-				if (data.DiskNumber >= lastDiskEndMSec.Count)
-					lastDiskEndMSec.Count = data.DiskNumber + 1;
-
-				var elapsedMSec = data.ElapsedTimeMSec;
-				double serviceTimeMSec = elapsedMSec;
-				double durationSinceLastIOMSec = data.TimeStampRelativeMSec - lastDiskEndMSec[data.DiskNumber];
-				if (durationSinceLastIOMSec < serviceTimeMSec)
-					serviceTimeMSec = durationSinceLastIOMSec;
-
-				// Add it to the stats.  
-				int idx = GetBucket(data.TimeStampRelativeMSec, startIntervalMSec, bucketIntervalMSec, byTimeStats.Length);
-				if (idx >= 0)
-					byTimeStats[idx].DiskIOMsec += serviceTimeMSec;
-			});
+            {
+                // Compute the disk service time.  
+                if (data.DiskNumber >= lastDiskEndMSec.Count)
+                    lastDiskEndMSec.Count = data.DiskNumber + 1;
+
+                var elapsedMSec = data.ElapsedTimeMSec;
+                double serviceTimeMSec = elapsedMSec;
+                double durationSinceLastIOMSec = data.TimeStampRelativeMSec - lastDiskEndMSec[data.DiskNumber];
+                if (durationSinceLastIOMSec < serviceTimeMSec)
+                    serviceTimeMSec = durationSinceLastIOMSec;
+
+                // Add it to the stats.  
+                int idx = GetBucket(data.TimeStampRelativeMSec, startIntervalMSec, bucketIntervalMSec, byTimeStats.Length);
+                if (idx >= 0)
+                    byTimeStats[idx].DiskIOMsec += serviceTimeMSec;
+            });
 
 			dispatcher.Kernel.ThreadCSwitch += delegate (CSwitchTraceData data)
-			{
-				int idx = GetBucket(data.TimeStampRelativeMSec, startIntervalMSec, bucketIntervalMSec, byTimeStats.Length);
-				if (idx >= 0)
-					byTimeStats[idx].ContextSwitch++;
-			};
+            {
+                int idx = GetBucket(data.TimeStampRelativeMSec, startIntervalMSec, bucketIntervalMSec, byTimeStats.Length);
+                if (idx >= 0)
+                    byTimeStats[idx].ContextSwitch++;
+            };
 
 			aspNet.AspNetReqStart += delegate (AspNetStartTraceData data)
-			{
-				var request = new AspNetRequest();
-				request.ID = data.ContextId;
-				request.Path = data.Path;
-				request.Method = data.Method;
-				request.QueryString = data.QueryString;
-				request.StartTimeRelativeMSec = data.TimeStampRelativeMSec;
-				request.StartThreadID = data.ThreadID;
-				request.Process = data.Process();
-
-				requestByID[request.ID] = request;
-				m_requests.Add(request);
-
-				requestsRecieved++;
-				request.RequestsReceived = requestsRecieved;
-				request.RequestsProcessing = requestsProcessing;
-			};
+            {
+                var request = new AspNetRequest();
+                request.ID = data.ContextId;
+                request.Path = data.Path;
+                request.Method = data.Method;
+                request.QueryString = data.QueryString;
+                request.StartTimeRelativeMSec = data.TimeStampRelativeMSec;
+                request.StartThreadID = data.ThreadID;
+                request.Process = data.Process();
+
+                requestByID[request.ID] = request;
+                m_requests.Add(request);
+
+                requestsRecieved++;
+                request.RequestsReceived = requestsRecieved;
+                request.RequestsProcessing = requestsProcessing;
+            };
 
 			aspNet.AspNetReqStop += delegate (AspNetStopTraceData data)
-			{
-				AspNetRequest request;
-				if (requestByID.TryGetValue(data.ContextId, out request))
-				{
-					// If we missed the hander end, then complete it.  
-					if (request.HandlerStartTimeRelativeMSec > 0 && request.HandlerStopTimeRelativeMSec == 0)
-					{
-						--requestsProcessing;
-						request.HandlerStopTimeRelativeMSec = data.TimeStampRelativeMSec;
-						Debug.Assert(requestsProcessing >= 0);
-					}
-
-					Debug.Assert(request.StopTimeRelativeMSec == 0);
-					request.StopTimeRelativeMSec = data.TimeStampRelativeMSec;
-					request.StopThreadID = data.ThreadID;
-					Debug.Assert(request.StopTimeRelativeMSec > request.StartTimeRelativeMSec);
-
-					--requestsRecieved;
-					Debug.Assert(requestsRecieved >= 0);
-
-					int idx = GetBucket(data.TimeStampRelativeMSec, startIntervalMSec, bucketIntervalMSec, byTimeStats.Length);
-					if (idx >= 0)
-					{
-						var byTimeState = byTimeStats[idx];
-						byTimeState.NumRequests++;
-						byTimeState.DurationMSecTotal += (float)request.DurationMSec;
-						byTimeState.QueuedDurationMSecTotal += (float)request.QueueDurationMSec;
-						if ((float)request.DurationMSec > byTimeState.RequestsMSecMax)
-						{
-							byTimeState.RequestsThreadOfMax = request.HandlerThreadID;
-							byTimeState.RequestsTimeOfMax = request.StartTimeRelativeMSec;
-							byTimeState.RequestsMSecMax = (float)request.DurationMSec;
-						}
-					}
-				}
-				else
-					log.WriteLine("WARNING: stop event without a start at {0:n3} Msec.", data.TimeStampRelativeMSec);
-			};
+            {
+                AspNetRequest request;
+                if (requestByID.TryGetValue(data.ContextId, out request))
+                {
+                    // If we missed the hander end, then complete it.  
+                    if (request.HandlerStartTimeRelativeMSec > 0 && request.HandlerStopTimeRelativeMSec == 0)
+                    {
+                        --requestsProcessing;
+                        request.HandlerStopTimeRelativeMSec = data.TimeStampRelativeMSec;
+                        Debug.Assert(requestsProcessing >= 0);
+                    }
+
+                    Debug.Assert(request.StopTimeRelativeMSec == 0);
+                    request.StopTimeRelativeMSec = data.TimeStampRelativeMSec;
+                    request.StopThreadID = data.ThreadID;
+                    Debug.Assert(request.StopTimeRelativeMSec > request.StartTimeRelativeMSec);
+
+                    --requestsRecieved;
+                    Debug.Assert(requestsRecieved >= 0);
+
+                    int idx = GetBucket(data.TimeStampRelativeMSec, startIntervalMSec, bucketIntervalMSec, byTimeStats.Length);
+                    if (idx >= 0)
+                    {
+                        var byTimeState = byTimeStats[idx];
+                        byTimeState.NumRequests++;
+                        byTimeState.DurationMSecTotal += (float)request.DurationMSec;
+                        byTimeState.QueuedDurationMSecTotal += (float)request.QueueDurationMSec;
+                        if ((float)request.DurationMSec > byTimeState.RequestsMSecMax)
+                        {
+                            byTimeState.RequestsThreadOfMax = request.HandlerThreadID;
+                            byTimeState.RequestsTimeOfMax = request.StartTimeRelativeMSec;
+                            byTimeState.RequestsMSecMax = (float)request.DurationMSec;
+                        }
+                    }
+                }
+                else
+                    log.WriteLine("WARNING: stop event without a start at {0:n3} Msec.", data.TimeStampRelativeMSec);
+            };
 
 
 			Action<int, double, Guid> handlerStartAction = delegate (int threadID, double timeStampRelativeMSec, Guid contextId)
-			{
-				AspNetRequest request;
-				if (requestByID.TryGetValue(contextId, out request))
-				{
-					// allow this routine to be called twice for the same event.  
-					if (request.HandlerStartTimeRelativeMSec != 0)
-						return;
-					Debug.Assert(request.StopTimeRelativeMSec == 0);
-
-					request.HandlerStartTimeRelativeMSec = timeStampRelativeMSec;
-					request.HandlerThreadID = threadID;
-
-					requestsProcessing++;
-					Debug.Assert(requestsProcessing <= requestsRecieved);
-				}
-			};
+            {
+                AspNetRequest request;
+                if (requestByID.TryGetValue(contextId, out request))
+                {
+                    // allow this routine to be called twice for the same event.  
+                    if (request.HandlerStartTimeRelativeMSec != 0)
+                        return;
+                    Debug.Assert(request.StopTimeRelativeMSec == 0);
+
+                    request.HandlerStartTimeRelativeMSec = timeStampRelativeMSec;
+                    request.HandlerThreadID = threadID;
+
+                    requestsProcessing++;
+                    Debug.Assert(requestsProcessing <= requestsRecieved);
+                }
+            };
 
 			aspNet.AspNetReqStartHandler += delegate (AspNetStartHandlerTraceData data)
-			{
-				handlerStartAction(data.ThreadID, data.TimeStampRelativeMSec, data.ContextId);
-			};
-
-			// When you don't turn on the most verbose ASP.NET events, you only get a SessionDataBegin event.  Use
-			// this as the start of the processing (because it is pretty early) if we have nothing better to use.  
+            {
+                handlerStartAction(data.ThreadID, data.TimeStampRelativeMSec, data.ContextId);
+            };
+
+            // When you don't turn on the most verbose ASP.NET events, you only get a SessionDataBegin event.  Use
+            // this as the start of the processing (because it is pretty early) if we have nothing better to use.  
 			aspNet.AspNetReqSessionDataBegin += delegate (AspNetAcquireSessionBeginTraceData data)
-			{
-				handlerStartAction(data.ThreadID, data.TimeStampRelativeMSec, data.ContextId);
-			};
+            {
+                handlerStartAction(data.ThreadID, data.TimeStampRelativeMSec, data.ContextId);
+            };
 
 			aspNet.AspNetReqEndHandler += delegate (AspNetEndHandlerTraceData data)
-			{
-				AspNetRequest request;
-				if (requestByID.TryGetValue(data.ContextId, out request))
-				{
-					if (request.HandlerStartTimeRelativeMSec > 0 && request.HandlerStopTimeRelativeMSec == 0)            // If we saw the start 
-					{
-						--requestsProcessing;
-						request.HandlerStopTimeRelativeMSec = data.TimeStampRelativeMSec;
-					}
-					Debug.Assert(requestsProcessing >= 0);
-				}
-			};
-
-			dispatcher.Process();
-			requestByID = null;         // We are done with the table
-
-			var globalMaxRequestsReceived = 0;
-			var globalMaxRequestsQueued = 0;
-			var globalMaxRequestsProcessing = 0;
-
-			// It is not uncommon for there to be missing end events, etc, which mess up the running counts of 
-			// what is being processed.   Thus look for these messed up events and fix them.  Once the counts
-			// are fixed use them to compute the number queued and number being processed over the interval.  
-			int recAdjust = 0;
-			int procAdjust = 0;
-			foreach (var req in m_requests)
-			{
-				// Compute the fixup for the all subsequent request.  
-				Debug.Assert(0 < req.StartTimeRelativeMSec);         // we always set the start time. 
-
-				// Throw out receive counts that don't have a end event
-				if (req.StopTimeRelativeMSec == 0)
-					recAdjust++;
-
-				// Throw out process counts that don't have a stop handler or a stop.   
-				if (0 < req.HandlerStartTimeRelativeMSec && (req.HandlerStopTimeRelativeMSec == 0 || req.StopTimeRelativeMSec == 0))
-					procAdjust++;
-
-				// Fix up the requests 
-				req.RequestsReceived -= recAdjust;
-				req.RequestsProcessing -= procAdjust;
-
-				Debug.Assert(0 <= req.RequestsReceived);
-				Debug.Assert(0 <= req.RequestsProcessing);
-				Debug.Assert(0 <= req.RequestsQueued);
-				Debug.Assert(req.RequestsQueued <= req.RequestsReceived);
-
-				// A this point req is accurate.   Calcuate global and byTime stats from that.  
-				if (globalMaxRequestsReceived < req.RequestsReceived)
-					globalMaxRequestsReceived = req.RequestsReceived;
-
-				if (globalMaxRequestsProcessing < req.RequestsProcessing)
-					globalMaxRequestsProcessing = req.RequestsProcessing;
-
-				var requestsQueued = req.RequestsQueued;
-				if (globalMaxRequestsQueued < requestsQueued)
-					globalMaxRequestsQueued = requestsQueued;
-
-				if (req.StopTimeRelativeMSec > 0)
-				{
-					int idx = GetBucket(req.StopTimeRelativeMSec, startIntervalMSec, bucketIntervalMSec, byTimeStats.Length);
-					if (idx >= 0)
-					{
-						byTimeStats[idx].MinRequestsQueued = Math.Min(byTimeStats[idx].MinRequestsQueued, requestsQueued);
-						byTimeStats[idx].MeanRequestsProcessingSum += req.RequestsProcessing;
-						byTimeStats[idx].MeanRequestsProcessingCount++;
-					}
-				}
-			}
-			if (recAdjust != 0)
-				log.WriteLine("There were {0} event starts without a matching event end in the trace", recAdjust);
-			if (procAdjust != 0)
-				log.WriteLine("There were {0} handler starts without a matching handler end in the trace", procAdjust);
-
-			writer.WriteLine("<H2>ASP.Net Statistics</H2>");
-			writer.WriteLine("<UL>");
-			var fileInfo = new System.IO.FileInfo(dataFile.FilePath);
-			writer.WriteLine("<LI> Total Requests: {0:n} </LI>", m_requests.Count);
-			writer.WriteLine("<LI> Trace Duration (Sec): {0:n1} </LI>", dataFile.SessionDuration.TotalSeconds);
-			writer.WriteLine("<LI> Average Request/Sec: {0:n2} </LI>", m_requests.Count / dataFile.SessionDuration.TotalSeconds);
-			writer.WriteLine("<LI> Number of CPUs: {0}</LI>", dataFile.NumberOfProcessors);
-			writer.WriteLine("<LI> Maximum Number of requests recieved but not replied to: {0}</LI>", globalMaxRequestsReceived);
-			writer.WriteLine("<LI> Maximum Number of requests queued waiting for processing: {0}</LI>", globalMaxRequestsQueued);
-			writer.WriteLine("<LI> Maximum Number of requests concurrently being worked on: {0}</LI>", globalMaxRequestsProcessing);
-			writer.WriteLine("<LI> Total Memory (Meg): {0:n0}</LI>", dataFile.MemorySizeMeg);
-			writer.WriteLine("<LI> GC Kind: {0} </LI>", GCType);
-			writer.WriteLine("<LI> <A HREF=\"#rollupPerTime\">Rollup over time</A></LI>");
-			writer.WriteLine("<LI> <A HREF=\"#rollupPerRequestType\">Rollup per request type</A></LI>");
-			writer.WriteLine("<LI> <A HREF=\"command:excel/requests\">View ALL individual requests in Excel</A></LI>");
-			writer.WriteLine("</UL>");
-
-			writer.Write("<P><A ID=\"rollupPerTime\">Statistics over time.  Hover over column headings for explaination of columns.</A></P>");
-			writer.WriteLine("<Table Border=\"1\">");
-			writer.Write("<TR>");
-			writer.Write("<TH Align=\"Center\">Time Interval MSec</TH>");
-			writer.Write("<TH Align=\"Center\">Req/Sec</TH>");
-			writer.Write("<TH Align=\"Center\">Max Resp<BR/>MSec</TH>");
-			writer.Write("<TH Align=\"Center\" Title=\"The start time of the maximum response (may preceed bucket start)\">Start of<BR/>Max</TH>");
-			writer.Write("<TH Align=\"Center\">Thread of<BR/>Max</TH>");
-			writer.Write("<TH Align=\"Center\" Title=\"The time from when the response is read from the OS until we have written a reply.\">Mean Resp<BR/>MSec</TH>");
-			writer.Write("<TH Align=\"Center\" Title=\"The time a request waits before processing begins.\">Mean Queue<BR/>MSec</TH>");
-			writer.Write("<TH Align=\"Center\" Title=\"The minium number of requests that have been recieved but not yet processed.\">Min<BR>Queued</TH>");
-			writer.Write("<TH Align=\"Center\" Title=\"The average number of requests that are actively being processed simultaneously.\">Mean<BR>Proc</TH>");
-			writer.Write("<TH Align=\"Center\">CPU %</TH>");
-			writer.Write("<TH Align=\"Center\" Title=\"The number of context switches per second.\">CSwitch / Sec</TH>");
-			writer.Write("<TH Align=\"Center\" Title=\"The total amount of time (MSec) the disk was active (all disks), machine wide.\">Disk<BR>MSec</TH>");
-			writer.Write("<TH Align=\"Center\" Title=\"The average number of thread-pool worker over this time period\">Thread<BR>Workers</TH>");
-			writer.Write("<TH Align=\"Center\">GC Alloc<BR/>MB/Sec</TH>");
-			writer.Write("<TH Align=\"Center\" Title=\"The maximum of the GC heap size (in any process) after any GC\">GC Heap<BR/>MB</TH>");
-			writer.Write("<TH Align=\"Center\">GCs</TH>");
-			writer.Write("<TH Align=\"Center\">Gen2<BR/>GCs</TH>");
-			writer.Write("<TH Align=\"Center\" Title=\"The number of times one thread had to wait for another thread because of a .NET lock\">.NET<BR/>Contention</TH>");
-			writer.WriteLine("</TR>");
-
-			// Rollup by time 
-
-			// Only print until CPU goes to 0.  This is because the kernel events stop sooner, and it is confusing 
-			// to have one without the other 
-			var limit = numBuckets;
-			while (0 < limit && byTimeStats[limit - 1].CpuMSec == 0)
-				--limit;
-			if (limit == 0)             // Something went wrong (e.g no CPU sampling turned on), give up on trimming.
-				limit = numBuckets;
-
-			bool wroteARow = false;
-			for (int i = 0; i < limit; i++)
-			{
-				var byTimeStat = byTimeStats[i];
-				if (byTimeStat.NumRequests == 0 && !wroteARow)       // Skip initial cases if any. 
-					continue;
-				wroteARow = true;
-				var startBucketMSec = startIntervalMSec + i * bucketIntervalMSec;
-				writer.Write("<TR>");
-				writer.Write("<TD Align=\"Center\">{0:n0} - {1:n0}</TD>", startBucketMSec, startBucketMSec + bucketIntervalMSec);
-				writer.Write("<TD Align=\"Center\">{0:n1}</TD>", byTimeStat.NumRequests / (bucketIntervalMSec / 1000.0));
-				writer.Write("<TD Align=\"Center\">{0:n1}</TD>", byTimeStat.RequestsMSecMax);
-				writer.Write("<TD Align=\"Center\">{0:n3}</TD>", byTimeStat.RequestsTimeOfMax);
-				writer.Write("<TD Align=\"Center\">{0}</TD>", byTimeStat.RequestsThreadOfMax);
-				writer.Write("<TD Align=\"Center\">{0:n1}</TD>", byTimeStat.DurationMSecTotal / byTimeStat.NumRequests);
-				writer.Write("<TD Align=\"Center\">{0:n1}</TD>", byTimeStat.QueuedDurationMSecTotal / byTimeStat.NumRequests);
-				writer.Write("<TD Align=\"Center\">{0}</TD>", (byTimeStat.MinRequestsQueued == int.MaxValue) ? 0 : byTimeStat.MinRequestsQueued - 1);
-				writer.Write("<TD Align=\"Center\">{0:n1}</TD>", byTimeStat.MeanRequestsProcessing);
-				writer.Write("<TD Align=\"Center\">{0:n0}</TD>", byTimeStat.CpuMSec * 100.0 / (dataFile.NumberOfProcessors * bucketIntervalMSec));
-				writer.Write("<TD Align=\"Center\">{0:n0}</TD>", byTimeStat.ContextSwitch / (bucketIntervalMSec / 1000.0));
-				writer.Write("<TD Align=\"Center\">{0:n1}</TD>", byTimeStat.DiskIOMsec);
-				writer.Write("<TD Align=\"Center\">{0:n1}</TD>", byTimeStat.MeanThreadPoolThreads);
-				writer.Write("<TD Align=\"Center\">{0:n1}</TD>", byTimeStat.GCHeapAllocMB / (bucketIntervalMSec / 1000.0));
-				writer.Write("<TD Align=\"Center\">{0}</TD>", byTimeStat.GCHeapSizeMB == 0 ? "No GCs" : byTimeStat.GCHeapSizeMB.ToString("f3"));
-				writer.Write("<TD Align=\"Center\">{0}</TD>", byTimeStat.NumGcs);
-				writer.Write("<TD Align=\"Center\">{0}</TD>", byTimeStat.NumGen2Gcs);
-				writer.Write("<TD Align=\"Center\">{0}</TD>", byTimeStat.Contentions);
-				writer.WriteLine("</TR>");
-			}
-			writer.WriteLine("</Table>");
-
-			var byRequestType = new Dictionary<string, ByRequestStats>();
-			foreach (var request in m_requests)
-			{
-				// Skip requests that did not finish.  
-				if (request.StopTimeRelativeMSec == 0)
-					continue;
-
-				var key = request.Method + request.Path + request.QueryString;
-				ByRequestStats stats;
-				if (!byRequestType.TryGetValue(key, out stats))
-					byRequestType.Add(key, new ByRequestStats(request));
-				else
-					stats.AddRequest(request);
-			}
-
-			var requestStats = new List<ByRequestStats>(byRequestType.Values);
+            {
+                AspNetRequest request;
+                if (requestByID.TryGetValue(data.ContextId, out request))
+                {
+                    if (request.HandlerStartTimeRelativeMSec > 0 && request.HandlerStopTimeRelativeMSec == 0)            // If we saw the start 
+                    {
+                        --requestsProcessing;
+                        request.HandlerStopTimeRelativeMSec = data.TimeStampRelativeMSec;
+                    }
+                    Debug.Assert(requestsProcessing >= 0);
+                }
+            };
+
+            dispatcher.Process();
+            requestByID = null;         // We are done with the table
+
+            var globalMaxRequestsReceived = 0;
+            var globalMaxRequestsQueued = 0;
+            var globalMaxRequestsProcessing = 0;
+
+            // It is not uncommon for there to be missing end events, etc, which mess up the running counts of 
+            // what is being processed.   Thus look for these messed up events and fix them.  Once the counts
+            // are fixed use them to compute the number queued and number being processed over the interval.  
+            int recAdjust = 0;
+            int procAdjust = 0;
+            foreach (var req in m_requests)
+            {
+                // Compute the fixup for the all subsequent request.  
+                Debug.Assert(0 < req.StartTimeRelativeMSec);         // we always set the start time. 
+
+                // Throw out receive counts that don't have a end event
+                if (req.StopTimeRelativeMSec == 0)
+                    recAdjust++;
+
+                // Throw out process counts that don't have a stop handler or a stop.   
+                if (0 < req.HandlerStartTimeRelativeMSec && (req.HandlerStopTimeRelativeMSec == 0 || req.StopTimeRelativeMSec == 0))
+                    procAdjust++;
+
+                // Fix up the requests 
+                req.RequestsReceived -= recAdjust;
+                req.RequestsProcessing -= procAdjust;
+
+                Debug.Assert(0 <= req.RequestsReceived);
+                Debug.Assert(0 <= req.RequestsProcessing);
+                Debug.Assert(0 <= req.RequestsQueued);
+                Debug.Assert(req.RequestsQueued <= req.RequestsReceived);
+
+                // A this point req is accurate.   Calcuate global and byTime stats from that.  
+                if (globalMaxRequestsReceived < req.RequestsReceived)
+                    globalMaxRequestsReceived = req.RequestsReceived;
+
+                if (globalMaxRequestsProcessing < req.RequestsProcessing)
+                    globalMaxRequestsProcessing = req.RequestsProcessing;
+
+                var requestsQueued = req.RequestsQueued;
+                if (globalMaxRequestsQueued < requestsQueued)
+                    globalMaxRequestsQueued = requestsQueued;
+
+                if (req.StopTimeRelativeMSec > 0)
+                {
+                    int idx = GetBucket(req.StopTimeRelativeMSec, startIntervalMSec, bucketIntervalMSec, byTimeStats.Length);
+                    if (idx >= 0)
+                    {
+                        byTimeStats[idx].MinRequestsQueued = Math.Min(byTimeStats[idx].MinRequestsQueued, requestsQueued);
+                        byTimeStats[idx].MeanRequestsProcessingSum += req.RequestsProcessing;
+                        byTimeStats[idx].MeanRequestsProcessingCount++;
+                    }
+                }
+            }
+            if (recAdjust != 0)
+                log.WriteLine("There were {0} event starts without a matching event end in the trace", recAdjust);
+            if (procAdjust != 0)
+                log.WriteLine("There were {0} handler starts without a matching handler end in the trace", procAdjust);
+
+            writer.WriteLine("<H2>ASP.Net Statistics</H2>");
+            writer.WriteLine("<UL>");
+            var fileInfo = new System.IO.FileInfo(dataFile.FilePath);
+            writer.WriteLine("<LI> Total Requests: {0:n} </LI>", m_requests.Count);
+            writer.WriteLine("<LI> Trace Duration (Sec): {0:n1} </LI>", dataFile.SessionDuration.TotalSeconds);
+            writer.WriteLine("<LI> Average Request/Sec: {0:n2} </LI>", m_requests.Count / dataFile.SessionDuration.TotalSeconds);
+            writer.WriteLine("<LI> Number of CPUs: {0}</LI>", dataFile.NumberOfProcessors);
+            writer.WriteLine("<LI> Maximum Number of requests recieved but not replied to: {0}</LI>", globalMaxRequestsReceived);
+            writer.WriteLine("<LI> Maximum Number of requests queued waiting for processing: {0}</LI>", globalMaxRequestsQueued);
+            writer.WriteLine("<LI> Maximum Number of requests concurrently being worked on: {0}</LI>", globalMaxRequestsProcessing);
+            writer.WriteLine("<LI> Total Memory (Meg): {0:n0}</LI>", dataFile.MemorySizeMeg);
+            writer.WriteLine("<LI> GC Kind: {0} </LI>", GCType);
+            writer.WriteLine("<LI> <A HREF=\"#rollupPerTime\">Rollup over time</A></LI>");
+            writer.WriteLine("<LI> <A HREF=\"#rollupPerRequestType\">Rollup per request type</A></LI>");
+            writer.WriteLine("<LI> <A HREF=\"command:excel/requests\">View ALL individual requests in Excel</A></LI>");
+            writer.WriteLine("</UL>");
+
+            writer.Write("<P><A ID=\"rollupPerTime\">Statistics over time.  Hover over column headings for explaination of columns.</A></P>");
+            writer.WriteLine("<Table Border=\"1\">");
+            writer.Write("<TR>");
+            writer.Write("<TH Align=\"Center\">Time Interval MSec</TH>");
+            writer.Write("<TH Align=\"Center\">Req/Sec</TH>");
+            writer.Write("<TH Align=\"Center\">Max Resp<BR/>MSec</TH>");
+            writer.Write("<TH Align=\"Center\" Title=\"The start time of the maximum response (may preceed bucket start)\">Start of<BR/>Max</TH>");
+            writer.Write("<TH Align=\"Center\">Thread of<BR/>Max</TH>");
+            writer.Write("<TH Align=\"Center\" Title=\"The time from when the response is read from the OS until we have written a reply.\">Mean Resp<BR/>MSec</TH>");
+            writer.Write("<TH Align=\"Center\" Title=\"The time a request waits before processing begins.\">Mean Queue<BR/>MSec</TH>");
+            writer.Write("<TH Align=\"Center\" Title=\"The minium number of requests that have been recieved but not yet processed.\">Min<BR>Queued</TH>");
+            writer.Write("<TH Align=\"Center\" Title=\"The average number of requests that are actively being processed simultaneously.\">Mean<BR>Proc</TH>");
+            writer.Write("<TH Align=\"Center\">CPU %</TH>");
+            writer.Write("<TH Align=\"Center\" Title=\"The number of context switches per second.\">CSwitch / Sec</TH>");
+            writer.Write("<TH Align=\"Center\" Title=\"The total amount of time (MSec) the disk was active (all disks), machine wide.\">Disk<BR>MSec</TH>");
+            writer.Write("<TH Align=\"Center\" Title=\"The average number of thread-pool worker over this time period\">Thread<BR>Workers</TH>");
+            writer.Write("<TH Align=\"Center\">GC Alloc<BR/>MB/Sec</TH>");
+            writer.Write("<TH Align=\"Center\" Title=\"The maximum of the GC heap size (in any process) after any GC\">GC Heap<BR/>MB</TH>");
+            writer.Write("<TH Align=\"Center\">GCs</TH>");
+            writer.Write("<TH Align=\"Center\">Gen2<BR/>GCs</TH>");
+            writer.Write("<TH Align=\"Center\" Title=\"The number of times one thread had to wait for another thread because of a .NET lock\">.NET<BR/>Contention</TH>");
+            writer.WriteLine("</TR>");
+
+            // Rollup by time 
+
+            // Only print until CPU goes to 0.  This is because the kernel events stop sooner, and it is confusing 
+            // to have one without the other 
+            var limit = numBuckets;
+            while (0 < limit && byTimeStats[limit - 1].CpuMSec == 0)
+                --limit;
+            if (limit == 0)             // Something went wrong (e.g no CPU sampling turned on), give up on trimming.
+                limit = numBuckets;
+
+            bool wroteARow = false;
+            for (int i = 0; i < limit; i++)
+            {
+                var byTimeStat = byTimeStats[i];
+                if (byTimeStat.NumRequests == 0 && !wroteARow)       // Skip initial cases if any. 
+                    continue;
+                wroteARow = true;
+                var startBucketMSec = startIntervalMSec + i * bucketIntervalMSec;
+                writer.Write("<TR>");
+                writer.Write("<TD Align=\"Center\">{0:n0} - {1:n0}</TD>", startBucketMSec, startBucketMSec + bucketIntervalMSec);
+                writer.Write("<TD Align=\"Center\">{0:n1}</TD>", byTimeStat.NumRequests / (bucketIntervalMSec / 1000.0));
+                writer.Write("<TD Align=\"Center\">{0:n1}</TD>", byTimeStat.RequestsMSecMax);
+                writer.Write("<TD Align=\"Center\">{0:n3}</TD>", byTimeStat.RequestsTimeOfMax);
+                writer.Write("<TD Align=\"Center\">{0}</TD>", byTimeStat.RequestsThreadOfMax);
+                writer.Write("<TD Align=\"Center\">{0:n1}</TD>", byTimeStat.DurationMSecTotal / byTimeStat.NumRequests);
+                writer.Write("<TD Align=\"Center\">{0:n1}</TD>", byTimeStat.QueuedDurationMSecTotal / byTimeStat.NumRequests);
+                writer.Write("<TD Align=\"Center\">{0}</TD>", (byTimeStat.MinRequestsQueued == int.MaxValue) ? 0 : byTimeStat.MinRequestsQueued - 1);
+                writer.Write("<TD Align=\"Center\">{0:n1}</TD>", byTimeStat.MeanRequestsProcessing);
+                writer.Write("<TD Align=\"Center\">{0:n0}</TD>", byTimeStat.CpuMSec * 100.0 / (dataFile.NumberOfProcessors * bucketIntervalMSec));
+                writer.Write("<TD Align=\"Center\">{0:n0}</TD>", byTimeStat.ContextSwitch / (bucketIntervalMSec / 1000.0));
+                writer.Write("<TD Align=\"Center\">{0:n1}</TD>", byTimeStat.DiskIOMsec);
+                writer.Write("<TD Align=\"Center\">{0:n1}</TD>", byTimeStat.MeanThreadPoolThreads);
+                writer.Write("<TD Align=\"Center\">{0:n1}</TD>", byTimeStat.GCHeapAllocMB / (bucketIntervalMSec / 1000.0));
+                writer.Write("<TD Align=\"Center\">{0}</TD>", byTimeStat.GCHeapSizeMB == 0 ? "No GCs" : byTimeStat.GCHeapSizeMB.ToString("f3"));
+                writer.Write("<TD Align=\"Center\">{0}</TD>", byTimeStat.NumGcs);
+                writer.Write("<TD Align=\"Center\">{0}</TD>", byTimeStat.NumGen2Gcs);
+                writer.Write("<TD Align=\"Center\">{0}</TD>", byTimeStat.Contentions);
+                writer.WriteLine("</TR>");
+            }
+            writer.WriteLine("</Table>");
+
+            var byRequestType = new Dictionary<string, ByRequestStats>();
+            foreach (var request in m_requests)
+            {
+                // Skip requests that did not finish.  
+                if (request.StopTimeRelativeMSec == 0)
+                    continue;
+
+                var key = request.Method + request.Path + request.QueryString;
+                ByRequestStats stats;
+                if (!byRequestType.TryGetValue(key, out stats))
+                    byRequestType.Add(key, new ByRequestStats(request));
+                else
+                    stats.AddRequest(request);
+            }
+
+            var requestStats = new List<ByRequestStats>(byRequestType.Values);
 			requestStats.Sort(delegate (ByRequestStats x, ByRequestStats y)
-			{
-				return -x.TotalDurationMSec.CompareTo(y.TotalDurationMSec);
-			});
-
-			// Rollup by kind of kind of page request
-			writer.Write("<P><A ID=\"rollupPerRequestType\">Statistics Per Request URL</A></P>");
-			writer.WriteLine("<Table Border=\"1\">");
-			writer.Write("<TR>");
-			writer.Write("<TH Align=\"Center\">Method</TH>");
-			writer.Write("<TH Align=\"Center\">Path</TH>");
-			writer.Write("<TH Align=\"Center\">Query String</TH>");
-			writer.Write("<TH Align=\"Center\">Num</TH>");
-			writer.Write("<TH Align=\"Center\">Num<BR/>&gt; 1s</TH>");
-			writer.Write("<TH Align=\"Center\">Num<BR/>&gt; 5s</TH>");
-			writer.Write("<TH Align=\"Center\">Num<BR/>&gt; 10s</TH>");
-			writer.Write("<TH Align=\"Center\">Total<BR/>MSec</TH>");
-			writer.Write("<TH Align=\"Center\">Mean Resp<BR/>MSec</TH>");
-			writer.Write("<TH Align=\"Center\">Max Resp<BR/>MSec</TH>");
-			writer.Write("<TH Align=\"Center\">Start of<BR/>Max</TH>");
-			writer.Write("<TH Align=\"Center\">End of<BR/>Max</TH>");
-			writer.Write("<TH Align=\"Center\">Thread of<BR/>Max</TH>");
-			writer.WriteLine("</TR>");
-
-			foreach (var requestStat in requestStats)
-			{
-				writer.Write("<TR>");
-				writer.Write("<TD Align=\"Center\">{0}</TD>", requestStat.MaxRequest.Method);
-				writer.Write("<TD Align=\"Center\">{0}</TD>", requestStat.MaxRequest.Path);
-				var queryString = requestStat.MaxRequest.QueryString;
-				if (string.IsNullOrWhiteSpace(queryString))
-					queryString = "&nbsp;";
-				writer.Write("<TD Align=\"Center\">{0}</TD>", queryString);
-				writer.Write("<TD Align=\"Center\">{0:n0}</TD>", requestStat.NumRequests);
-				writer.Write("<TD Align=\"Center\">{0:n0}</TD>", requestStat.NumRequest1Sec);
-				writer.Write("<TD Align=\"Center\">{0:n0}</TD>", requestStat.NumRequest5Sec);
-				writer.Write("<TD Align=\"Center\">{0:n0}</TD>", requestStat.NumRequest10Sec);
-				writer.Write("<TD Align=\"Center\">{0:n0}</TD>", requestStat.TotalDurationMSec);
-				writer.Write("<TD Align=\"Center\">{0:n1}</TD>", requestStat.MeanRequestMSec);
-				writer.Write("<TD Align=\"Center\">{0:n1}</TD>", requestStat.MaxRequest.DurationMSec);
-				writer.Write("<TD Align=\"Center\">{0:n3}</TD>", requestStat.MaxRequest.StartTimeRelativeMSec);
-				writer.Write("<TD Align=\"Center\">{0:n3}</TD>", requestStat.MaxRequest.StopTimeRelativeMSec);
-				writer.Write("<TD Align=\"Center\">{0}</TD>", requestStat.MaxRequest.HandlerThreadID);
-				writer.WriteLine("</TR>");
-			}
-			writer.WriteLine("</Table>");
-			// create some whitespace at the end 
-			writer.WriteLine("<p>&nbsp;</p>");
-			writer.WriteLine("<p>&nbsp;</p>");
-			writer.WriteLine("<p>&nbsp;</p>");
-			writer.WriteLine("<p>&nbsp;</p>");
-			writer.WriteLine("<p>&nbsp;</p>");
-			writer.WriteLine("<p>&nbsp;</p>");
-			writer.WriteLine("<p>&nbsp;</p>");
-			writer.WriteLine("<p>&nbsp;</p>");
-			writer.WriteLine("<p>&nbsp;</p>");
-			writer.WriteLine("<p>&nbsp;</p>");
-		}
-
-		protected override string DoCommand(string command, StatusBar worker)
-		{
-			if (command.StartsWith("excel/"))
-			{
-				var rest = command.Substring(6);
-				if (rest == "requests")
-				{
-					var csvFile = CacheFiles.FindFile(FilePath, ".aspnet.requests.csv");
-					if (!File.Exists(csvFile) || File.GetLastWriteTimeUtc(csvFile) < File.GetLastWriteTimeUtc(FilePath) ||
-						File.GetLastWriteTimeUtc(csvFile) < File.GetLastWriteTimeUtc(SupportFiles.ExePath))
-					{
-						CreateCSVFile(m_requests, csvFile);
-					}
-					Command.Run(Command.Quote(csvFile), new CommandOptions().AddStart().AddTimeout(CommandOptions.Infinite));
-					System.Threading.Thread.Sleep(500);     // Give it time to start a bit.  
-					return "Opening CSV file on " + csvFile;
-				}
-			}
-			return "Unknown command " + command;
-		}
-
-		#region private
-		class AspNetRequest
-		{
-			public TraceProcess Process;
-			public double DurationMSec { get { return Math.Max(StopTimeRelativeMSec - StartTimeRelativeMSec, 0); } }
-
-			public double QueueDurationMSec
-			{
-				get
-				{
-					// Missing Handler events can cause this.  Typically they are the first events in the system.
-					// TODO is this too misleading?  
-					if (!(HandlerStartTimeRelativeMSec >= StartTimeRelativeMSec))
-						return 0;
-					return HandlerStartTimeRelativeMSec - StartTimeRelativeMSec;
-				}
-			}
-			public int StartThreadID;       // TODO remove?  not clear it is interesting. 
-			public double StartTimeRelativeMSec;
-
-			public int StopThreadID;        // TODO remove?  not clear it is interesting. 
-			public double StopTimeRelativeMSec;
-
-			public int HandlerThreadID;
-			public double HandlerStartTimeRelativeMSec;
-			public double HandlerStopTimeRelativeMSec;
-			public double HandlerDurationMSec { get { return HandlerStopTimeRelativeMSec - HandlerStartTimeRelativeMSec; } }
-
-			public int RequestsReceived;            // just after this request was received, how many have we received but not replied to?
-			public int RequestsProcessing;          // just after this request was received, how many total requests are being processed.  
-			public int RequestsQueued { get { return RequestsReceived - RequestsProcessing; } }
-
-			public string Method;       // GET or POST
-			public string Path;         // url path
-			public string QueryString;  // Query 
-			public Guid ID;
-		}
-
-		class ByTimeRequestStats
-		{
-			public ByTimeRequestStats()
-			{
-				MinRequestsQueued = int.MaxValue;
-			}
-			public int NumRequests;
-			public int CpuMSec;
-			public int ContextSwitch;
-			public double DiskIOMsec;         // The amount of Disk service time (all disks, machine wide).  
-
-			public float RequestsMSecMax;
-			public double RequestsTimeOfMax;
-			public int RequestsThreadOfMax;
-
-			public float DurationMSecTotal;
-			public float QueuedDurationMSecTotal;
-
-			public int ThreadPoolThreadCountSum;
-			public int ThreadPoolAdjustmentCount;
-			public float MeanThreadPoolThreads { get { return (float)ThreadPoolThreadCountSum / ThreadPoolAdjustmentCount; } }
-
-			public float GCHeapAllocMB;
-			public float GCHeapSizeMB;
-			public float NumGcs;
-			public float NumGen2Gcs;
-			public int Contentions;
-			public int MinRequestsQueued;
-			public float MeanRequestsProcessing { get { return MeanRequestsProcessingSum / MeanRequestsProcessingCount; } }
-
-			internal float MeanRequestsProcessingSum;
-			internal int MeanRequestsProcessingCount;
-		};
-
-		class ByRequestStats
-		{
-			public ByRequestStats(AspNetRequest request)
-			{
-				MaxRequest = request;
-				AddRequest(request);
-			}
-			public void AddRequest(AspNetRequest request)
-			{
-				if (request.DurationMSec > MaxRequest.DurationMSec)
-					MaxRequest = request;
-				TotalDurationMSec += request.DurationMSec;
-				Debug.Assert(request.DurationMSec >= 0);
-				Debug.Assert(TotalDurationMSec >= 0);
-				NumRequests++;
-				if (request.DurationMSec > 1000)
-					NumRequest1Sec++;
-				if (request.DurationMSec > 5000)
-					NumRequest5Sec++;
-				if (request.DurationMSec > 10000)
-					NumRequest10Sec++;
-			}
-			public double MeanRequestMSec { get { return TotalDurationMSec / NumRequests; } }
-
-			public int NumRequest1Sec;
-			public int NumRequest5Sec;
-			public int NumRequest10Sec;
-
-			public AspNetRequest MaxRequest;
-			public double TotalDurationMSec;
-			public int NumRequests;
-		}
-
-		private static int GetBucket(double timeStampMSec, int startIntervalMSec, int bucketIntervalMSec, int maxBucket)
-		{
-			if (timeStampMSec < startIntervalMSec)
-				return -1;
-			int idx = (int)(timeStampMSec / bucketIntervalMSec);
-			if (idx >= maxBucket)
-				return -1;
-			return idx;
-		}
-
-
-		private void CreateCSVFile(List<AspNetRequest> requests, string csvFileName)
-		{
-			using (var csvFile = File.CreateText(csvFileName))
-			{
-				string listSeparator = Thread.CurrentThread.CurrentCulture.TextInfo.ListSeparator;
-				csvFile.WriteLine("Method{0}Path{0}QueryString{0}StartMSec{0}DurationMSec{0}ProcStartMSec{0}ProcessingMSec{0}ProcessID{0}ProcThread{0}Received{0}Processing{0}Queued", listSeparator);
-				foreach (var request in requests)
-				{
-					if (request.StopTimeRelativeMSec == 0)       // Skip incomplete entries
-						continue;
-
-					csvFile.WriteLine("{1}{0}{2}{0}{3}{0}{4:f3}{0}{5:f2}{0}{6:f3}{0}{7:f2}{0}{8}{0}{9}{0}{10}{0}{11}{0}{12}", listSeparator,
-						request.Method, EventWindow.EscapeForCsv(request.Path, ","), EventWindow.EscapeForCsv(request.QueryString, ","),
-						request.StartTimeRelativeMSec, request.DurationMSec, request.HandlerStartTimeRelativeMSec, request.HandlerDurationMSec,
-						(request.Process != null) ? request.Process.ProcessID : 0, request.HandlerThreadID, request.RequestsReceived,
-						request.RequestsProcessing, request.RequestsQueued);
-				}
-			}
-		}
-
-		List<AspNetRequest> m_requests;
-		#endregion
-	}
-
-	public class PerfViewEventStats : PerfViewHtmlReport
-	{
-		public PerfViewEventStats(PerfViewFile dataFile) : base(dataFile, "EventStats") { }
-		protected override void WriteHtmlBody(TraceLog dataFile, TextWriter writer, string fileName, TextWriter log)
-		{
-			m_counts = new List<TraceEventCounts>(dataFile.Stats);
-			// Sort by count
-			m_counts.Sort((x, y) => y.Count - x.Count);
-			writer.WriteLine("<H2>Event Statistics</H2>");
-			writer.WriteLine("<UL>");
-			writer.WriteLine("<LI> <A HREF=\"command:excel\">View Event Statistics in Excel</A></LI>");
-			writer.WriteLine("<LI>Total Event Count = {0:n0}</LI>", dataFile.EventCount);
-			writer.WriteLine("<LI>Total Lost Events = {0}</LI>", dataFile.EventsLost);
-			writer.WriteLine("</UL>");
-
-			writer.WriteLine("<Table Border=\"1\">");
-			writer.Write("<TR>");
-			writer.Write("<TH Align=\"Center\">Name</TH>");
-			writer.Write("<TH Align=\"Center\" Title=\"The number of times this event occurs in the log.\">Count</TH>");
-			writer.Write("<TH Align=\"Center\" Title=\"The average size of just the payload of this event.\">Average<BR/>Data Size</TH>");
-			writer.Write("<TH Align=\"Center\" Title=\"The number of times this event has a stack trace associated with it.\">Stack<BR/>Count</TH>");
-			writer.WriteLine("</TR>");
-			foreach (TraceEventCounts count in m_counts)
-			{
-				writer.Write("<TR>");
-				writer.Write("<TD Align=\"Left\">{0}/{1}</TD>", count.ProviderName, count.EventName);
-				writer.Write("<TD Align=\"Right\">{0:n0}</TD>", count.Count);
-				writer.Write("<TD Align=\"Right\">{0:n0}</TD>", count.AveragePayloadSize);
-				writer.Write("<TD Align=\"Right\">{0:n0}</TD>", count.StackCount);
-				writer.WriteLine("</TR>");
-			}
-			writer.WriteLine("</Table>");
-		}
-		protected override string DoCommand(string command, StatusBar worker)
-		{
-			if (command == "excel")
-			{
-				var csvFile = CacheFiles.FindFile(FilePath, ".eventstats.csv");
-				if (!File.Exists(csvFile) || File.GetLastWriteTimeUtc(csvFile) < File.GetLastWriteTimeUtc(FilePath) ||
-					File.GetLastWriteTimeUtc(csvFile) < File.GetLastWriteTimeUtc(SupportFiles.ExePath))
-				{
-					//make the csv
-					this.MakeEventStatCsv(m_counts, csvFile);
-				}
-				Command.Run(Command.Quote(csvFile), new CommandOptions().AddStart().AddTimeout(CommandOptions.Infinite));
-				System.Threading.Thread.Sleep(500);     // Give it time to start a bit.  
-				return "Opening CSV " + csvFile;
-			}
-			return null;
-		}
-		#region private
-		private List<TraceEventCounts> m_counts;
-		private void MakeEventStatCsv(List<TraceEventCounts> trace, string filepath)
-		{
-			string listSeparator = Thread.CurrentThread.CurrentCulture.TextInfo.ListSeparator;
-			using (var writer = File.CreateText(filepath))
-			{
-				writer.WriteLine("Name{0}Count{0}AverageSize{0}StackCount", listSeparator);
-				foreach (TraceEventCounts count in trace)
-				{
-					writer.Write("{0}/{1}{2}", count.ProviderName, count.EventName, listSeparator);
-					writer.Write("{0}{1}", count.Count, listSeparator);
-					writer.Write("{0:f0}{1}", count.AveragePayloadSize, listSeparator);
-					writer.WriteLine("{0}", count.StackCount);
-				}
-			}
-		}
-		#endregion
-	}
-
-	public class PerfViewGCStats : PerfViewHtmlReport
-	{
-		public PerfViewGCStats(PerfViewFile dataFile) : base(dataFile, "GCStats") { }
-		protected override string DoCommand(string command, StatusBar worker)
-		{
-			if (command.StartsWith("excel/"))
-			{
-				string raw = "";
-				var rest = command.Substring(6);
-				if (rest.StartsWith("perGeneration/"))
-				{
-					raw = ".perGen";
-					rest = rest.Substring(14);
-				}
-				var processId = int.Parse(rest);
-				GCProcess gcProc;
-				if (m_gcStats.TryGetByID(processId, out gcProc))
-				{
-					var csvFile = CacheFiles.FindFile(FilePath, ".gcStats." + processId.ToString() + raw + ".csv");
-					if (!File.Exists(csvFile) || File.GetLastWriteTimeUtc(csvFile) < File.GetLastWriteTimeUtc(FilePath) ||
-						File.GetLastWriteTimeUtc(csvFile) < File.GetLastWriteTimeUtc(SupportFiles.ExePath))
-					{
-						if (raw.Length != 0)
-							gcProc.PerGenerationCsv(csvFile);
-						else
-							gcProc.ToCsv(csvFile);
-					}
-					Command.Run(Command.Quote(csvFile), new CommandOptions().AddStart().AddTimeout(CommandOptions.Infinite));
-					System.Threading.Thread.Sleep(500);     // Give it time to start a bit.  
-					return "Opening CSV " + csvFile;
-				}
-			}
-			else if (command.StartsWith("excelFinalization/"))
-			{
-				var processId = int.Parse(command.Substring(18));
-				GCProcess gcProc;
-				if (m_gcStats.TryGetByID(processId, out gcProc))
-				{
-					var csvFile = CacheFiles.FindFile(FilePath, ".gcStats.Finalization." + processId.ToString() + ".csv");
-					if (!File.Exists(csvFile) || File.GetLastWriteTimeUtc(csvFile) < File.GetLastWriteTimeUtc(FilePath) ||
-						File.GetLastWriteTimeUtc(csvFile) < File.GetLastWriteTimeUtc(SupportFiles.ExePath))
-					{
-						gcProc.ToCsvFinalization(csvFile);
-					}
-					Command.Run(Command.Quote(csvFile), new CommandOptions().AddStart().AddTimeout(CommandOptions.Infinite));
-					System.Threading.Thread.Sleep(500);     // Give it time to start a bit.  
-					return "Opening CSV " + csvFile;
-				}
-			}
-			else if (command.StartsWith("xml/"))
-			{
-				var processId = int.Parse(command.Substring(4));
-				GCProcess gcProc;
-				if (m_gcStats.TryGetByID(processId, out gcProc) && gcProc.m_detailedGCInfo)
-				{
-					var xmlOutputName = CacheFiles.FindFile(FilePath, ".gcStats." + processId.ToString() + ".xml");
-					var csvFile = CacheFiles.FindFile(FilePath, ".gcStats." + processId.ToString() + ".csv");
-					if (!File.Exists(xmlOutputName) || File.GetLastWriteTimeUtc(xmlOutputName) < File.GetLastWriteTimeUtc(FilePath) ||
-						File.GetLastWriteTimeUtc(xmlOutputName) < File.GetLastWriteTimeUtc(SupportFiles.ExePath))
-					{
-						using (var writer = File.CreateText(xmlOutputName))
-							gcProc.ToXml(writer, "");
-					}
-
-					// TODO FIX NOW Need a way of viewing it.  
-					var viewer = Command.FindOnPath("xmlView");
-					if (viewer == null)
-						viewer = "notepad";
-
-					Command.Run(viewer + " " + Command.Quote(xmlOutputName),
-						new CommandOptions().AddStart().AddTimeout(CommandOptions.Infinite).AddNoThrow());
-					return viewer + " launched on " + xmlOutputName;
-				}
-			}
-			return "Unknown command " + command;
-		}
-
-		protected override void WriteHtmlBody(TraceLog dataFile, TextWriter writer, string fileName, TextWriter log)
-		{
-			var source = dataFile.Events.GetSource();
-			m_gcStats = GCProcess.Collect(source, (float)dataFile.SampleProfileInterval.TotalMilliseconds, null, null, false, dataFile);
-			m_gcStats.ToHtml(writer, fileName, "GCStats", null, true);
-		}
-
-		ProcessLookup<GCProcess> m_gcStats;
-	}
-
-	public class PerfViewJitStats : PerfViewHtmlReport
-	{
-		public PerfViewJitStats(PerfViewFile dataFile) : base(dataFile, "JITStats") { }
-		protected override string DoCommand(string command, StatusBar worker)
-		{
-			if (command.StartsWith("excel/"))
-			{
-				var rest = command.Substring(6);
-				var processId = int.Parse(rest);
-				JitProcess jitProc;
-				if (m_jitStats.TryGetByID(processId, out jitProc))
-				{
-					var csvFile = CacheFiles.FindFile(FilePath, ".jitStats." + processId.ToString() + ".csv");
-					if (!File.Exists(csvFile) || File.GetLastWriteTimeUtc(csvFile) < File.GetLastWriteTimeUtc(FilePath) ||
-						File.GetLastWriteTimeUtc(csvFile) < File.GetLastWriteTimeUtc(SupportFiles.ExePath))
-						jitProc.ToCsv(csvFile);
-					Command.Run(Command.Quote(csvFile), new CommandOptions().AddStart().AddTimeout(CommandOptions.Infinite));
-					System.Threading.Thread.Sleep(500);     // Give it time to start a bit.  
-					return "Opening CSV " + csvFile;
-				}
-			}
-			else if (command.StartsWith("excelInlining/"))
-			{
-				var rest = command.Substring(14);
-				var processId = int.Parse(rest);
-				JitProcess jitProc;
-				if (m_jitStats.TryGetByID(processId, out jitProc))
-				{
-					var csvFile = CacheFiles.FindFile(FilePath, ".jitInliningStats." + processId.ToString() + ".csv");
-					if (!File.Exists(csvFile) || File.GetLastWriteTimeUtc(csvFile) < File.GetLastWriteTimeUtc(FilePath) ||
-						File.GetLastWriteTimeUtc(csvFile) < File.GetLastWriteTimeUtc(SupportFiles.ExePath))
-						jitProc.ToInliningCsv(csvFile);
-					Command.Run(Command.Quote(csvFile), new CommandOptions().AddStart().AddTimeout(CommandOptions.Infinite));
-					System.Threading.Thread.Sleep(500);     // Give it time to start a bit.  
-					return "Opening CSV " + csvFile;
-				}
-			}
-			else if (command.StartsWith("excelBackgroundDiag/"))
-			{
-				var rest = command.Substring(20);
-				var processId = int.Parse(rest);
-				JitProcess jitProc;
-				if (m_jitStats.TryGetByID(processId, out jitProc))
-				{
-					var csvFile = CacheFiles.FindFile(FilePath, ".BGjitStats." + processId.ToString() + ".csv");
-					if (!File.Exists(csvFile) || File.GetLastWriteTimeUtc(csvFile) < File.GetLastWriteTimeUtc(FilePath) ||
-						File.GetLastWriteTimeUtc(csvFile) < File.GetLastWriteTimeUtc(SupportFiles.ExePath))
-						jitProc.BackgroundDiagCsv(csvFile);
-					Command.Run(Command.Quote(csvFile), new CommandOptions().AddStart().AddTimeout(CommandOptions.Infinite));
-					System.Threading.Thread.Sleep(500);     // Give it time to start a bit.  
-					return "Opening CSV " + csvFile;
-				}
-			}
-
-			return "Unknown command " + command;
-		}
-
-		protected override void WriteHtmlBody(TraceLog dataFile, TextWriter output, string fileName, TextWriter log)
-		{
-			m_jitStats = JitProcess.Collect(dataFile.Events.GetSource());
-			m_jitStats.ToHtml(output, fileName, "JITStats", null, true);
-		}
-
-		ProcessLookup<JitProcess> m_jitStats;
-	}
-
-	/// <summary>
-	/// Represents all the heap snapshots in the trace
-	/// </summary>
-	public class PerfViewHeapSnapshots : PerfViewTreeItem
-	{
-		public PerfViewHeapSnapshots(ETLPerfViewData file)
-		{
-			Name = "GC Heap Snapshots";
-			DataFile = file;
-		}
-
-		public virtual string Title { get { return Name + " for " + DataFile.Title; } }
-		public ETLPerfViewData DataFile { get; private set; }
-		public override string FilePath { get { return DataFile.FilePath; } }
-
-		/// <summary>
-		/// Open the file (This might be expensive (but maybe not).  This should populate the Children property 
-		/// too.  
-		/// </summary>
-		public override void Open(Window parentWindow, StatusBar worker, Action doAfter)
-		{
-			if (m_Children == null)
-			{
-				var newChildren = new List<PerfViewTreeItem>();
+            {
+                return -x.TotalDurationMSec.CompareTo(y.TotalDurationMSec);
+            });
+
+            // Rollup by kind of kind of page request
+            writer.Write("<P><A ID=\"rollupPerRequestType\">Statistics Per Request URL</A></P>");
+            writer.WriteLine("<Table Border=\"1\">");
+            writer.Write("<TR>");
+            writer.Write("<TH Align=\"Center\">Method</TH>");
+            writer.Write("<TH Align=\"Center\">Path</TH>");
+            writer.Write("<TH Align=\"Center\">Query String</TH>");
+            writer.Write("<TH Align=\"Center\">Num</TH>");
+            writer.Write("<TH Align=\"Center\">Num<BR/>&gt; 1s</TH>");
+            writer.Write("<TH Align=\"Center\">Num<BR/>&gt; 5s</TH>");
+            writer.Write("<TH Align=\"Center\">Num<BR/>&gt; 10s</TH>");
+            writer.Write("<TH Align=\"Center\">Total<BR/>MSec</TH>");
+            writer.Write("<TH Align=\"Center\">Mean Resp<BR/>MSec</TH>");
+            writer.Write("<TH Align=\"Center\">Max Resp<BR/>MSec</TH>");
+            writer.Write("<TH Align=\"Center\">Start of<BR/>Max</TH>");
+            writer.Write("<TH Align=\"Center\">End of<BR/>Max</TH>");
+            writer.Write("<TH Align=\"Center\">Thread of<BR/>Max</TH>");
+            writer.WriteLine("</TR>");
+
+            foreach (var requestStat in requestStats)
+            {
+                writer.Write("<TR>");
+                writer.Write("<TD Align=\"Center\">{0}</TD>", requestStat.MaxRequest.Method);
+                writer.Write("<TD Align=\"Center\">{0}</TD>", requestStat.MaxRequest.Path);
+                var queryString = requestStat.MaxRequest.QueryString;
+                if (string.IsNullOrWhiteSpace(queryString))
+                    queryString = "&nbsp;";
+                writer.Write("<TD Align=\"Center\">{0}</TD>", queryString);
+                writer.Write("<TD Align=\"Center\">{0:n0}</TD>", requestStat.NumRequests);
+                writer.Write("<TD Align=\"Center\">{0:n0}</TD>", requestStat.NumRequest1Sec);
+                writer.Write("<TD Align=\"Center\">{0:n0}</TD>", requestStat.NumRequest5Sec);
+                writer.Write("<TD Align=\"Center\">{0:n0}</TD>", requestStat.NumRequest10Sec);
+                writer.Write("<TD Align=\"Center\">{0:n0}</TD>", requestStat.TotalDurationMSec);
+                writer.Write("<TD Align=\"Center\">{0:n1}</TD>", requestStat.MeanRequestMSec);
+                writer.Write("<TD Align=\"Center\">{0:n1}</TD>", requestStat.MaxRequest.DurationMSec);
+                writer.Write("<TD Align=\"Center\">{0:n3}</TD>", requestStat.MaxRequest.StartTimeRelativeMSec);
+                writer.Write("<TD Align=\"Center\">{0:n3}</TD>", requestStat.MaxRequest.StopTimeRelativeMSec);
+                writer.Write("<TD Align=\"Center\">{0}</TD>", requestStat.MaxRequest.HandlerThreadID);
+                writer.WriteLine("</TR>");
+            }
+            writer.WriteLine("</Table>");
+            // create some whitespace at the end 
+            writer.WriteLine("<p>&nbsp;</p>");
+            writer.WriteLine("<p>&nbsp;</p>");
+            writer.WriteLine("<p>&nbsp;</p>");
+            writer.WriteLine("<p>&nbsp;</p>");
+            writer.WriteLine("<p>&nbsp;</p>");
+            writer.WriteLine("<p>&nbsp;</p>");
+            writer.WriteLine("<p>&nbsp;</p>");
+            writer.WriteLine("<p>&nbsp;</p>");
+            writer.WriteLine("<p>&nbsp;</p>");
+            writer.WriteLine("<p>&nbsp;</p>");
+        }
+
+        protected override string DoCommand(string command, StatusBar worker)
+        {
+            if (command.StartsWith("excel/"))
+            {
+                var rest = command.Substring(6);
+                if (rest == "requests")
+                {
+                    var csvFile = CacheFiles.FindFile(FilePath, ".aspnet.requests.csv");
+                    if (!File.Exists(csvFile) || File.GetLastWriteTimeUtc(csvFile) < File.GetLastWriteTimeUtc(FilePath) ||
+                        File.GetLastWriteTimeUtc(csvFile) < File.GetLastWriteTimeUtc(SupportFiles.ExePath))
+                    {
+                        CreateCSVFile(m_requests, csvFile);
+                    }
+                    Command.Run(Command.Quote(csvFile), new CommandOptions().AddStart().AddTimeout(CommandOptions.Infinite));
+                    System.Threading.Thread.Sleep(500);     // Give it time to start a bit.  
+                    return "Opening CSV file on " + csvFile;
+                }
+            }
+            return "Unknown command " + command;
+        }
+
+        #region private
+        class AspNetRequest
+        {
+            public TraceProcess Process;
+            public double DurationMSec { get { return Math.Max(StopTimeRelativeMSec - StartTimeRelativeMSec, 0); } }
+
+            public double QueueDurationMSec
+            {
+                get
+                {
+                    // Missing Handler events can cause this.  Typically they are the first events in the system.
+                    // TODO is this too misleading?  
+                    if (!(HandlerStartTimeRelativeMSec >= StartTimeRelativeMSec))
+                        return 0;
+                    return HandlerStartTimeRelativeMSec - StartTimeRelativeMSec;
+                }
+            }
+            public int StartThreadID;       // TODO remove?  not clear it is interesting. 
+            public double StartTimeRelativeMSec;
+
+            public int StopThreadID;        // TODO remove?  not clear it is interesting. 
+            public double StopTimeRelativeMSec;
+
+            public int HandlerThreadID;
+            public double HandlerStartTimeRelativeMSec;
+            public double HandlerStopTimeRelativeMSec;
+            public double HandlerDurationMSec { get { return HandlerStopTimeRelativeMSec - HandlerStartTimeRelativeMSec; } }
+
+            public int RequestsReceived;            // just after this request was received, how many have we received but not replied to?
+            public int RequestsProcessing;          // just after this request was received, how many total requests are being processed.  
+            public int RequestsQueued { get { return RequestsReceived - RequestsProcessing; } }
+
+            public string Method;       // GET or POST
+            public string Path;         // url path
+            public string QueryString;  // Query 
+            public Guid ID;
+        }
+
+        class ByTimeRequestStats
+        {
+            public ByTimeRequestStats()
+            {
+                MinRequestsQueued = int.MaxValue;
+            }
+            public int NumRequests;
+            public int CpuMSec;
+            public int ContextSwitch;
+            public double DiskIOMsec;         // The amount of Disk service time (all disks, machine wide).  
+
+            public float RequestsMSecMax;
+            public double RequestsTimeOfMax;
+            public int RequestsThreadOfMax;
+
+            public float DurationMSecTotal;
+            public float QueuedDurationMSecTotal;
+
+            public int ThreadPoolThreadCountSum;
+            public int ThreadPoolAdjustmentCount;
+            public float MeanThreadPoolThreads { get { return (float)ThreadPoolThreadCountSum / ThreadPoolAdjustmentCount; } }
+
+            public float GCHeapAllocMB;
+            public float GCHeapSizeMB;
+            public float NumGcs;
+            public float NumGen2Gcs;
+            public int Contentions;
+            public int MinRequestsQueued;
+            public float MeanRequestsProcessing { get { return MeanRequestsProcessingSum / MeanRequestsProcessingCount; } }
+
+            internal float MeanRequestsProcessingSum;
+            internal int MeanRequestsProcessingCount;
+        };
+
+        class ByRequestStats
+        {
+            public ByRequestStats(AspNetRequest request)
+            {
+                MaxRequest = request;
+                AddRequest(request);
+            }
+            public void AddRequest(AspNetRequest request)
+            {
+                if (request.DurationMSec > MaxRequest.DurationMSec)
+                    MaxRequest = request;
+                TotalDurationMSec += request.DurationMSec;
+                Debug.Assert(request.DurationMSec >= 0);
+                Debug.Assert(TotalDurationMSec >= 0);
+                NumRequests++;
+                if (request.DurationMSec > 1000)
+                    NumRequest1Sec++;
+                if (request.DurationMSec > 5000)
+                    NumRequest5Sec++;
+                if (request.DurationMSec > 10000)
+                    NumRequest10Sec++;
+            }
+            public double MeanRequestMSec { get { return TotalDurationMSec / NumRequests; } }
+
+            public int NumRequest1Sec;
+            public int NumRequest5Sec;
+            public int NumRequest10Sec;
+
+            public AspNetRequest MaxRequest;
+            public double TotalDurationMSec;
+            public int NumRequests;
+        }
+
+        private static int GetBucket(double timeStampMSec, int startIntervalMSec, int bucketIntervalMSec, int maxBucket)
+        {
+            if (timeStampMSec < startIntervalMSec)
+                return -1;
+            int idx = (int)(timeStampMSec / bucketIntervalMSec);
+            if (idx >= maxBucket)
+                return -1;
+            return idx;
+        }
+
+
+        private void CreateCSVFile(List<AspNetRequest> requests, string csvFileName)
+        {
+            using (var csvFile = File.CreateText(csvFileName))
+            {
+                string listSeparator = Thread.CurrentThread.CurrentCulture.TextInfo.ListSeparator;
+                csvFile.WriteLine("Method{0}Path{0}QueryString{0}StartMSec{0}DurationMSec{0}ProcStartMSec{0}ProcessingMSec{0}ProcessID{0}ProcThread{0}Received{0}Processing{0}Queued", listSeparator);
+                foreach (var request in requests)
+                {
+                    if (request.StopTimeRelativeMSec == 0)       // Skip incomplete entries
+                        continue;
+
+                    csvFile.WriteLine("{1}{0}{2}{0}{3}{0}{4:f3}{0}{5:f2}{0}{6:f3}{0}{7:f2}{0}{8}{0}{9}{0}{10}{0}{11}{0}{12}", listSeparator,
+                        request.Method, EventWindow.EscapeForCsv(request.Path, ","), EventWindow.EscapeForCsv(request.QueryString, ","),
+                        request.StartTimeRelativeMSec, request.DurationMSec, request.HandlerStartTimeRelativeMSec, request.HandlerDurationMSec,
+                        (request.Process != null) ? request.Process.ProcessID : 0, request.HandlerThreadID, request.RequestsReceived,
+                        request.RequestsProcessing, request.RequestsQueued);
+                }
+            }
+        }
+
+        List<AspNetRequest> m_requests;
+        #endregion
+    }
+
+    public class PerfViewEventStats : PerfViewHtmlReport
+    {
+        public PerfViewEventStats(PerfViewFile dataFile) : base(dataFile, "EventStats") { }
+        protected override void WriteHtmlBody(TraceLog dataFile, TextWriter writer, string fileName, TextWriter log)
+        {
+            m_counts = new List<TraceEventCounts>(dataFile.Stats);
+            // Sort by count
+            m_counts.Sort((x, y) => y.Count - x.Count);
+            writer.WriteLine("<H2>Event Statistics</H2>");
+            writer.WriteLine("<UL>");
+            writer.WriteLine("<LI> <A HREF=\"command:excel\">View Event Statistics in Excel</A></LI>");
+            writer.WriteLine("<LI>Total Event Count = {0:n0}</LI>", dataFile.EventCount);
+            writer.WriteLine("<LI>Total Lost Events = {0}</LI>", dataFile.EventsLost);
+            writer.WriteLine("</UL>");
+
+            writer.WriteLine("<Table Border=\"1\">");
+            writer.Write("<TR>");
+            writer.Write("<TH Align=\"Center\">Name</TH>");
+            writer.Write("<TH Align=\"Center\" Title=\"The number of times this event occurs in the log.\">Count</TH>");
+            writer.Write("<TH Align=\"Center\" Title=\"The average size of just the payload of this event.\">Average<BR/>Data Size</TH>");
+            writer.Write("<TH Align=\"Center\" Title=\"The number of times this event has a stack trace associated with it.\">Stack<BR/>Count</TH>");
+            writer.WriteLine("</TR>");
+            foreach (TraceEventCounts count in m_counts)
+            {
+                writer.Write("<TR>");
+                writer.Write("<TD Align=\"Left\">{0}/{1}</TD>", count.ProviderName, count.EventName);
+                writer.Write("<TD Align=\"Right\">{0:n0}</TD>", count.Count);
+                writer.Write("<TD Align=\"Right\">{0:n0}</TD>", count.AveragePayloadSize);
+                writer.Write("<TD Align=\"Right\">{0:n0}</TD>", count.StackCount);
+                writer.WriteLine("</TR>");
+            }
+            writer.WriteLine("</Table>");
+        }
+        protected override string DoCommand(string command, StatusBar worker)
+        {
+            if (command == "excel")
+            {
+                var csvFile = CacheFiles.FindFile(FilePath, ".eventstats.csv");
+                if (!File.Exists(csvFile) || File.GetLastWriteTimeUtc(csvFile) < File.GetLastWriteTimeUtc(FilePath) ||
+                    File.GetLastWriteTimeUtc(csvFile) < File.GetLastWriteTimeUtc(SupportFiles.ExePath))
+                {
+                    //make the csv
+                    this.MakeEventStatCsv(m_counts, csvFile);
+                }
+                Command.Run(Command.Quote(csvFile), new CommandOptions().AddStart().AddTimeout(CommandOptions.Infinite));
+                System.Threading.Thread.Sleep(500);     // Give it time to start a bit.  
+                return "Opening CSV " + csvFile;
+            }
+            return null;
+        }
+        #region private
+        private List<TraceEventCounts> m_counts;
+        private void MakeEventStatCsv(List<TraceEventCounts> trace, string filepath)
+        {
+            string listSeparator = Thread.CurrentThread.CurrentCulture.TextInfo.ListSeparator;
+            using (var writer = File.CreateText(filepath))
+            {
+                writer.WriteLine("Name{0}Count{0}AverageSize{0}StackCount", listSeparator);
+                foreach (TraceEventCounts count in trace)
+                {
+                    writer.Write("{0}/{1}{2}", count.ProviderName, count.EventName, listSeparator);
+                    writer.Write("{0}{1}", count.Count, listSeparator);
+                    writer.Write("{0:f0}{1}", count.AveragePayloadSize, listSeparator);
+                    writer.WriteLine("{0}", count.StackCount);
+                }
+            }
+        }
+        #endregion
+    }
+
+    public class PerfViewGCStats : PerfViewHtmlReport
+    {
+        public PerfViewGCStats(PerfViewFile dataFile) : base(dataFile, "GCStats") { }
+        protected override string DoCommand(string command, StatusBar worker)
+        {
+            if (command.StartsWith("excel/"))
+            {
+                string raw = "";
+                var rest = command.Substring(6);
+                if (rest.StartsWith("perGeneration/"))
+                {
+                    raw = ".perGen";
+                    rest = rest.Substring(14);
+                }
+                var processId = int.Parse(rest);
+                GCProcess gcProc;
+                if (m_gcStats.TryGetByID(processId, out gcProc))
+                {
+                    var csvFile = CacheFiles.FindFile(FilePath, ".gcStats." + processId.ToString() + raw + ".csv");
+                    if (!File.Exists(csvFile) || File.GetLastWriteTimeUtc(csvFile) < File.GetLastWriteTimeUtc(FilePath) ||
+                        File.GetLastWriteTimeUtc(csvFile) < File.GetLastWriteTimeUtc(SupportFiles.ExePath))
+                    {
+                        if (raw.Length != 0)
+                            gcProc.PerGenerationCsv(csvFile);
+                        else
+                            gcProc.ToCsv(csvFile);
+                    }
+                    Command.Run(Command.Quote(csvFile), new CommandOptions().AddStart().AddTimeout(CommandOptions.Infinite));
+                    System.Threading.Thread.Sleep(500);     // Give it time to start a bit.  
+                    return "Opening CSV " + csvFile;
+                }
+            }
+            else if (command.StartsWith("excelFinalization/"))
+            {
+                var processId = int.Parse(command.Substring(18));
+                GCProcess gcProc;
+                if (m_gcStats.TryGetByID(processId, out gcProc))
+                {
+                    var csvFile = CacheFiles.FindFile(FilePath, ".gcStats.Finalization." + processId.ToString() + ".csv");
+                    if (!File.Exists(csvFile) || File.GetLastWriteTimeUtc(csvFile) < File.GetLastWriteTimeUtc(FilePath) ||
+                        File.GetLastWriteTimeUtc(csvFile) < File.GetLastWriteTimeUtc(SupportFiles.ExePath))
+                    {
+                        gcProc.ToCsvFinalization(csvFile);
+                    }
+                    Command.Run(Command.Quote(csvFile), new CommandOptions().AddStart().AddTimeout(CommandOptions.Infinite));
+                    System.Threading.Thread.Sleep(500);     // Give it time to start a bit.  
+                    return "Opening CSV " + csvFile;
+                }
+            }
+            else if (command.StartsWith("xml/"))
+            {
+                var processId = int.Parse(command.Substring(4));
+                GCProcess gcProc;
+                if (m_gcStats.TryGetByID(processId, out gcProc) && gcProc.m_detailedGCInfo)
+                {
+                    var xmlOutputName = CacheFiles.FindFile(FilePath, ".gcStats." + processId.ToString() + ".xml");
+                    var csvFile = CacheFiles.FindFile(FilePath, ".gcStats." + processId.ToString() + ".csv");
+                    if (!File.Exists(xmlOutputName) || File.GetLastWriteTimeUtc(xmlOutputName) < File.GetLastWriteTimeUtc(FilePath) ||
+                        File.GetLastWriteTimeUtc(xmlOutputName) < File.GetLastWriteTimeUtc(SupportFiles.ExePath))
+                    {
+                        using (var writer = File.CreateText(xmlOutputName))
+                            gcProc.ToXml(writer, "");
+                    }
+
+                    // TODO FIX NOW Need a way of viewing it.  
+                    var viewer = Command.FindOnPath("xmlView");
+                    if (viewer == null)
+                        viewer = "notepad";
+
+                    Command.Run(viewer + " " + Command.Quote(xmlOutputName),
+                        new CommandOptions().AddStart().AddTimeout(CommandOptions.Infinite).AddNoThrow());
+                    return viewer + " launched on " + xmlOutputName;
+                }
+            }
+            return "Unknown command " + command;
+        }
+
+        protected override void WriteHtmlBody(TraceLog dataFile, TextWriter writer, string fileName, TextWriter log)
+        {
+            var source = dataFile.Events.GetSource();
+            m_gcStats = GCProcess.Collect(source, (float)dataFile.SampleProfileInterval.TotalMilliseconds, null, null, false, dataFile);
+            m_gcStats.ToHtml(writer, fileName, "GCStats", null, true);
+        }
+
+        ProcessLookup<GCProcess> m_gcStats;
+    }
+
+    public class PerfViewJitStats : PerfViewHtmlReport
+    {
+        public PerfViewJitStats(PerfViewFile dataFile) : base(dataFile, "JITStats") { }
+        protected override string DoCommand(string command, StatusBar worker)
+        {
+            if (command.StartsWith("excel/"))
+            {
+                var rest = command.Substring(6);
+                var processId = int.Parse(rest);
+                JitProcess jitProc;
+                if (m_jitStats.TryGetByID(processId, out jitProc))
+                {
+                    var csvFile = CacheFiles.FindFile(FilePath, ".jitStats." + processId.ToString() + ".csv");
+                    if (!File.Exists(csvFile) || File.GetLastWriteTimeUtc(csvFile) < File.GetLastWriteTimeUtc(FilePath) ||
+                        File.GetLastWriteTimeUtc(csvFile) < File.GetLastWriteTimeUtc(SupportFiles.ExePath))
+                        jitProc.ToCsv(csvFile);
+                    Command.Run(Command.Quote(csvFile), new CommandOptions().AddStart().AddTimeout(CommandOptions.Infinite));
+                    System.Threading.Thread.Sleep(500);     // Give it time to start a bit.  
+                    return "Opening CSV " + csvFile;
+                }
+            }
+            else if (command.StartsWith("excelInlining/"))
+            {
+                var rest = command.Substring(14);
+                var processId = int.Parse(rest);
+                JitProcess jitProc;
+                if (m_jitStats.TryGetByID(processId, out jitProc))
+                {
+                    var csvFile = CacheFiles.FindFile(FilePath, ".jitInliningStats." + processId.ToString() + ".csv");
+                    if (!File.Exists(csvFile) || File.GetLastWriteTimeUtc(csvFile) < File.GetLastWriteTimeUtc(FilePath) ||
+                        File.GetLastWriteTimeUtc(csvFile) < File.GetLastWriteTimeUtc(SupportFiles.ExePath))
+                        jitProc.ToInliningCsv(csvFile);
+                    Command.Run(Command.Quote(csvFile), new CommandOptions().AddStart().AddTimeout(CommandOptions.Infinite));
+                    System.Threading.Thread.Sleep(500);     // Give it time to start a bit.  
+                    return "Opening CSV " + csvFile;
+                }
+            }
+            else if (command.StartsWith("excelBackgroundDiag/"))
+            {
+                var rest = command.Substring(20);
+                var processId = int.Parse(rest);
+                JitProcess jitProc;
+                if (m_jitStats.TryGetByID(processId, out jitProc))
+                {
+                    var csvFile = CacheFiles.FindFile(FilePath, ".BGjitStats." + processId.ToString() + ".csv");
+                    if (!File.Exists(csvFile) || File.GetLastWriteTimeUtc(csvFile) < File.GetLastWriteTimeUtc(FilePath) ||
+                        File.GetLastWriteTimeUtc(csvFile) < File.GetLastWriteTimeUtc(SupportFiles.ExePath))
+                        jitProc.BackgroundDiagCsv(csvFile);
+                    Command.Run(Command.Quote(csvFile), new CommandOptions().AddStart().AddTimeout(CommandOptions.Infinite));
+                    System.Threading.Thread.Sleep(500);     // Give it time to start a bit.  
+                    return "Opening CSV " + csvFile;
+                }
+            }
+
+            return "Unknown command " + command;
+        }
+
+        protected override void WriteHtmlBody(TraceLog dataFile, TextWriter output, string fileName, TextWriter log)
+        {
+            m_jitStats = JitProcess.Collect(dataFile.Events.GetSource());
+            m_jitStats.ToHtml(output, fileName, "JITStats", null, true);
+        }
+
+        ProcessLookup<JitProcess> m_jitStats;
+    }
+
+    /// <summary>
+    /// Represents all the heap snapshots in the trace
+    /// </summary>
+    public class PerfViewHeapSnapshots : PerfViewTreeItem
+    {
+        public PerfViewHeapSnapshots(ETLPerfViewData file)
+        {
+            Name = "GC Heap Snapshots";
+            DataFile = file;
+        }
+
+        public virtual string Title { get { return Name + " for " + DataFile.Title; } }
+        public ETLPerfViewData DataFile { get; private set; }
+        public override string FilePath { get { return DataFile.FilePath; } }
+
+        /// <summary>
+        /// Open the file (This might be expensive (but maybe not).  This should populate the Children property 
+        /// too.  
+        /// </summary>
+        public override void Open(Window parentWindow, StatusBar worker, Action doAfter)
+        {
+            if (m_Children == null)
+            {
+                var newChildren = new List<PerfViewTreeItem>();
 				worker.StartWork("Searching for heap dumps in " + Name, delegate ()
-				{
-					var traceLog = DataFile.GetTraceLog(worker.LogWriter);
-					var source = traceLog.Events.GetSource();
-					var jsHeapParser = new JSDumpHeapTraceEventParser(source);
-
-
-					// For .NET, we are looking for a Gen 2 GC Start that is induced that has GCBulkNodes after it.   
-					var lastGCStartsRelMSec = new Dictionary<int, double>();
+                {
+                    var traceLog = DataFile.GetTraceLog(worker.LogWriter);
+                    var source = traceLog.Events.GetSource();
+                    var jsHeapParser = new JSDumpHeapTraceEventParser(source);
+
+
+                    // For .NET, we are looking for a Gen 2 GC Start that is induced that has GCBulkNodes after it.   
+                    var lastGCStartsRelMSec = new Dictionary<int, double>();
 
 					source.Clr.GCStart += delegate (Microsoft.Diagnostics.Tracing.Parsers.Clr.GCStartTraceData data)
-					{
-						// Look for induced GCs.  and remember their when it happened.    
-						if (data.Depth == 2 && data.Reason == GCReason.Induced)
-							lastGCStartsRelMSec[data.ProcessID] = data.TimeStampRelativeMSec;
-					};
+                    {
+                        // Look for induced GCs.  and remember their when it happened.    
+                        if (data.Depth == 2 && data.Reason == GCReason.Induced)
+                            lastGCStartsRelMSec[data.ProcessID] = data.TimeStampRelativeMSec;
+                    };
 					source.Clr.GCBulkNode += delegate (GCBulkNodeTraceData data)
-					{
-						double lastGCStartRelMSec;
-						if (lastGCStartsRelMSec.TryGetValue(data.ProcessID, out lastGCStartRelMSec))
-						{
-							var processName = "";
-							var process = data.Process();
-							if (process != null)
-								processName = process.Name;
-							newChildren.Add(new PerfViewHeapSnapshot(DataFile, data.ProcessID, processName, lastGCStartRelMSec, ".NET"));
-
-							lastGCStartsRelMSec.Remove(data.ProcessID);     // Remove it since so we ignore the rest of the node events.  
-						}
-					};
+                    {
+                        double lastGCStartRelMSec;
+                        if (lastGCStartsRelMSec.TryGetValue(data.ProcessID, out lastGCStartRelMSec))
+                        {
+                            var processName = "";
+                            var process = data.Process();
+                            if (process != null)
+                                processName = process.Name;
+                            newChildren.Add(new PerfViewHeapSnapshot(DataFile, data.ProcessID, processName, lastGCStartRelMSec, ".NET"));
+
+                            lastGCStartsRelMSec.Remove(data.ProcessID);     // Remove it since so we ignore the rest of the node events.  
+                        }
+                    };
 
 					jsHeapParser.JSDumpHeapEnvelopeStart += delegate (SettingsTraceData data)
-					{
-						var processName = "";
-						var process = data.Process();
-						if (process != null)
-							processName = process.Name;
-						newChildren.Add(new PerfViewHeapSnapshot(DataFile, data.ProcessID, processName, data.TimeStampRelativeMSec, "JS"));
-					};
-					source.Process();
+                    {
+                        var processName = "";
+                        var process = data.Process();
+                        if (process != null)
+                            processName = process.Name;
+                        newChildren.Add(new PerfViewHeapSnapshot(DataFile, data.ProcessID, processName, data.TimeStampRelativeMSec, "JS"));
+                    };
+                    source.Process();
 
 					worker.EndWork(delegate ()
-					{
-						m_Children = newChildren;
-						FirePropertyChanged("Children");
-						if (doAfter != null)
-							doAfter();
-					});
-				});
-			}
-			if (doAfter != null)
-				doAfter();
-		}
-		/// <summary>
-		/// Close the file
-		/// </summary>
-		public override void Close() { }
-
-		public override ImageSource Icon { get { return GuiApp.MainWindow.Resources["FolderOpenBitmapImage"] as ImageSource; } }
-	}
-
-	/// <summary>
-	/// Represents a single heap snapshot in a ETL file (currently only JScript).  
-	/// </summary>
-	class PerfViewHeapSnapshot : HeapDumpPerfViewFile
-	{
-		/// <summary>
-		/// snapshotKinds should be .NET or JS
-		/// </summary>
-		public PerfViewHeapSnapshot(ETLPerfViewData file, int processId, string processName, double timeRelativeMSec, string snapshotKind)
-		{
-			m_snapshotKind = snapshotKind;
-			m_timeRelativeMSec = timeRelativeMSec;
-			m_filePath = file.FilePath;
-			Kind = snapshotKind;
-			m_processId = processId;
-			Name = snapshotKind + " Heap Snapshot " + processName + "(" + processId + ") at " + timeRelativeMSec.ToString("n3") + " MSec";
-		}
-		public override string HelpAnchor { get { return "JSHeapSnapshot"; } }
-		public string Kind { get; private set; }
-
-		internal string m_snapshotKind;
-		internal double m_timeRelativeMSec;
-		internal int m_processId;
-	};
-
-	public class PerfViewEventSource : PerfViewTreeItem
-	{
-		public PerfViewEventSource(PerfViewFile dataFile)
-		{
-			DataFile = dataFile;
-			Name = "Events";
-		}
-
-		public PerfViewEventSource(ETWEventSource source)
-		{
-		}
-		public virtual string Title { get { return "Events " + DataFile.Title; } }
-		public PerfViewFile DataFile { get; private set; }
-		public EventWindow Viewer { get; internal set; }
-		public virtual EventSource GetEventSource()
-		{
-			Debug.Assert(m_eventSource != null, "Open must be called first");
-			if (m_needClone)
-				return m_eventSource.Clone();
-			m_needClone = true;
-			return m_eventSource;
-		}
-		public override string FilePath { get { return DataFile.FilePath; } }
-		public override void Open(Window parentWindow, StatusBar worker, Action doAfter)
-		{
-			if (Viewer == null || !DataFile.IsUpToDate)
-			{
+                    {
+                        m_Children = newChildren;
+                        FirePropertyChanged("Children");
+                        if (doAfter != null)
+                            doAfter();
+                    });
+                });
+            }
+            if (doAfter != null)
+                doAfter();
+        }
+        /// <summary>
+        /// Close the file
+        /// </summary>
+        public override void Close() { }
+
+        public override ImageSource Icon { get { return GuiApp.MainWindow.Resources["FolderOpenBitmapImage"] as ImageSource; } }
+    }
+
+    /// <summary>
+    /// Represents a single heap snapshot in a ETL file (currently only JScript).  
+    /// </summary>
+    class PerfViewHeapSnapshot : HeapDumpPerfViewFile
+    {
+        /// <summary>
+        /// snapshotKinds should be .NET or JS
+        /// </summary>
+        public PerfViewHeapSnapshot(ETLPerfViewData file, int processId, string processName, double timeRelativeMSec, string snapshotKind)
+        {
+            m_snapshotKind = snapshotKind;
+            m_timeRelativeMSec = timeRelativeMSec;
+            m_filePath = file.FilePath;
+            Kind = snapshotKind;
+            m_processId = processId;
+            Name = snapshotKind + " Heap Snapshot " + processName + "(" + processId + ") at " + timeRelativeMSec.ToString("n3") + " MSec";
+        }
+        public override string HelpAnchor { get { return "JSHeapSnapshot"; } }
+        public string Kind { get; private set; }
+
+        internal string m_snapshotKind;
+        internal double m_timeRelativeMSec;
+        internal int m_processId;
+    };
+
+    public class PerfViewEventSource : PerfViewTreeItem
+    {
+        public PerfViewEventSource(PerfViewFile dataFile)
+        {
+            DataFile = dataFile;
+            Name = "Events";
+        }
+
+        public PerfViewEventSource(ETWEventSource source)
+        {
+        }
+        public virtual string Title { get { return "Events " + DataFile.Title; } }
+        public PerfViewFile DataFile { get; private set; }
+        public EventWindow Viewer { get; internal set; }
+        public virtual EventSource GetEventSource()
+        {
+            Debug.Assert(m_eventSource != null, "Open must be called first");
+            if (m_needClone)
+                return m_eventSource.Clone();
+            m_needClone = true;
+            return m_eventSource;
+        }
+        public override string FilePath { get { return DataFile.FilePath; } }
+        public override void Open(Window parentWindow, StatusBar worker, Action doAfter)
+        {
+            if (Viewer == null || !DataFile.IsUpToDate)
+            {
 				worker.StartWork("Opening " + Name, delegate ()
-				{
-					if (m_eventSource == null || !DataFile.IsUpToDate)
-						m_eventSource = DataFile.OpenEventSourceImpl(worker.LogWriter);
+                {
+                    if (m_eventSource == null || !DataFile.IsUpToDate)
+                        m_eventSource = DataFile.OpenEventSourceImpl(worker.LogWriter);
 					worker.EndWork(delegate ()
-					{
-						if (m_eventSource == null)
-							throw new ApplicationException("Not a file type that supports the EventView.");
-						Viewer = new EventWindow(parentWindow, this);
-						Viewer.Show();
-						if (doAfter != null)
-							doAfter();
-					});
-				});
-			}
-			else
-			{
-				Viewer.Focus();
-				if (doAfter != null)
-					doAfter();
-			}
-		}
-		public override void Close() { }
-		public override ImageSource Icon { get { return GuiApp.MainWindow.Resources["EventSourceBitmapImage"] as ImageSource; } }
-
-		#region private
-		internal EventSource m_eventSource;     // TODO internal is a hack
-		private bool m_needClone;           // After giving this out the first time, we need to clone it 
-		#endregion
-	}
-
-	public class PerfViewStackSource : PerfViewTreeItem
-	{
-		public PerfViewStackSource(PerfViewFile dataFile, string sourceName)
-		{
-			DataFile = dataFile;
-			SourceName = sourceName;
-			if (sourceName.EndsWith(" TaskTree"))   // Special case, call it 'TaskTree' to make it clearer that it is not a call stack
-				Name = SourceName;
-			else
-				Name = SourceName + " Stacks";
-		}
-		public PerfViewFile DataFile { get; private set; }
-		public string SourceName { get; private set; }
-		public StackWindow Viewer { get; internal set; }
-		public override string HelpAnchor { get { return SourceName.Replace(" ", "") + "Stacks"; } }
-		public virtual string Title { get { return SourceName + " Stacks " + DataFile.Title; } }
-		public virtual StackSource GetStackSource(TextWriter log, double startRelativeMSec = 0, double endRelativeMSec = double.PositiveInfinity)
-		{
-			if (m_StackSource != null && DataFile.IsUpToDate && startRelativeMSec == 0 && endRelativeMSec == double.PositiveInfinity)
-				return m_StackSource;
-
-			StackSource ret = DataFile.OpenStackSourceImpl(SourceName, log, startRelativeMSec, endRelativeMSec);
-			if (ret == null)
-				ret = DataFile.OpenStackSourceImpl(log);
-			if (ret == null)
-				throw new ApplicationException("Not a file type that supports the StackView.");
-
-			if (startRelativeMSec == 0 && endRelativeMSec == double.PositiveInfinity)
-				m_StackSource = ret;
-			return ret;
-		}
-
-		// TODO not clear I want this method 
-		protected virtual StackSource OpenStackSource(
-			string streamName, TextWriter log, double startRelativeMSec = 0, double endRelativeMSec = double.PositiveInfinity, Predicate<TraceEvent> predicate = null)
-		{
-			return DataFile.OpenStackSourceImpl(streamName, log, startRelativeMSec, endRelativeMSec, predicate);
-		}
-		// TODO not clear I want this method (client could do it).  
-		protected virtual void SetProcessFilter(string incPat)
-		{
-			Viewer.IncludeRegExTextBox.Text = incPat;
-		}
-		protected internal virtual StackSource OpenStackSourceImpl(TextWriter log) { return DataFile.OpenStackSourceImpl(log); }
-		public override string FilePath { get { return DataFile.FilePath; } }
-		public override void Open(Window parentWindow, StatusBar worker, Action doAfter = null)
-		{
-			if (Viewer == null || !DataFile.IsUpToDate)
-			{
+                    {
+                        if (m_eventSource == null)
+                            throw new ApplicationException("Not a file type that supports the EventView.");
+                        Viewer = new EventWindow(parentWindow, this);
+                        Viewer.Show();
+                        if (doAfter != null)
+                            doAfter();
+                    });
+                });
+            }
+            else
+            {
+                Viewer.Focus();
+                if (doAfter != null)
+                    doAfter();
+            }
+        }
+        public override void Close() { }
+        public override ImageSource Icon { get { return GuiApp.MainWindow.Resources["EventSourceBitmapImage"] as ImageSource; } }
+
+        #region private
+        internal EventSource m_eventSource;     // TODO internal is a hack
+        private bool m_needClone;           // After giving this out the first time, we need to clone it 
+        #endregion
+    }
+
+    public class PerfViewStackSource : PerfViewTreeItem
+    {
+        public PerfViewStackSource(PerfViewFile dataFile, string sourceName)
+        {
+            DataFile = dataFile;
+            SourceName = sourceName;
+            if (sourceName.EndsWith(" TaskTree"))   // Special case, call it 'TaskTree' to make it clearer that it is not a call stack
+                Name = SourceName;
+            else
+                Name = SourceName + " Stacks";
+        }
+        public PerfViewFile DataFile { get; private set; }
+        public string SourceName { get; private set; }
+        public StackWindow Viewer { get; internal set; }
+        public override string HelpAnchor { get { return SourceName.Replace(" ", "") + "Stacks"; } }
+        public virtual string Title { get { return SourceName + " Stacks " + DataFile.Title; } }
+        public virtual StackSource GetStackSource(TextWriter log, double startRelativeMSec = 0, double endRelativeMSec = double.PositiveInfinity)
+        {
+            if (m_StackSource != null && DataFile.IsUpToDate && startRelativeMSec == 0 && endRelativeMSec == double.PositiveInfinity)
+                return m_StackSource;
+
+            StackSource ret = DataFile.OpenStackSourceImpl(SourceName, log, startRelativeMSec, endRelativeMSec);
+            if (ret == null)
+                ret = DataFile.OpenStackSourceImpl(log);
+            if (ret == null)
+                throw new ApplicationException("Not a file type that supports the StackView.");
+
+            if (startRelativeMSec == 0 && endRelativeMSec == double.PositiveInfinity)
+                m_StackSource = ret;
+            return ret;
+        }
+
+        // TODO not clear I want this method 
+        protected virtual StackSource OpenStackSource(
+            string streamName, TextWriter log, double startRelativeMSec = 0, double endRelativeMSec = double.PositiveInfinity, Predicate<TraceEvent> predicate = null)
+        {
+            return DataFile.OpenStackSourceImpl(streamName, log, startRelativeMSec, endRelativeMSec, predicate);
+        }
+        // TODO not clear I want this method (client could do it).  
+        protected virtual void SetProcessFilter(string incPat)
+        {
+            Viewer.IncludeRegExTextBox.Text = incPat;
+        }
+        protected internal virtual StackSource OpenStackSourceImpl(TextWriter log) { return DataFile.OpenStackSourceImpl(log); }
+        public override string FilePath { get { return DataFile.FilePath; } }
+        public override void Open(Window parentWindow, StatusBar worker, Action doAfter = null)
+        {
+            if (Viewer == null || !DataFile.IsUpToDate)
+            {
 				worker.StartWork("Opening " + Name, delegate ()
-				{
-					if (m_StackSource == null || !DataFile.IsUpToDate)
-					{
-						// Compute the stack events
-						m_StackSource = OpenStackSource(SourceName, worker.LogWriter);
-						if (m_StackSource == null)
-							m_StackSource = OpenStackSourceImpl(worker.LogWriter);
-						if (m_StackSource == null)
-							throw new ApplicationException("Not a file type that supports the StackView.");
-					}
-
-					// Get the process summary if needed. 
-					List<IProcess> processes = null;
-					// TODO Using the source name here is a bit of hack.  Heap Allocations, however are already filtered to a process. 
-					if (DataFile.SupportsProcesses && SourceName != "Net OS Heap Alloc")
-					{
-						worker.Log("[Computing the processes involved in the trace.]");
-						processes = DataFile.GetProcesses(worker.LogWriter);
-					}
+                {
+                    if (m_StackSource == null || !DataFile.IsUpToDate)
+                    {
+                        // Compute the stack events
+                        m_StackSource = OpenStackSource(SourceName, worker.LogWriter);
+                        if (m_StackSource == null)
+                            m_StackSource = OpenStackSourceImpl(worker.LogWriter);
+                        if (m_StackSource == null)
+                            throw new ApplicationException("Not a file type that supports the StackView.");
+                    }
+
+                    // Get the process summary if needed. 
+                    List<IProcess> processes = null;
+                    // TODO Using the source name here is a bit of hack.  Heap Allocations, however are already filtered to a process. 
+                    if (DataFile.SupportsProcesses && SourceName != "Net OS Heap Alloc")
+                    {
+                        worker.Log("[Computing the processes involved in the trace.]");
+                        processes = DataFile.GetProcesses(worker.LogWriter);
+                    }
 
 					worker.EndWork(delegate ()
-					{
-						// This is the action that happens either after select process or after the stacks are computed.  
+                    {
+                        // This is the action that happens either after select process or after the stacks are computed.  
 						Action<List<IProcess>> launchViewer = delegate (List<IProcess> selectedProcesses)
-						{
-							Viewer = new StackWindow(parentWindow, this);
-							ConfigureStackWindow(Viewer);
-							Viewer.Show();
-
-							List<int> processIDs = null;
-							if (selectedProcesses != null && selectedProcesses.Count != 0)
-							{
-								processIDs = new List<int>();
-								string incPat = "";
-								foreach (var process in selectedProcesses)
-								{
-									if (incPat.Length != 0)
-										incPat += "|";
-									incPat += "Process% " + process.Name + " (" + process.ProcessID + ")";
-									processIDs.Add(process.ProcessID);
-								}
-								SetProcessFilter(incPat);
-							}
-
-							Viewer.StatusBar.StartWork("Looking up high importance PDBs that are locally cached", delegate
-							{
-								// TODO This is probably a hack that it is here.  
-								var etlDataFile = DataFile as ETLPerfViewData;
-								TraceLog traceLog = null;
-								if (etlDataFile != null)
-								{
-									var moduleFiles = CommandProcessor.GetInterestingModuleFiles(etlDataFile, 5.0, Viewer.StatusBar.LogWriter, processIDs);
-									traceLog = etlDataFile.GetTraceLog(Viewer.StatusBar.LogWriter);
-									using (var reader = etlDataFile.GetSymbolReader(Viewer.StatusBar.LogWriter,
-										SymbolReaderOptions.CacheOnly | SymbolReaderOptions.NoNGenSymbolCreation))
-									{
-										foreach (var moduleFile in moduleFiles)
-										{
-											try
-											{
-												// TODO FIX NOW don't throw exceptions, 
-												Viewer.StatusBar.Log("[Quick lookup of " + moduleFile.Name + "]");
-												traceLog.CodeAddresses.LookupSymbolsForModule(reader, moduleFile);
-											}
-											catch (ApplicationException ex)
-											{
-												Viewer.StatusBar.Log("[Error looking up " + moduleFile.FilePath + "]\r\n    " + ex.Message);
-											}
-										}
-									}
-								}
-								Viewer.StatusBar.EndWork(delegate
-								{
-									// Catch the error if you don't merge and move to a new machine.  
-									if (traceLog != null && !traceLog.CurrentMachineIsCollectionMachine() && !traceLog.HasPdbInfo)
-										MessageBox.Show(parentWindow,
-											"Warning!   This file was not merged and was moved from the collection\r\n" +
-											"machine.  This means the data is incomplete and symbolic name resolution\r\n" +
-											"will NOT work.  The recommended fix is use the perfview (not windows OS)\r\n" +
-											"zip command.  Right click on the file in the main view and select ZIP.\r\n" +
-											"\r\n" +
-											"See merging and zipping in the users guide for more information.",
-											"Data not merged before leaving the machine!");
+                        {
+                            Viewer = new StackWindow(parentWindow, this);
+                            ConfigureStackWindow(Viewer);
+                            Viewer.Show();
+
+                            List<int> processIDs = null;
+                            if (selectedProcesses != null && selectedProcesses.Count != 0)
+                            {
+                                processIDs = new List<int>();
+                                string incPat = "";
+                                foreach (var process in selectedProcesses)
+                                {
+                                    if (incPat.Length != 0)
+                                        incPat += "|";
+                                    incPat += "Process% " + process.Name + " (" + process.ProcessID + ")";
+                                    processIDs.Add(process.ProcessID);
+                                }
+                                SetProcessFilter(incPat);
+                            }
+
+                            Viewer.StatusBar.StartWork("Looking up high importance PDBs that are locally cached", delegate
+                            {
+                                // TODO This is probably a hack that it is here.  
+                                var etlDataFile = DataFile as ETLPerfViewData;
+                                TraceLog traceLog = null;
+                                if (etlDataFile != null)
+                                {
+                                    var moduleFiles = CommandProcessor.GetInterestingModuleFiles(etlDataFile, 5.0, Viewer.StatusBar.LogWriter, processIDs);
+                                    traceLog = etlDataFile.GetTraceLog(Viewer.StatusBar.LogWriter);
+                                    using (var reader = etlDataFile.GetSymbolReader(Viewer.StatusBar.LogWriter,
+                                        SymbolReaderOptions.CacheOnly | SymbolReaderOptions.NoNGenSymbolCreation))
+                                    {
+                                        foreach (var moduleFile in moduleFiles)
+                                        {
+                                            try
+                                            {
+                                                // TODO FIX NOW don't throw exceptions, 
+                                                Viewer.StatusBar.Log("[Quick lookup of " + moduleFile.Name + "]");
+                                                traceLog.CodeAddresses.LookupSymbolsForModule(reader, moduleFile);
+                                            }
+                                            catch (ApplicationException ex)
+                                            {
+                                                Viewer.StatusBar.Log("[Error looking up " + moduleFile.FilePath + "]\r\n    " + ex.Message);
+                                            }
+                                        }
+                                    }
+                                }
+                                Viewer.StatusBar.EndWork(delegate
+                                {
+                                    // Catch the error if you don't merge and move to a new machine.  
+                                    if (traceLog != null && !traceLog.CurrentMachineIsCollectionMachine() && !traceLog.HasPdbInfo)
+                                        MessageBox.Show(parentWindow,
+                                            "Warning!   This file was not merged and was moved from the collection\r\n" +
+                                            "machine.  This means the data is incomplete and symbolic name resolution\r\n" +
+                                            "will NOT work.  The recommended fix is use the perfview (not windows OS)\r\n" +
+                                            "zip command.  Right click on the file in the main view and select ZIP.\r\n" +
+                                            "\r\n" +
+                                            "See merging and zipping in the users guide for more information.",
+                                            "Data not merged before leaving the machine!");
 
 									Viewer.SetStackSource(m_StackSource, delegate ()
-									{
-										worker.Log("Opening Viewer.");
-										if (WarnAboutBrokenStacks(Viewer, Viewer.StatusBar.LogWriter))
-										{
-											// TODO, WPF leaves blank regions after the dialog box is dismissed.  
-											// Force a redraw by changing the size.  This should not be needed.   
-											var width = Viewer.Width;
-											Viewer.Width = width - 1;
-											Viewer.Width = width;
-										}
-										FirstAction(Viewer);
-										if (doAfter != null)
-											doAfter();
-									});
-								});
-							});
-						};
-
-						if (processes != null)
-						{
-							if (DataFile.InitiallyIncludedProcesses == null)
-							{
+                                    {
+                                        worker.Log("Opening Viewer.");
+                                        if (WarnAboutBrokenStacks(Viewer, Viewer.StatusBar.LogWriter))
+                                        {
+                                            // TODO, WPF leaves blank regions after the dialog box is dismissed.  
+                                            // Force a redraw by changing the size.  This should not be needed.   
+                                            var width = Viewer.Width;
+                                            Viewer.Width = width - 1;
+                                            Viewer.Width = width;
+                                        }
+                                        FirstAction(Viewer);
+                                        if (doAfter != null)
+                                            doAfter();
+                                    });
+                                });
+                            });
+                        };
+
+                        if (processes != null)
+                        {
+                            if (DataFile.InitiallyIncludedProcesses == null)
+                            {
 								m_SelectProcess = new SelectProcess(processes, new TimeSpan(1, 0, 0), delegate (List<IProcess> selectedProcesses)
-								{
-									launchViewer(selectedProcesses);
-								}, hasAllProc: true);
-								m_SelectProcess.Show();
-							}
-							else
-							{
-								launchViewer(processes.Where(p => DataFile.InitiallyIncludedProcesses
-									.Any(iip => string.Equals(p.Name, iip, StringComparison.OrdinalIgnoreCase)))
-									.ToList());
-							}
-						}
-						else
-							launchViewer(null);
-					});
-				});
-			}
-			else
-			{
-				Viewer.Focus();
-				if (doAfter != null)
-					doAfter();
-			}
-		}
-
-		public override void Close() { }
-		protected internal virtual void ConfigureStackWindow(StackWindow stackWindow)
-		{
-			DataFile.ConfigureStackWindow(SourceName, stackWindow);
-		}
-		protected internal virtual void FirstAction(StackWindow stackWindow)
-		{
-			DataFile.FirstAction(stackWindow);
-		}
-		public override ImageSource Icon { get { return GuiApp.MainWindow.Resources["StackSourceBitmapImage"] as ImageSource; } }
-
-		#region private
-		internal void ViewClosing(StackWindow viewer)
-		{
-			Viewer = null;
-			DataFile.StackSourceClosing(this);
-		}
-
-		private bool WarnAboutBrokenStacks(Window parentWindow, TextWriter log)
-		{
-			if (!m_WarnedAboutBrokenStacks)
-			{
-				m_WarnedAboutBrokenStacks = true;
-				float brokenPercent = Viewer.CallTree.Root.GetBrokenStackCount() * 100 / Viewer.CallTree.Root.InclusiveCount;
-				if (brokenPercent > 0)
-				{
-					bool is64bit = false;
-					foreach (var child in Viewer.CallTree.Root.Callees)
-					{
-						// if there is any process we can't determine is 64 bit, then we assume it might be.  
-						if (!child.Name.StartsWith("Process32 "))
-							is64bit = true;
-					}
-					return WarnAboutBrokenStacks(parentWindow, brokenPercent, is64bit, log);
-				}
-			}
-			return false;
-		}
-		private static bool WarnAboutBrokenStacks(Window parentWindow, float brokenPercent, bool is64Bit, TextWriter log)
-		{
-			if (brokenPercent > 1)
-				log.WriteLine("Finished Agregating stacks.  (" + brokenPercent.ToString("f1") + "% Broken Stacks)");
-			if (brokenPercent > 10)
-			{
-				if (is64Bit)
-				{
-					MessageBox.Show(parentWindow, "Warning: There are " + brokenPercent.ToString("f1") +
-						"% stacks that are broken, analysis is suspect." + "\r\n" +
-						"This is likely due the current inability of the OS stackwalker to walk 64 bit\r\n" +
-						"code that is dynamically (JIT) generated.\r\n\r\n" +
-						"This can be worked around by either by NGENing the EXE,\r\n" +
-						"forcing the EXE to run as a 32 bit app, profiling on Windows 8\r\n" +
-						"or avoiding any top-down analysis.\r\n\r\n" +
-						"Use the troubleshooting link at the top of the view for more information.\r\n",
-						"Broken Stacks");
-				}
-				else
-					MessageBox.Show(parentWindow, "Warning: There are " + brokenPercent.ToString("f1") + "% stacks that are broken\r\n" +
-						"Top down analysis is suspect, however bottom up approaches are still valid.\r\n\r\n" +
-						"Use the troubleshooting link at the top of the view for more information.\r\n",
-						"Broken Stacks");
-				return true;
-			}
-			return false;
-		}
-
-		internal StackSource m_StackSource;
-		internal SelectProcess m_SelectProcess;
-		private bool m_WarnedAboutBrokenStacks;
-		#endregion
-	}
-
-	class DiffPerfViewData : PerfViewStackSource
-	{
-		public DiffPerfViewData(PerfViewStackSource data, PerfViewStackSource baseline)
-			: base(data.DataFile, data.SourceName)
-		{
-			m_baseline = baseline;
-			m_data = data;
-			Name = string.Format("Diff {0} baseline {1}", data.Name, baseline.Name);
-		}
-
-		public override string Title
-		{
-			get
-			{
-				// TODO do better. 
-				return Name;
-			}
-		}
-		public override StackSource GetStackSource(TextWriter log, double startRelativeMSec = 0, double endRelativeMSec = double.PositiveInfinity)
-		{
-			return InternStackSource.Diff(m_data.GetStackSource(log, startRelativeMSec, endRelativeMSec), m_baseline.GetStackSource(log, startRelativeMSec, endRelativeMSec));
-		}
-
-		#region private
-		PerfViewStackSource m_data;
-		PerfViewStackSource m_baseline;
-		#endregion
-	}
-
-	/// <summary>
-	/// These are the data Templates that PerfView understands.  
-	/// </summary>
-	class CSVPerfViewData : PerfViewFile
-	{
-		public override string FormatName { get { return "XPERF CSV"; } }
-		public override string[] FileExtensions { get { return new string[] { ".csvz", ".etl.csv" }; } }
-
-		protected override Action<Action> OpenImpl(Window parentWindow, StatusBar worker)
-		{
-			m_csvReader = new CSVReader.CSVReader(FilePath);
-			m_Children = new List<PerfViewTreeItem>();
-
-			m_Children.Add(new PerfViewEventSource(this));
-			foreach (var stackEventName in m_csvReader.StackEventNames)
-				m_Children.Add(new PerfViewStackSource(this, stackEventName));
-			return null;
-		}
-		public override void Close()
-		{
-			if (m_csvReader != null)
-			{
-				m_csvReader.Dispose();
-				m_csvReader = null;
-			}
-			base.Close();
-		}
-		protected internal override void ConfigureStackWindow(string stackSourceName, StackWindow stackWindow)
-		{
-			stackWindow.FoldPercentTextBox.Text = stackWindow.GetDefaultFoldPercentage();
-			ConfigureAsEtwStackWindow(stackWindow, stackSourceName == "SampledProfile");
-		}
-		public override bool SupportsProcesses { get { return true; } }
-		protected internal override StackSource OpenStackSourceImpl(
-			string streamName, TextWriter log, double startRelativeMSec = 0, double endRelativeMSec = double.PositiveInfinity, Predicate<TraceEvent> predicate = null)
-		{
-			// TODO: predicate not used
-			return m_csvReader.StackSamples(streamName, startRelativeMSec, endRelativeMSec);
-		}
-		protected internal override EventSource OpenEventSourceImpl(TextWriter log)
-		{
-			return m_csvReader.GetEventSource();
-		}
-		public override ImageSource Icon { get { return GuiApp.MainWindow.Resources["FileBitmapImage"] as ImageSource; } }
-
-		#region private
-		private CSVReader.CSVReader m_csvReader;
-		#endregion
-	}
-
-	public partial class ETLPerfViewData : PerfViewFile
-	{
-		public override string FormatName { get { return "ETW"; } }
-		public override string[] FileExtensions { get { return new string[] { ".etl", ".etlx", ".etl.zip", ".vspx" }; } }
-
-		protected internal override EventSource OpenEventSourceImpl(TextWriter log)
-		{
-			var traceLog = GetTraceLog(log);
-			return new ETWEventSource(traceLog);
-		}
-		protected internal override StackSource OpenStackSourceImpl(string streamName, TextWriter log, double startRelativeMSec = 0, double endRelativeMSec = double.PositiveInfinity, Predicate<TraceEvent> predicate = null)
-		{
-			var eventLog = GetTraceLog(log);
-			if (streamName == "CPU")
-			{
-				return eventLog.CPUStacks(null, App.CommandLineArgs.ShowUnknownAddresses, predicate);
-			}
-
-			// var stackSource = new InternTraceEventStackSource(eventLog);
-			var stackSource = new MutableTraceEventStackSource(eventLog);
-
-			stackSource.ShowUnknownAddresses = App.CommandLineArgs.ShowUnknownAddresses;
-
-			TraceEvents events = eventLog.Events;
-			if (!streamName.Contains("TaskTree") && !streamName.Contains("Tasks)"))
-			{
-				if (predicate != null)
-					events = events.Filter(predicate);
-			}
-			else
-				startRelativeMSec = 0;    // These require activity computers and thus need earlier events.   
-
-			if (startRelativeMSec != 0 || endRelativeMSec != double.PositiveInfinity)
-				events = events.FilterByTime(startRelativeMSec, endRelativeMSec);
-
-			var eventSource = events.GetSource();
-			var sample = new StackSourceSample(stackSource);
-
-			if (streamName == "Blocked Time (deprecated)")
-			{
-				return eventLog.BlockedTimeStacks();
-			}
-			else if (streamName == "Thread Time (with Tasks)")
-			{
-				return eventLog.ThreadTimeWithTasksStacks();
-			}
-			else if (streamName == "Thread Time (with ReadyThread)")
-			{
-				return eventLog.ThreadTimeWithReadyThreadStacks();
-			}
-			else if (streamName.StartsWith("ASP.NET Thread Time"))
-			{
-				if (streamName == "ASP.NET Thread Time (with Tasks)")
-					return eventLog.ThreadTimeWithTasksAspNetStacks();
-				else
-					return eventLog.ThreadTimeAspNetStacks();
-			}
-			else if (streamName == "Thread Time (with StartStop Tasks)")
-			{
-				var startStopSource = new MutableTraceEventStackSource(eventLog);
-
-				var computer = new ThreadTimeStackComputer(eventLog, App.GetSymbolReader(eventLog.FilePath));
-				computer.UseTasks = true;
-				computer.GroupByStartStopActivity = true;
-				computer.ExcludeReadyThread = true;
-				computer.GenerateThreadTimeStacks(startStopSource);
-
-				return startStopSource;
-			}
-
-			else if (streamName == "Thread Time")
-			{
-				return eventLog.ThreadTimeStacks();
-			}
-			else if (streamName == "GC Heap Alloc Ignore Free")
-			{
-				var gcHeapSimulators = new GCHeapSimulators(eventLog, eventSource, stackSource, log);
+                                {
+                                    launchViewer(selectedProcesses);
+                                }, hasAllProc: true);
+                                m_SelectProcess.Show();
+                            }
+                            else
+                            {
+                                launchViewer(processes.Where(p => DataFile.InitiallyIncludedProcesses
+                                    .Any(iip => string.Equals(p.Name, iip, StringComparison.OrdinalIgnoreCase)))
+                                    .ToList());
+                            }
+                        }
+                        else
+                            launchViewer(null);
+                    });
+                });
+            }
+            else
+            {
+                Viewer.Focus();
+                if (doAfter != null)
+                    doAfter();
+            }
+        }
+
+        public override void Close() { }
+        protected internal virtual void ConfigureStackWindow(StackWindow stackWindow)
+        {
+            DataFile.ConfigureStackWindow(SourceName, stackWindow);
+        }
+        protected internal virtual void FirstAction(StackWindow stackWindow)
+        {
+            DataFile.FirstAction(stackWindow);
+        }
+        public override ImageSource Icon { get { return GuiApp.MainWindow.Resources["StackSourceBitmapImage"] as ImageSource; } }
+
+        #region private
+        internal void ViewClosing(StackWindow viewer)
+        {
+            Viewer = null;
+            DataFile.StackSourceClosing(this);
+        }
+
+        private bool WarnAboutBrokenStacks(Window parentWindow, TextWriter log)
+        {
+            if (!m_WarnedAboutBrokenStacks)
+            {
+                m_WarnedAboutBrokenStacks = true;
+                float brokenPercent = Viewer.CallTree.Root.GetBrokenStackCount() * 100 / Viewer.CallTree.Root.InclusiveCount;
+                if (brokenPercent > 0)
+                {
+                    bool is64bit = false;
+                    foreach (var child in Viewer.CallTree.Root.Callees)
+                    {
+                        // if there is any process we can't determine is 64 bit, then we assume it might be.  
+                        if (!child.Name.StartsWith("Process32 "))
+                            is64bit = true;
+                    }
+                    return WarnAboutBrokenStacks(parentWindow, brokenPercent, is64bit, log);
+                }
+            }
+            return false;
+        }
+        private static bool WarnAboutBrokenStacks(Window parentWindow, float brokenPercent, bool is64Bit, TextWriter log)
+        {
+            if (brokenPercent > 1)
+                log.WriteLine("Finished Agregating stacks.  (" + brokenPercent.ToString("f1") + "% Broken Stacks)");
+            if (brokenPercent > 10)
+            {
+                if (is64Bit)
+                {
+                    MessageBox.Show(parentWindow, "Warning: There are " + brokenPercent.ToString("f1") +
+                        "% stacks that are broken, analysis is suspect." + "\r\n" +
+                        "This is likely due the current inability of the OS stackwalker to walk 64 bit\r\n" +
+                        "code that is dynamically (JIT) generated.\r\n\r\n" +
+                        "This can be worked around by either by NGENing the EXE,\r\n" +
+                        "forcing the EXE to run as a 32 bit app, profiling on Windows 8\r\n" +
+                        "or avoiding any top-down analysis.\r\n\r\n" +
+                        "Use the troubleshooting link at the top of the view for more information.\r\n",
+                        "Broken Stacks");
+                }
+                else
+                    MessageBox.Show(parentWindow, "Warning: There are " + brokenPercent.ToString("f1") + "% stacks that are broken\r\n" +
+                        "Top down analysis is suspect, however bottom up approaches are still valid.\r\n\r\n" +
+                        "Use the troubleshooting link at the top of the view for more information.\r\n",
+                        "Broken Stacks");
+                return true;
+            }
+            return false;
+        }
+
+        internal StackSource m_StackSource;
+        internal SelectProcess m_SelectProcess;
+        private bool m_WarnedAboutBrokenStacks;
+        #endregion
+    }
+
+    class DiffPerfViewData : PerfViewStackSource
+    {
+        public DiffPerfViewData(PerfViewStackSource data, PerfViewStackSource baseline)
+            : base(data.DataFile, data.SourceName)
+        {
+            m_baseline = baseline;
+            m_data = data;
+            Name = string.Format("Diff {0} baseline {1}", data.Name, baseline.Name);
+        }
+
+        public override string Title
+        {
+            get
+            {
+                // TODO do better. 
+                return Name;
+            }
+        }
+        public override StackSource GetStackSource(TextWriter log, double startRelativeMSec = 0, double endRelativeMSec = double.PositiveInfinity)
+        {
+            return InternStackSource.Diff(m_data.GetStackSource(log, startRelativeMSec, endRelativeMSec), m_baseline.GetStackSource(log, startRelativeMSec, endRelativeMSec));
+        }
+
+        #region private
+        PerfViewStackSource m_data;
+        PerfViewStackSource m_baseline;
+        #endregion
+    }
+
+    /// <summary>
+    /// These are the data Templates that PerfView understands.  
+    /// </summary>
+    class CSVPerfViewData : PerfViewFile
+    {
+        public override string FormatName { get { return "XPERF CSV"; } }
+        public override string[] FileExtensions { get { return new string[] { ".csvz", ".etl.csv" }; } }
+
+        protected override Action<Action> OpenImpl(Window parentWindow, StatusBar worker)
+        {
+            m_csvReader = new CSVReader.CSVReader(FilePath);
+            m_Children = new List<PerfViewTreeItem>();
+
+            m_Children.Add(new PerfViewEventSource(this));
+            foreach (var stackEventName in m_csvReader.StackEventNames)
+                m_Children.Add(new PerfViewStackSource(this, stackEventName));
+            return null;
+        }
+        public override void Close()
+        {
+            if (m_csvReader != null)
+            {
+                m_csvReader.Dispose();
+                m_csvReader = null;
+            }
+            base.Close();
+        }
+        protected internal override void ConfigureStackWindow(string stackSourceName, StackWindow stackWindow)
+        {
+            stackWindow.FoldPercentTextBox.Text = stackWindow.GetDefaultFoldPercentage();
+            ConfigureAsEtwStackWindow(stackWindow, stackSourceName == "SampledProfile");
+        }
+        public override bool SupportsProcesses { get { return true; } }
+        protected internal override StackSource OpenStackSourceImpl(
+            string streamName, TextWriter log, double startRelativeMSec = 0, double endRelativeMSec = double.PositiveInfinity, Predicate<TraceEvent> predicate = null)
+        {
+            // TODO: predicate not used
+            return m_csvReader.StackSamples(streamName, startRelativeMSec, endRelativeMSec);
+        }
+        protected internal override EventSource OpenEventSourceImpl(TextWriter log)
+        {
+            return m_csvReader.GetEventSource();
+        }
+        public override ImageSource Icon { get { return GuiApp.MainWindow.Resources["FileBitmapImage"] as ImageSource; } }
+
+        #region private
+        private CSVReader.CSVReader m_csvReader;
+        #endregion
+    }
+
+    public partial class ETLPerfViewData : PerfViewFile
+    {
+        public override string FormatName { get { return "ETW"; } }
+        public override string[] FileExtensions { get { return new string[] { ".etl", ".etlx", ".etl.zip", ".vspx" }; } }
+
+        protected internal override EventSource OpenEventSourceImpl(TextWriter log)
+        {
+            var traceLog = GetTraceLog(log);
+            return new ETWEventSource(traceLog);
+        }
+        protected internal override StackSource OpenStackSourceImpl(string streamName, TextWriter log, double startRelativeMSec = 0, double endRelativeMSec = double.PositiveInfinity, Predicate<TraceEvent> predicate = null)
+        {
+            var eventLog = GetTraceLog(log);
+            if (streamName == "CPU")
+            {
+                return eventLog.CPUStacks(null, App.CommandLineArgs.ShowUnknownAddresses, predicate);
+            }
+
+            // var stackSource = new InternTraceEventStackSource(eventLog);
+            var stackSource = new MutableTraceEventStackSource(eventLog);
+
+            stackSource.ShowUnknownAddresses = App.CommandLineArgs.ShowUnknownAddresses;
+
+            TraceEvents events = eventLog.Events;
+            if (!streamName.Contains("TaskTree") && !streamName.Contains("Tasks)"))
+            {
+                if (predicate != null)
+                    events = events.Filter(predicate);
+            }
+            else
+                startRelativeMSec = 0;    // These require activity computers and thus need earlier events.   
+
+            if (startRelativeMSec != 0 || endRelativeMSec != double.PositiveInfinity)
+                events = events.FilterByTime(startRelativeMSec, endRelativeMSec);
+
+            var eventSource = events.GetSource();
+            var sample = new StackSourceSample(stackSource);
+
+            if (streamName == "Blocked Time (deprecated)")
+            {
+                return eventLog.BlockedTimeStacks();
+            }
+            else if (streamName == "Thread Time (with Tasks)")
+            {
+                return eventLog.ThreadTimeWithTasksStacks();
+            }
+            else if (streamName == "Thread Time (with ReadyThread)")
+            {
+                return eventLog.ThreadTimeWithReadyThreadStacks();
+            }
+            else if (streamName.StartsWith("ASP.NET Thread Time"))
+            {
+                if (streamName == "ASP.NET Thread Time (with Tasks)")
+                    return eventLog.ThreadTimeWithTasksAspNetStacks();
+                else
+                    return eventLog.ThreadTimeAspNetStacks();
+            }
+            else if (streamName == "Thread Time (with StartStop Tasks)")
+            {
+                var startStopSource = new MutableTraceEventStackSource(eventLog);
+
+                var computer = new ThreadTimeStackComputer(eventLog, App.GetSymbolReader(eventLog.FilePath));
+                computer.UseTasks = true;
+                computer.GroupByStartStopActivity = true;
+                computer.ExcludeReadyThread = true;
+                computer.GenerateThreadTimeStacks(startStopSource);
+
+                return startStopSource;
+            }
+
+            else if (streamName == "Thread Time")
+            {
+                return eventLog.ThreadTimeStacks();
+            }
+            else if (streamName == "GC Heap Alloc Ignore Free")
+            {
+                var gcHeapSimulators = new GCHeapSimulators(eventLog, eventSource, stackSource, log);
 				gcHeapSimulators.OnNewGCHeapSimulator = delegate (GCHeapSimulator newHeap)
-				{
+                {
 					newHeap.OnObjectCreate += delegate (Address objAddress, GCHeapSimulatorObject objInfo)
-					{
-						sample.Metric = objInfo.RepresentativeSize;
-						sample.Count = objInfo.RepresentativeSize / objInfo.Size;                                               // We guess a count from the size.  
-						sample.TimeRelativeMSec = objInfo.AllocationTimeRelativeMSec;
-						sample.StackIndex = stackSource.Interner.CallStackIntern(objInfo.ClassFrame, objInfo.AllocStack);        // Add the type as a pseudo frame.  
-						stackSource.AddSample(sample);
-						return true;
-					};
-				};
-				eventSource.Process();
-				stackSource.DoneAddingSamples();
-			}
-			else if (streamName.StartsWith("GC Heap Net Mem"))
-			{
-				var gcHeapSimulators = new GCHeapSimulators(eventLog, eventSource, stackSource, log);
-				if (streamName == "GC Heap Net Mem (Coarse Sampling)")
-				{
-					gcHeapSimulators.UseOnlyAllocTicks = true;
-					m_extraTopStats = "Sampled only 100K bytes";
-				}
+                    {
+                        sample.Metric = objInfo.RepresentativeSize;
+                        sample.Count = objInfo.RepresentativeSize / objInfo.Size;                                               // We guess a count from the size.  
+                        sample.TimeRelativeMSec = objInfo.AllocationTimeRelativeMSec;
+                        sample.StackIndex = stackSource.Interner.CallStackIntern(objInfo.ClassFrame, objInfo.AllocStack);        // Add the type as a pseudo frame.  
+                        stackSource.AddSample(sample);
+                        return true;
+                    };
+                };
+                eventSource.Process();
+                stackSource.DoneAddingSamples();
+            }
+            else if (streamName.StartsWith("GC Heap Net Mem"))
+            {
+                var gcHeapSimulators = new GCHeapSimulators(eventLog, eventSource, stackSource, log);
+                if (streamName == "GC Heap Net Mem (Coarse Sampling)")
+                {
+                    gcHeapSimulators.UseOnlyAllocTicks = true;
+                    m_extraTopStats = "Sampled only 100K bytes";
+                }
 
 				gcHeapSimulators.OnNewGCHeapSimulator = delegate (GCHeapSimulator newHeap)
-				{
+                {
 					newHeap.OnObjectCreate += delegate (Address objAddress, GCHeapSimulatorObject objInfo)
-					{
-						sample.Metric = objInfo.RepresentativeSize;
-						sample.Count = objInfo.RepresentativeSize / objInfo.Size;                                                // We guess a count from the size.  
-						sample.TimeRelativeMSec = objInfo.AllocationTimeRelativeMSec;
-						sample.StackIndex = stackSource.Interner.CallStackIntern(objInfo.ClassFrame, objInfo.AllocStack);        // Add the type as a pseudo frame.  
-						stackSource.AddSample(sample);
-						return true;
-					};
+                    {
+                        sample.Metric = objInfo.RepresentativeSize;
+                        sample.Count = objInfo.RepresentativeSize / objInfo.Size;                                                // We guess a count from the size.  
+                        sample.TimeRelativeMSec = objInfo.AllocationTimeRelativeMSec;
+                        sample.StackIndex = stackSource.Interner.CallStackIntern(objInfo.ClassFrame, objInfo.AllocStack);        // Add the type as a pseudo frame.  
+                        stackSource.AddSample(sample);
+                        return true;
+                    };
 					newHeap.OnObjectDestroy += delegate (double time, int gen, Address objAddress, GCHeapSimulatorObject objInfo)
-					{
-						sample.Metric = -objInfo.RepresentativeSize;
-						sample.Count = -(objInfo.RepresentativeSize / objInfo.Size);                                            // We guess a count from the size.  
-						sample.TimeRelativeMSec = time;
-						sample.StackIndex = stackSource.Interner.CallStackIntern(objInfo.ClassFrame, objInfo.AllocStack);       // We remove the same stack we added at alloc.  
-						stackSource.AddSample(sample);
-					};
-				};
-				eventSource.Process();
-				stackSource.DoneAddingSamples();
-			}
-			else if (streamName == "Gen 2 Object Deaths")
-			{
-				var gcHeapSimulators = new GCHeapSimulators(eventLog, eventSource, stackSource, log);
+                    {
+                        sample.Metric = -objInfo.RepresentativeSize;
+                        sample.Count = -(objInfo.RepresentativeSize / objInfo.Size);                                            // We guess a count from the size.  
+                        sample.TimeRelativeMSec = time;
+                        sample.StackIndex = stackSource.Interner.CallStackIntern(objInfo.ClassFrame, objInfo.AllocStack);       // We remove the same stack we added at alloc.  
+                        stackSource.AddSample(sample);
+                    };
+                };
+                eventSource.Process();
+                stackSource.DoneAddingSamples();
+            }
+            else if (streamName == "Gen 2 Object Deaths")
+            {
+                var gcHeapSimulators = new GCHeapSimulators(eventLog, eventSource, stackSource, log);
 				gcHeapSimulators.OnNewGCHeapSimulator = delegate (GCHeapSimulator newHeap)
-				{
+                {
 					newHeap.OnObjectDestroy += delegate (double time, int gen, Address objAddress, GCHeapSimulatorObject objInfo)
-					{
-						if (2 <= gen)
-						{
-							sample.Metric = objInfo.RepresentativeSize;
-							sample.Count = (objInfo.RepresentativeSize / objInfo.Size);                                         // We guess a count from the size.  
-							sample.TimeRelativeMSec = objInfo.AllocationTimeRelativeMSec;
-							sample.StackIndex = stackSource.Interner.CallStackIntern(objInfo.ClassFrame, objInfo.AllocStack);
-							stackSource.AddSample(sample);
-						}
-					};
-				};
-				eventSource.Process();
-				stackSource.DoneAddingSamples();
-			}
-			else if (streamName == "GC Heap Alloc Ignore Free (Coarse Sampling)")
-			{
-				TypeNameSymbolResolver typeNameSymbolResolver = new TypeNameSymbolResolver(FilePath, log);
-
-				bool seenBadAllocTick = false;
+                    {
+                        if (2 <= gen)
+                        {
+                            sample.Metric = objInfo.RepresentativeSize;
+                            sample.Count = (objInfo.RepresentativeSize / objInfo.Size);                                         // We guess a count from the size.  
+                            sample.TimeRelativeMSec = objInfo.AllocationTimeRelativeMSec;
+                            sample.StackIndex = stackSource.Interner.CallStackIntern(objInfo.ClassFrame, objInfo.AllocStack);
+                            stackSource.AddSample(sample);
+                        }
+                    };
+                };
+                eventSource.Process();
+                stackSource.DoneAddingSamples();
+            }
+            else if (streamName == "GC Heap Alloc Ignore Free (Coarse Sampling)")
+            {
+                TypeNameSymbolResolver typeNameSymbolResolver = new TypeNameSymbolResolver(FilePath, log);
+
+                bool seenBadAllocTick = false;
 
 				eventSource.Clr.GCAllocationTick += delegate (GCAllocationTickTraceData data)
-				{
-					sample.TimeRelativeMSec = data.TimeStampRelativeMSec;
-
-					var stackIndex = stackSource.GetCallStack(data.CallStackIndex(), data);
-
-					var typeName = data.TypeName;
-					if (string.IsNullOrEmpty(typeName))
-					{
-						// Attempt to resolve the type name.
-						TraceLoadedModule module = data.Process().LoadedModules.GetModuleContainingAddress(data.TypeID, data.TimeStampRelativeMSec);
-						if (module != null)
-						{
-							// Resolve the type name.
-							typeName = typeNameSymbolResolver.ResolveTypeName((int)(data.TypeID - module.ModuleFile.ImageBase), module, TypeNameSymbolResolver.TypeNameOptions.StripModuleName);
-						}
-					}
-
-					if (typeName != null && typeName.Length > 0)
-					{
-						var nodeIndex = stackSource.Interner.FrameIntern("Type " + typeName);
-						stackIndex = stackSource.Interner.CallStackIntern(nodeIndex, stackIndex);
-					}
-
-					sample.Metric = data.GetAllocAmount(ref seenBadAllocTick);
-
-					if (data.AllocationKind == GCAllocationKind.Large)
-					{
-
-						var nodeIndex = stackSource.Interner.FrameIntern("LargeObject");
-						stackIndex = stackSource.Interner.CallStackIntern(nodeIndex, stackIndex);
-					}
-
-					sample.StackIndex = stackIndex;
-					stackSource.AddSample(sample);
-				};
-				eventSource.Process();
-				m_extraTopStats = "Sampled only 100K bytes";
-			}
-			else if (streamName == "Exceptions")
-			{
+                {
+                    sample.TimeRelativeMSec = data.TimeStampRelativeMSec;
+
+                    var stackIndex = stackSource.GetCallStack(data.CallStackIndex(), data);
+
+                    var typeName = data.TypeName;
+                    if (string.IsNullOrEmpty(typeName))
+                    {
+                        // Attempt to resolve the type name.
+                        TraceLoadedModule module = data.Process().LoadedModules.GetModuleContainingAddress(data.TypeID, data.TimeStampRelativeMSec);
+                        if (module != null)
+                        {
+                            // Resolve the type name.
+                            typeName = typeNameSymbolResolver.ResolveTypeName((int)(data.TypeID - module.ModuleFile.ImageBase), module, TypeNameSymbolResolver.TypeNameOptions.StripModuleName);
+                        }
+                    }
+
+                    if (typeName != null && typeName.Length > 0)
+                    {
+                        var nodeIndex = stackSource.Interner.FrameIntern("Type " + typeName);
+                        stackIndex = stackSource.Interner.CallStackIntern(nodeIndex, stackIndex);
+                    }
+
+                    sample.Metric = data.GetAllocAmount(ref seenBadAllocTick);
+
+                    if (data.AllocationKind == GCAllocationKind.Large)
+                    {
+
+                        var nodeIndex = stackSource.Interner.FrameIntern("LargeObject");
+                        stackIndex = stackSource.Interner.CallStackIntern(nodeIndex, stackIndex);
+                    }
+
+                    sample.StackIndex = stackIndex;
+                    stackSource.AddSample(sample);
+                };
+                eventSource.Process();
+                m_extraTopStats = "Sampled only 100K bytes";
+            }
+            else if (streamName == "Exceptions")
+            {
 				eventSource.Clr.ExceptionStart += delegate (ExceptionTraceData data)
-				{
-					sample.Metric = 1;
-					sample.TimeRelativeMSec = data.TimeStampRelativeMSec;
-
-					// Create a call stack that ends with the 'throw'
-					var nodeName = "Throw(" + data.ExceptionType + ") " + data.ExceptionMessage;
-					var nodeIndex = stackSource.Interner.FrameIntern(nodeName);
-					sample.StackIndex = stackSource.Interner.CallStackIntern(nodeIndex, stackSource.GetCallStack(data.CallStackIndex(), data));
-					stackSource.AddSample(sample);
-				};
+                {
+                    sample.Metric = 1;
+                    sample.TimeRelativeMSec = data.TimeStampRelativeMSec;
+
+                    // Create a call stack that ends with the 'throw'
+                    var nodeName = "Throw(" + data.ExceptionType + ") " + data.ExceptionMessage;
+                    var nodeIndex = stackSource.Interner.FrameIntern(nodeName);
+                    sample.StackIndex = stackSource.Interner.CallStackIntern(nodeIndex, stackSource.GetCallStack(data.CallStackIndex(), data));
+                    stackSource.AddSample(sample);
+                };
 
 				eventSource.Kernel.MemoryAccessViolation += delegate (MemoryPageFaultTraceData data)
-				{
-					sample.Metric = 1;
-					sample.TimeRelativeMSec = data.TimeStampRelativeMSec;
-
-					// Create a call stack that ends with the 'throw'
-					var nodeName = "AccessViolation(ADDR=" + data.VirtualAddress.ToString("x") + ")";
-					var nodeIndex = stackSource.Interner.FrameIntern(nodeName);
-					sample.StackIndex = stackSource.Interner.CallStackIntern(nodeIndex, stackSource.GetCallStack(data.CallStackIndex(), data));
-					stackSource.AddSample(sample);
-				};
-
-				eventSource.Process();
-			}
-
-			else if (streamName == "Pinning At GC Time")
-			{
-				// Wire up the GC heap simulations.  
-				GCHeapSimulators gcHeapSimulators = new GCHeapSimulators(eventLog, eventSource, stackSource, log);
-
-				// Keep track of the current GC per process 
-				var curGCGen = new int[eventLog.Processes.Count];
-				var curGCIndex = new int[eventLog.Processes.Count];
+                {
+                    sample.Metric = 1;
+                    sample.TimeRelativeMSec = data.TimeStampRelativeMSec;
+
+                    // Create a call stack that ends with the 'throw'
+                    var nodeName = "AccessViolation(ADDR=" + data.VirtualAddress.ToString("x") + ")";
+                    var nodeIndex = stackSource.Interner.FrameIntern(nodeName);
+                    sample.StackIndex = stackSource.Interner.CallStackIntern(nodeIndex, stackSource.GetCallStack(data.CallStackIndex(), data));
+                    stackSource.AddSample(sample);
+                };
+
+                eventSource.Process();
+            }
+
+            else if (streamName == "Pinning At GC Time")
+            {
+                // Wire up the GC heap simulations.  
+                GCHeapSimulators gcHeapSimulators = new GCHeapSimulators(eventLog, eventSource, stackSource, log);
+
+                // Keep track of the current GC per process 
+                var curGCGen = new int[eventLog.Processes.Count];
+                var curGCIndex = new int[eventLog.Processes.Count];
 				eventSource.Clr.GCStart += delegate (Microsoft.Diagnostics.Tracing.Parsers.Clr.GCStartTraceData data)
-				{
-					var process = data.Process();
-					if (process == null)
-						return;
-					curGCGen[(int)process.ProcessIndex] = data.Depth;
-					curGCIndex[(int)process.ProcessIndex] = data.Count;
-				};
-
-				// Keep track of the live Pinning handles per process.  
-				var allLiveHandles = new Dictionary<Address, GCHandleInfo>[eventLog.Processes.Count];
+                {
+                    var process = data.Process();
+                    if (process == null)
+                        return;
+                    curGCGen[(int)process.ProcessIndex] = data.Depth;
+                    curGCIndex[(int)process.ProcessIndex] = data.Count;
+                };
+
+                // Keep track of the live Pinning handles per process.  
+                var allLiveHandles = new Dictionary<Address, GCHandleInfo>[eventLog.Processes.Count];
 				Action<SetGCHandleTraceData> onSetHandle = delegate (SetGCHandleTraceData data)
-				{
-					if (!(data.Kind == GCHandleKind.AsyncPinned || data.Kind == GCHandleKind.Pinned))
-						return;
-
-					var process = data.Process();
-					if (process == null)
-						return;
-					var liveHandles = allLiveHandles[(int)process.ProcessIndex];
-					if (liveHandles == null)
-						allLiveHandles[(int)process.ProcessIndex] = liveHandles = new Dictionary<Address, GCHandleInfo>();
-
-					GCHandleInfo info;
-					var handle = data.HandleID;
-					if (!liveHandles.TryGetValue(handle, out info))
-					{
-						liveHandles[handle] = info = new GCHandleInfo();
-						info.PinStartTimeRelativeMSec = data.TimeStampRelativeMSec;
-						info.ObjectAddress = data.ObjectID;
-						info.IsAsync = (data.Kind == GCHandleKind.AsyncPinned || data.Kind == GCHandleKind.DependendAsyncPinned);
-						info.GCGen = (byte)data.Generation;
-						info.PinStack = stackSource.GetCallStack(data.CallStackIndex(), data);
-
-						// watch this object as it GCs happen  (but frankly it should not move).  
-						gcHeapSimulators[process].TrackObject(info.ObjectAddress);
-					}
-				};
-				var clrPrivate = new ClrPrivateTraceEventParser(eventSource);
-				clrPrivate.GCSetGCHandle += onSetHandle;
-				eventSource.Clr.GCSetGCHandle += onSetHandle;
+                {
+                    if (!(data.Kind == GCHandleKind.AsyncPinned || data.Kind == GCHandleKind.Pinned))
+                        return;
+
+                    var process = data.Process();
+                    if (process == null)
+                        return;
+                    var liveHandles = allLiveHandles[(int)process.ProcessIndex];
+                    if (liveHandles == null)
+                        allLiveHandles[(int)process.ProcessIndex] = liveHandles = new Dictionary<Address, GCHandleInfo>();
+
+                    GCHandleInfo info;
+                    var handle = data.HandleID;
+                    if (!liveHandles.TryGetValue(handle, out info))
+                    {
+                        liveHandles[handle] = info = new GCHandleInfo();
+                        info.PinStartTimeRelativeMSec = data.TimeStampRelativeMSec;
+                        info.ObjectAddress = data.ObjectID;
+                        info.IsAsync = (data.Kind == GCHandleKind.AsyncPinned || data.Kind == GCHandleKind.DependendAsyncPinned);
+                        info.GCGen = (byte)data.Generation;
+                        info.PinStack = stackSource.GetCallStack(data.CallStackIndex(), data);
+
+                        // watch this object as it GCs happen  (but frankly it should not move).  
+                        gcHeapSimulators[process].TrackObject(info.ObjectAddress);
+                    }
+                };
+                var clrPrivate = new ClrPrivateTraceEventParser(eventSource);
+                clrPrivate.GCSetGCHandle += onSetHandle;
+                eventSource.Clr.GCSetGCHandle += onSetHandle;
 
 				Action<DestroyGCHandleTraceData> onDestroyHandle = delegate (DestroyGCHandleTraceData data)
-				{
-					var process = data.Process();
-					if (process == null)
-						return;
-					var liveHandles = allLiveHandles[(int)process.ProcessIndex];
-					if (liveHandles == null)
-						allLiveHandles[(int)process.ProcessIndex] = liveHandles = new Dictionary<Address, GCHandleInfo>();
-
-					GCHandleInfo info;
-					var handle = data.HandleID;
-					if (liveHandles.TryGetValue(handle, out info))
-						liveHandles.Remove(handle);
-				};
-				clrPrivate.GCDestroyGCHandle += onDestroyHandle;
-				eventSource.Clr.GCDestoryGCHandle += onDestroyHandle;
-
-#if false
+                {
+                    var process = data.Process();
+                    if (process == null)
+                        return;
+                    var liveHandles = allLiveHandles[(int)process.ProcessIndex];
+                    if (liveHandles == null)
+                        allLiveHandles[(int)process.ProcessIndex] = liveHandles = new Dictionary<Address, GCHandleInfo>();
+
+                    GCHandleInfo info;
+                    var handle = data.HandleID;
+                    if (liveHandles.TryGetValue(handle, out info))
+                        liveHandles.Remove(handle);
+                };
+                clrPrivate.GCDestroyGCHandle += onDestroyHandle;
+                eventSource.Clr.GCDestoryGCHandle += onDestroyHandle;
+
+#if false 
                 var cacheAllocated = new Dictionary<Address, bool>();
                 Action<TraceEvent> onPinnableCacheAllocate = delegate(TraceEvent data) 
                 {
@@ -2854,1277 +2854,1277 @@
                 clrPrivate.GCPinPlugAtGCTime += plugAtGCTime;
                 eventSource.Clr.GCPinObjectAtGCTime += plugAtGCTime;
 #endif
-				// ThreadStacks maps locations in memory of the thread stack to and maps it to a thread.  
-				var threadStacks = new Dictionary<Address, TraceThread>[eventLog.Processes.Count];
-
-				// This per-thread information is used solely as a heuristic backstop to try to guess what
-				// the Pinned handles are when we don't have other information.   We can remove it. 
-				var lastHandleInfoForThreads = new PerThreadGCHandleInfo[eventLog.Threads.Count];
-
-				// The main event, we have pinning that is happening at GC time.  
+                // ThreadStacks maps locations in memory of the thread stack to and maps it to a thread.  
+                var threadStacks = new Dictionary<Address, TraceThread>[eventLog.Processes.Count];
+
+                // This per-thread information is used solely as a heuristic backstop to try to guess what
+                // the Pinned handles are when we don't have other information.   We can remove it. 
+                var lastHandleInfoForThreads = new PerThreadGCHandleInfo[eventLog.Threads.Count];
+
+                // The main event, we have pinning that is happening at GC time.  
 				Action<PinObjectAtGCTimeTraceData> objectAtGCTime = delegate (PinObjectAtGCTimeTraceData data)
-				{
-					var thread = data.Thread();
-					if (thread == null)
-						return;
-					var process = thread.Process;
-					var liveHandles = allLiveHandles[(int)process.ProcessIndex];
-					if (liveHandles == null)
-						allLiveHandles[(int)process.ProcessIndex] = liveHandles = new Dictionary<Address, GCHandleInfo>();
-
-					string pinKind = "UnknownPinned";
-					double pinStartTimeRelativeMSec = 0;
-					StackSourceCallStackIndex pinStack = StackSourceCallStackIndex.Invalid;
-					StackSourceCallStackIndex allocStack = StackSourceCallStackIndex.Invalid;
-					int gcGen = curGCGen[(int)process.ProcessIndex];
-					int gcIndex = curGCIndex[(int)process.ProcessIndex];
-
-					GCHandleInfo info;
-					if (liveHandles.TryGetValue(data.HandleID, out info))
-					{
-						pinStack = info.PinStack;
-						if (pinStack != StackSourceCallStackIndex.Invalid)
-						{
-							pinStartTimeRelativeMSec = info.PinStartTimeRelativeMSec;
-							pinKind = "HandlePinned";
-							gcGen = info.GCGen;
-						}
-						else if (data.ObjectID == info.ObjectAddress)
-							pinStartTimeRelativeMSec = info.PinStartTimeRelativeMSec;
-						else
-						{
-							info.PinStartTimeRelativeMSec = data.TimeStampRelativeMSec;     // Restart trying to guess how long this lives
-							info.ObjectAddress = data.ObjectID;
-						}
-					}
-					else
-					{
-						liveHandles[data.HandleID] = info = new GCHandleInfo();
-						info.ObjectAddress = data.ObjectID;
-						info.PinStartTimeRelativeMSec = data.TimeStampRelativeMSec;         // We guess the pinning started at this GC.  
-					}
-
-					// This is heuristic logic to determine if the pin handles are async or not. 
-					// Basically async handles are themselves pinned and then point at pinned things.  Thus
-					// if you see handles that point near other handles that is likely an async handle. 
-					// TODO I think we can remove this, because we no longer pin the async handle.  
-					if (pinStack == StackSourceCallStackIndex.Invalid)
-					{
-						var lastHandleInfo = lastHandleInfoForThreads[(int)thread.ThreadIndex];
-						if (lastHandleInfo == null)
-							lastHandleInfoForThreads[(int)thread.ThreadIndex] = lastHandleInfo = new PerThreadGCHandleInfo();
-
-						// If we see a handle that 
-						if (data.HandleID - lastHandleInfo.LikelyAsyncHandleTable1 < 128)
-						{
-							pinKind = "LikelyAsyncPinned";
-							lastHandleInfo.LikelyAsyncHandleTable1 = data.HandleID;
-						}
-						else if (data.HandleID - lastHandleInfo.LikelyAsyncHandleTable2 < 128)
-						{
-							// This is here for the async array of buffers case.   
-							pinKind = "LikelyAsyncPinned";
-							lastHandleInfo.LikelyAsyncHandleTable2 = lastHandleInfo.LikelyAsyncHandleTable1;
-							lastHandleInfo.LikelyAsyncHandleTable1 = data.HandleID;
-						}
-						if (data.HandleID - lastHandleInfo.LastObject < 128)
-						{
-							pinKind = "LikelyAsyncDependentPinned";
-							lastHandleInfo.LikelyAsyncHandleTable2 = lastHandleInfo.LikelyAsyncHandleTable1;
-							lastHandleInfo.LikelyAsyncHandleTable1 = lastHandleInfo.LastHandle;
-						}
-
-						// Remember our values for heuristics we use to determine if it is an async 
-						lastHandleInfo.LastHandle = data.HandleID;
-						lastHandleInfo.LastObject = data.ObjectID;
-					}
-
-					var objectInfo = gcHeapSimulators[process].GetObjectInfo(data.ObjectID);
-					if (objectInfo != null)
-					{
-						allocStack = objectInfo.AllocStack;
-						if ((allocStack != StackSourceCallStackIndex.Invalid) && (objectInfo.ClassFrame != StackSourceFrameIndex.Invalid))
-						{
-							if (512 <= objectInfo.Size)
-							{
-								var frameName = stackSource.GetFrameName(objectInfo.ClassFrame, false);
-
-								var size = 1024;
-								while (size < objectInfo.Size)
-									size = size * 2;
-
-								frameName += " <= " + (size / 1024).ToString() + "K";
-								allocStack = stackSource.Interner.CallStackIntern(stackSource.Interner.FrameIntern(frameName), allocStack);
-							}
-							else
-								allocStack = stackSource.Interner.CallStackIntern(objectInfo.ClassFrame, allocStack);
-						}
-					}
-
-					// If we did not get pinning information, see if it is a stack pin
-					if (pinStack == StackSourceCallStackIndex.Invalid)
-					{
-						const Address allocQuantum = 0x10000 - 1;   // 64K, must be a power of 2.  
-
-						var threadStack = threadStacks[(int)process.ProcessIndex];
-						if (threadStack == null)
-						{
-							threadStacks[(int)process.ProcessIndex] = threadStack = new Dictionary<Address, TraceThread>();
-
-							foreach (var procThread in process.Threads)
-							{
-								// Round up to the next 64K boundary
-								var loc = (procThread.UserStackBase + allocQuantum) & ~allocQuantum;
-								// We assume thread stacks are .5 meg (8 * 64K)   Growing down.  
-								for (int i = 0; i < 8; i++)
-								{
-									threadStack[loc] = procThread;
-									loc -= (allocQuantum + 1);
-								}
-							}
-						}
-						Address roundUp = (data.HandleID + allocQuantum) & ~allocQuantum;
-						TraceThread stackThread;
-						if (threadStack.TryGetValue(roundUp, out stackThread) && stackThread.StartTimeRelativeMSec <= data.TimeStampRelativeMSec && data.TimeStampRelativeMSec < stackThread.EndTimeRelativeMSec)
-						{
-							pinKind = "StackPinned";
-							pinStack = stackSource.GetCallStackForThread(stackThread);
-						}
-					}
-
-					/*****  OK we now have all the information we collected, create the sample.  *****/
-					sample.StackIndex = StackSourceCallStackIndex.Invalid;
-
-					// Choose the stack to use 
-					if (allocStack != StackSourceCallStackIndex.Invalid)
-					{
-						sample.StackIndex = allocStack;
-						sample.StackIndex = stackSource.Interner.CallStackIntern(stackSource.Interner.FrameIntern("Allocation Location"), sample.StackIndex);
-					}
-					else if (pinStack != StackSourceCallStackIndex.Invalid)
-					{
-						sample.StackIndex = pinStack;
-						sample.StackIndex = stackSource.Interner.CallStackIntern(stackSource.Interner.FrameIntern("Pinning Location"), sample.StackIndex);
-					}
-					else
-					{
-						var gcThread = data.Thread();
-						if (gcThread == null)
-							return;             // TODO WARN
-
-						sample.StackIndex = stackSource.GetCallStackForThread(gcThread);
-						sample.StackIndex = stackSource.Interner.CallStackIntern(stackSource.Interner.FrameIntern("GC Location"), sample.StackIndex);
-					}
-
-					// Duration of the pin. 
-					var pinDuration = "UNKNOWN";
-					if (pinStartTimeRelativeMSec != 0)
-					{
-						var pinDurationMSec = data.TimeStampRelativeMSec - pinStartTimeRelativeMSec;
-						var roundedDuration = Math.Pow(10.0, Math.Ceiling(Math.Log10(pinDurationMSec)));
-						pinDuration = "<= " + roundedDuration.ToString("n");
-					}
-					var pinDurationInfo = "PINNED_FOR " + pinDuration + " msec";
-					sample.StackIndex = stackSource.Interner.CallStackIntern(stackSource.Interner.FrameIntern(pinDurationInfo), sample.StackIndex);
-
-					// Add the Pin Kind;
-					sample.StackIndex = stackSource.Interner.CallStackIntern(stackSource.Interner.FrameIntern(pinKind), sample.StackIndex);
-
-					// Add the type and size 
-					var typeName = data.TypeName;
-					if (data.ObjectSize > 0)
-						sample.StackIndex = stackSource.Interner.CallStackIntern(stackSource.Interner.FrameIntern("Type " + typeName + " Size: 0x" + data.ObjectSize.ToString("x")), sample.StackIndex);
-
-					// Add the generation.
-					sample.StackIndex = stackSource.Interner.CallStackIntern(stackSource.Interner.FrameIntern("Generation " + gcGen), sample.StackIndex);
-
-					// Add GC
-					sample.StackIndex = stackSource.Interner.CallStackIntern(stackSource.Interner.FrameIntern("GC " + gcIndex), sample.StackIndex);
-
-					// _sample.StackIndex = stackSource.Interner.CallStackIntern(stackSource.Interner.FrameIntern("Handle 0x" + data.HandleID.ToString("x") +  " Object 0x" + data.ObjectID.ToString("x")), _sample.StackIndex);
-
-					// We now have the stack, fill in the rest of the _sample and add it to the stack source.  
-					sample.TimeRelativeMSec = data.TimeStampRelativeMSec;
-					sample.Metric = 1;
-					stackSource.AddSample(sample);
-				};
-				eventSource.Clr.GCPinObjectAtGCTime += objectAtGCTime;
-				clrPrivate.GCPinObjectAtGCTime += objectAtGCTime;         // TODO FIX NOW REMOVE AFTER PRIVATE IS GONE
-
-				eventSource.Process();
-				stackSource.DoneAddingSamples();
-			}
-			else if (streamName == "Pinning")
-			{
-				var clrPrivate = new ClrPrivateTraceEventParser(eventSource);
-				var liveHandles = new Dictionary<long, GCHandleInfo>();
-				int maxLiveHandles = 0;
-				double maxLiveHandleRelativeMSec = 0;
+                {
+                    var thread = data.Thread();
+                    if (thread == null)
+                        return;
+                    var process = thread.Process;
+                    var liveHandles = allLiveHandles[(int)process.ProcessIndex];
+                    if (liveHandles == null)
+                        allLiveHandles[(int)process.ProcessIndex] = liveHandles = new Dictionary<Address, GCHandleInfo>();
+
+                    string pinKind = "UnknownPinned";
+                    double pinStartTimeRelativeMSec = 0;
+                    StackSourceCallStackIndex pinStack = StackSourceCallStackIndex.Invalid;
+                    StackSourceCallStackIndex allocStack = StackSourceCallStackIndex.Invalid;
+                    int gcGen = curGCGen[(int)process.ProcessIndex];
+                    int gcIndex = curGCIndex[(int)process.ProcessIndex];
+
+                    GCHandleInfo info;
+                    if (liveHandles.TryGetValue(data.HandleID, out info))
+                    {
+                        pinStack = info.PinStack;
+                        if (pinStack != StackSourceCallStackIndex.Invalid)
+                        {
+                            pinStartTimeRelativeMSec = info.PinStartTimeRelativeMSec;
+                            pinKind = "HandlePinned";
+                            gcGen = info.GCGen;
+                        }
+                        else if (data.ObjectID == info.ObjectAddress)
+                            pinStartTimeRelativeMSec = info.PinStartTimeRelativeMSec;
+                        else
+                        {
+                            info.PinStartTimeRelativeMSec = data.TimeStampRelativeMSec;     // Restart trying to guess how long this lives
+                            info.ObjectAddress = data.ObjectID;
+                        }
+                    }
+                    else
+                    {
+                        liveHandles[data.HandleID] = info = new GCHandleInfo();
+                        info.ObjectAddress = data.ObjectID;
+                        info.PinStartTimeRelativeMSec = data.TimeStampRelativeMSec;         // We guess the pinning started at this GC.  
+                    }
+
+                    // This is heuristic logic to determine if the pin handles are async or not. 
+                    // Basically async handles are themselves pinned and then point at pinned things.  Thus
+                    // if you see handles that point near other handles that is likely an async handle. 
+                    // TODO I think we can remove this, because we no longer pin the async handle.  
+                    if (pinStack == StackSourceCallStackIndex.Invalid)
+                    {
+                        var lastHandleInfo = lastHandleInfoForThreads[(int)thread.ThreadIndex];
+                        if (lastHandleInfo == null)
+                            lastHandleInfoForThreads[(int)thread.ThreadIndex] = lastHandleInfo = new PerThreadGCHandleInfo();
+
+                        // If we see a handle that 
+                        if (data.HandleID - lastHandleInfo.LikelyAsyncHandleTable1 < 128)
+                        {
+                            pinKind = "LikelyAsyncPinned";
+                            lastHandleInfo.LikelyAsyncHandleTable1 = data.HandleID;
+                        }
+                        else if (data.HandleID - lastHandleInfo.LikelyAsyncHandleTable2 < 128)
+                        {
+                            // This is here for the async array of buffers case.   
+                            pinKind = "LikelyAsyncPinned";
+                            lastHandleInfo.LikelyAsyncHandleTable2 = lastHandleInfo.LikelyAsyncHandleTable1;
+                            lastHandleInfo.LikelyAsyncHandleTable1 = data.HandleID;
+                        }
+                        if (data.HandleID - lastHandleInfo.LastObject < 128)
+                        {
+                            pinKind = "LikelyAsyncDependentPinned";
+                            lastHandleInfo.LikelyAsyncHandleTable2 = lastHandleInfo.LikelyAsyncHandleTable1;
+                            lastHandleInfo.LikelyAsyncHandleTable1 = lastHandleInfo.LastHandle;
+                        }
+
+                        // Remember our values for heuristics we use to determine if it is an async 
+                        lastHandleInfo.LastHandle = data.HandleID;
+                        lastHandleInfo.LastObject = data.ObjectID;
+                    }
+
+                    var objectInfo = gcHeapSimulators[process].GetObjectInfo(data.ObjectID);
+                    if (objectInfo != null)
+                    {
+                        allocStack = objectInfo.AllocStack;
+                        if ((allocStack != StackSourceCallStackIndex.Invalid) && (objectInfo.ClassFrame != StackSourceFrameIndex.Invalid))
+                        {
+                            if (512 <= objectInfo.Size)
+                            {
+                                var frameName = stackSource.GetFrameName(objectInfo.ClassFrame, false);
+
+                                var size = 1024;
+                                while (size < objectInfo.Size)
+                                    size = size * 2;
+
+                                frameName += " <= " + (size / 1024).ToString() + "K";
+                                allocStack = stackSource.Interner.CallStackIntern(stackSource.Interner.FrameIntern(frameName), allocStack);
+                            }
+                            else
+                                allocStack = stackSource.Interner.CallStackIntern(objectInfo.ClassFrame, allocStack);
+                        }
+                    }
+
+                    // If we did not get pinning information, see if it is a stack pin
+                    if (pinStack == StackSourceCallStackIndex.Invalid)
+                    {
+                        const Address allocQuantum = 0x10000 - 1;   // 64K, must be a power of 2.  
+
+                        var threadStack = threadStacks[(int)process.ProcessIndex];
+                        if (threadStack == null)
+                        {
+                            threadStacks[(int)process.ProcessIndex] = threadStack = new Dictionary<Address, TraceThread>();
+
+                            foreach (var procThread in process.Threads)
+                            {
+                                // Round up to the next 64K boundary
+                                var loc = (procThread.UserStackBase + allocQuantum) & ~allocQuantum;
+                                // We assume thread stacks are .5 meg (8 * 64K)   Growing down.  
+                                for (int i = 0; i < 8; i++)
+                                {
+                                    threadStack[loc] = procThread;
+                                    loc -= (allocQuantum + 1);
+                                }
+                            }
+                        }
+                        Address roundUp = (data.HandleID + allocQuantum) & ~allocQuantum;
+                        TraceThread stackThread;
+                        if (threadStack.TryGetValue(roundUp, out stackThread) && stackThread.StartTimeRelativeMSec <= data.TimeStampRelativeMSec && data.TimeStampRelativeMSec < stackThread.EndTimeRelativeMSec)
+                        {
+                            pinKind = "StackPinned";
+                            pinStack = stackSource.GetCallStackForThread(stackThread);
+                        }
+                    }
+
+                    /*****  OK we now have all the information we collected, create the sample.  *****/
+                    sample.StackIndex = StackSourceCallStackIndex.Invalid;
+
+                    // Choose the stack to use 
+                    if (allocStack != StackSourceCallStackIndex.Invalid)
+                    {
+                        sample.StackIndex = allocStack;
+                        sample.StackIndex = stackSource.Interner.CallStackIntern(stackSource.Interner.FrameIntern("Allocation Location"), sample.StackIndex);
+                    }
+                    else if (pinStack != StackSourceCallStackIndex.Invalid)
+                    {
+                        sample.StackIndex = pinStack;
+                        sample.StackIndex = stackSource.Interner.CallStackIntern(stackSource.Interner.FrameIntern("Pinning Location"), sample.StackIndex);
+                    }
+                    else
+                    {
+                        var gcThread = data.Thread();
+                        if (gcThread == null)
+                            return;             // TODO WARN
+
+                        sample.StackIndex = stackSource.GetCallStackForThread(gcThread);
+                        sample.StackIndex = stackSource.Interner.CallStackIntern(stackSource.Interner.FrameIntern("GC Location"), sample.StackIndex);
+                    }
+
+                    // Duration of the pin. 
+                    var pinDuration = "UNKNOWN";
+                    if (pinStartTimeRelativeMSec != 0)
+                    {
+                        var pinDurationMSec = data.TimeStampRelativeMSec - pinStartTimeRelativeMSec;
+                        var roundedDuration = Math.Pow(10.0, Math.Ceiling(Math.Log10(pinDurationMSec)));
+                        pinDuration = "<= " + roundedDuration.ToString("n");
+                    }
+                    var pinDurationInfo = "PINNED_FOR " + pinDuration + " msec";
+                    sample.StackIndex = stackSource.Interner.CallStackIntern(stackSource.Interner.FrameIntern(pinDurationInfo), sample.StackIndex);
+
+                    // Add the Pin Kind;
+                    sample.StackIndex = stackSource.Interner.CallStackIntern(stackSource.Interner.FrameIntern(pinKind), sample.StackIndex);
+
+                    // Add the type and size 
+                    var typeName = data.TypeName;
+                    if (data.ObjectSize > 0)
+                        sample.StackIndex = stackSource.Interner.CallStackIntern(stackSource.Interner.FrameIntern("Type " + typeName + " Size: 0x" + data.ObjectSize.ToString("x")), sample.StackIndex);
+
+                    // Add the generation.
+                    sample.StackIndex = stackSource.Interner.CallStackIntern(stackSource.Interner.FrameIntern("Generation " + gcGen), sample.StackIndex);
+
+                    // Add GC
+                    sample.StackIndex = stackSource.Interner.CallStackIntern(stackSource.Interner.FrameIntern("GC " + gcIndex), sample.StackIndex);
+
+                    // _sample.StackIndex = stackSource.Interner.CallStackIntern(stackSource.Interner.FrameIntern("Handle 0x" + data.HandleID.ToString("x") +  " Object 0x" + data.ObjectID.ToString("x")), _sample.StackIndex);
+
+                    // We now have the stack, fill in the rest of the _sample and add it to the stack source.  
+                    sample.TimeRelativeMSec = data.TimeStampRelativeMSec;
+                    sample.Metric = 1;
+                    stackSource.AddSample(sample);
+                };
+                eventSource.Clr.GCPinObjectAtGCTime += objectAtGCTime;
+                clrPrivate.GCPinObjectAtGCTime += objectAtGCTime;         // TODO FIX NOW REMOVE AFTER PRIVATE IS GONE
+
+                eventSource.Process();
+                stackSource.DoneAddingSamples();
+            }
+            else if (streamName == "Pinning")
+            {
+                var clrPrivate = new ClrPrivateTraceEventParser(eventSource);
+                var liveHandles = new Dictionary<long, GCHandleInfo>();
+                int maxLiveHandles = 0;
+                double maxLiveHandleRelativeMSec = 0;
 
 				Action<SetGCHandleTraceData> onSetHandle = delegate (SetGCHandleTraceData data)
-				{
-					if (!(data.Kind == GCHandleKind.AsyncPinned || data.Kind == GCHandleKind.Pinned))
-						return;
-
-					GCHandleInfo info;
-					var handle = (long)data.HandleID;
-					if (!liveHandles.TryGetValue(handle, out info))
-					{
-						liveHandles[handle] = info = new GCHandleInfo();
-						if (liveHandles.Count > maxLiveHandles)
-						{
-							maxLiveHandles = liveHandles.Count;
-							maxLiveHandleRelativeMSec = data.TimeStampRelativeMSec;
-						}
-						info.PinStartTimeRelativeMSec = data.TimeStampRelativeMSec;
-						info.ObjectAddress = data.ObjectID;
-
-						// TODO deal with nulling out. 
-						string nodeName = (data.Kind == GCHandleKind.Pinned) ? "SinglePinned" : "AsyncPinned";
-						StackSourceFrameIndex frameIndex = stackSource.Interner.FrameIntern(nodeName);
-						StackSourceCallStackIndex callStackIndex = stackSource.Interner.CallStackIntern(frameIndex, stackSource.GetCallStack(data.CallStackIndex(), data));
-
-						// Add the generation.
-						nodeName = "Generation " + data.Generation;
-						frameIndex = stackSource.Interner.FrameIntern(nodeName);
-						info.PinStack = stackSource.Interner.CallStackIntern(frameIndex, callStackIndex);
-					}
-				};
-				clrPrivate.GCSetGCHandle += onSetHandle;
-				eventSource.Clr.GCSetGCHandle += onSetHandle;
+                {
+                    if (!(data.Kind == GCHandleKind.AsyncPinned || data.Kind == GCHandleKind.Pinned))
+                        return;
+
+                    GCHandleInfo info;
+                    var handle = (long)data.HandleID;
+                    if (!liveHandles.TryGetValue(handle, out info))
+                    {
+                        liveHandles[handle] = info = new GCHandleInfo();
+                        if (liveHandles.Count > maxLiveHandles)
+                        {
+                            maxLiveHandles = liveHandles.Count;
+                            maxLiveHandleRelativeMSec = data.TimeStampRelativeMSec;
+                        }
+                        info.PinStartTimeRelativeMSec = data.TimeStampRelativeMSec;
+                        info.ObjectAddress = data.ObjectID;
+
+                        // TODO deal with nulling out. 
+                        string nodeName = (data.Kind == GCHandleKind.Pinned) ? "SinglePinned" : "AsyncPinned";
+                        StackSourceFrameIndex frameIndex = stackSource.Interner.FrameIntern(nodeName);
+                        StackSourceCallStackIndex callStackIndex = stackSource.Interner.CallStackIntern(frameIndex, stackSource.GetCallStack(data.CallStackIndex(), data));
+
+                        // Add the generation.
+                        nodeName = "Generation " + data.Generation;
+                        frameIndex = stackSource.Interner.FrameIntern(nodeName);
+                        info.PinStack = stackSource.Interner.CallStackIntern(frameIndex, callStackIndex);
+                    }
+                };
+                clrPrivate.GCSetGCHandle += onSetHandle;
+                eventSource.Clr.GCSetGCHandle += onSetHandle;
 
 				Action<DestroyGCHandleTraceData> onDestroyHandle = delegate (DestroyGCHandleTraceData data)
-				{
-					GCHandleInfo info;
-					var handle = (long)data.HandleID;
-					if (liveHandles.TryGetValue(handle, out info))
-					{
-						LogGCHandleLifetime(stackSource, sample, info, data.TimeStampRelativeMSec, log);
-						liveHandles.Remove(handle);
-					}
-				};
-				clrPrivate.GCDestroyGCHandle += onDestroyHandle;
-				eventSource.Clr.GCDestoryGCHandle += onDestroyHandle;
-
-				eventSource.Process();
-				// Pick up any handles that were never destroyed.  
-				foreach (var info in liveHandles.Values)
-					LogGCHandleLifetime(stackSource, sample, info, eventLog.SessionDuration.TotalMilliseconds, log);
-
-				stackSource.DoneAddingSamples();
-				log.WriteLine("The maximum number of live pinning handles is {0} at {1:n3} Msec ", maxLiveHandles, maxLiveHandleRelativeMSec);
-			}
-
-			else if (streamName == "Heap Snapshot Pinning")
-			{
-				GCPinnedObjectAnalyzer pinnedObjectAnalyzer = new GCPinnedObjectAnalyzer(this.FilePath, eventLog, stackSource, sample, log);
-				pinnedObjectAnalyzer.Execute(GCPinnedObjectViewType.PinnedHandles);
-			}
-			else if (streamName == "Heap Snapshot Pinned Object Allocation")
-			{
-				GCPinnedObjectAnalyzer pinnedObjectAnalyzer = new GCPinnedObjectAnalyzer(this.FilePath, eventLog, stackSource, sample, log);
-				pinnedObjectAnalyzer.Execute(GCPinnedObjectViewType.PinnedObjectAllocations);
-			}
-			else if (streamName == "CCW Ref Count")
-			{
-				// TODO use the callback model.  We seem to have an issue getting the names however. 
-				foreach (var data in events.ByEventType<CCWRefCountChangeTraceData>())
-				{
-					sample.Metric = 1;
-					sample.TimeRelativeMSec = data.TimeStampRelativeMSec;
-					var stackIndex = stackSource.GetCallStack(data.CallStackIndex(), data);
-
-					var operation = data.Operation;
-					if (operation.StartsWith("Release", StringComparison.OrdinalIgnoreCase))
-						sample.Metric = -1;
-
-					var ccwRefKindName = "CCW " + operation;
-					var ccwRefKindIndex = stackSource.Interner.FrameIntern(ccwRefKindName);
-					stackIndex = stackSource.Interner.CallStackIntern(ccwRefKindIndex, stackIndex);
-
-					var ccwRefCountName = "CCW NewRefCnt " + data.NewRefCount.ToString();
-					var ccwRefCountIndex = stackSource.Interner.FrameIntern(ccwRefCountName);
-					stackIndex = stackSource.Interner.CallStackIntern(ccwRefCountIndex, stackIndex);
-
-					var ccwInstanceName = "CCW Instance 0x" + data.COMInterfacePointer.ToString("x");
-					var ccwInstanceIndex = stackSource.Interner.FrameIntern(ccwInstanceName);
-					stackIndex = stackSource.Interner.CallStackIntern(ccwInstanceIndex, stackIndex);
-
-					var ccwTypeName = "CCW Type " + data.NameSpace + "." + data.ClassName;
-					var ccwTypeIndex = stackSource.Interner.FrameIntern(ccwTypeName);
-					stackIndex = stackSource.Interner.CallStackIntern(ccwTypeIndex, stackIndex);
-
-					sample.StackIndex = stackIndex;
-					stackSource.AddSample(sample);
-				}
-			}
-			else if (streamName == "Windows Handle Ref Count")
-			{
-				var allocationsStacks = new Dictionary<long, StackSourceCallStackIndex>(200);
+                {
+                    GCHandleInfo info;
+                    var handle = (long)data.HandleID;
+                    if (liveHandles.TryGetValue(handle, out info))
+                    {
+                        LogGCHandleLifetime(stackSource, sample, info, data.TimeStampRelativeMSec, log);
+                        liveHandles.Remove(handle);
+                    }
+                };
+                clrPrivate.GCDestroyGCHandle += onDestroyHandle;
+                eventSource.Clr.GCDestoryGCHandle += onDestroyHandle;
+
+                eventSource.Process();
+                // Pick up any handles that were never destroyed.  
+                foreach (var info in liveHandles.Values)
+                    LogGCHandleLifetime(stackSource, sample, info, eventLog.SessionDuration.TotalMilliseconds, log);
+
+                stackSource.DoneAddingSamples();
+                log.WriteLine("The maximum number of live pinning handles is {0} at {1:n3} Msec ", maxLiveHandles, maxLiveHandleRelativeMSec);
+            }
+
+            else if (streamName == "Heap Snapshot Pinning")
+            {
+                GCPinnedObjectAnalyzer pinnedObjectAnalyzer = new GCPinnedObjectAnalyzer(this.FilePath, eventLog, stackSource, sample, log);
+                pinnedObjectAnalyzer.Execute(GCPinnedObjectViewType.PinnedHandles);
+            }
+            else if (streamName == "Heap Snapshot Pinned Object Allocation")
+            {
+                GCPinnedObjectAnalyzer pinnedObjectAnalyzer = new GCPinnedObjectAnalyzer(this.FilePath, eventLog, stackSource, sample, log);
+                pinnedObjectAnalyzer.Execute(GCPinnedObjectViewType.PinnedObjectAllocations);
+            }
+            else if (streamName == "CCW Ref Count")
+            {
+                // TODO use the callback model.  We seem to have an issue getting the names however. 
+                foreach (var data in events.ByEventType<CCWRefCountChangeTraceData>())
+                {
+                    sample.Metric = 1;
+                    sample.TimeRelativeMSec = data.TimeStampRelativeMSec;
+                    var stackIndex = stackSource.GetCallStack(data.CallStackIndex(), data);
+
+                    var operation = data.Operation;
+                    if (operation.StartsWith("Release", StringComparison.OrdinalIgnoreCase))
+                        sample.Metric = -1;
+
+                    var ccwRefKindName = "CCW " + operation;
+                    var ccwRefKindIndex = stackSource.Interner.FrameIntern(ccwRefKindName);
+                    stackIndex = stackSource.Interner.CallStackIntern(ccwRefKindIndex, stackIndex);
+
+                    var ccwRefCountName = "CCW NewRefCnt " + data.NewRefCount.ToString();
+                    var ccwRefCountIndex = stackSource.Interner.FrameIntern(ccwRefCountName);
+                    stackIndex = stackSource.Interner.CallStackIntern(ccwRefCountIndex, stackIndex);
+
+                    var ccwInstanceName = "CCW Instance 0x" + data.COMInterfacePointer.ToString("x");
+                    var ccwInstanceIndex = stackSource.Interner.FrameIntern(ccwInstanceName);
+                    stackIndex = stackSource.Interner.CallStackIntern(ccwInstanceIndex, stackIndex);
+
+                    var ccwTypeName = "CCW Type " + data.NameSpace + "." + data.ClassName;
+                    var ccwTypeIndex = stackSource.Interner.FrameIntern(ccwTypeName);
+                    stackIndex = stackSource.Interner.CallStackIntern(ccwTypeIndex, stackIndex);
+
+                    sample.StackIndex = stackIndex;
+                    stackSource.AddSample(sample);
+                }
+            }
+            else if (streamName == "Windows Handle Ref Count")
+            {
+                var allocationsStacks = new Dictionary<long, StackSourceCallStackIndex>(200);
 
 				Action<string, Address, int, int, TraceEvent> onHandleEvent = delegate (string handleTypeName, Address objectInstance, int handleInstance, int handleProcess, TraceEvent data)
-				{
-					sample.TimeRelativeMSec = data.TimeStampRelativeMSec;
-					sample.StackIndex = StackSourceCallStackIndex.Invalid;
-
-					sample.Metric = 1;
-					// Closes use the call stack of the allocation site if possible (since that is more helpful)  
-					if (data.Opcode == (TraceEventOpcode)33)       // CloseHandle
-					{
-						sample.Metric = -1;
-
-						long key = (((long)handleProcess) << 32) + handleInstance;
-						StackSourceCallStackIndex stackIndex;
-						if (allocationsStacks.TryGetValue(key, out stackIndex))
-							sample.StackIndex = stackIndex;
-						// TODO should we keep track of the ref count and remove the entry when it drops past zero?  
-					}
-
-					// If this not a close() (Or if we could not find a stack for the close() make up a call stack from the event.  
-					if (sample.StackIndex == StackSourceCallStackIndex.Invalid)
-					{
-						StackSourceCallStackIndex stackIndex = stackSource.GetCallStack(data.CallStackIndex(), data);
-
-						// We want all stacks to be int he process where the handle exists.  But this not always the case
-						// If that happened abandon the stack and make up a pseudo stack that lets you know that happened. 
-						if (handleProcess != data.ProcessID)
-						{
-							stackIndex = StackSourceCallStackIndex.Invalid;
-							TraceProcess process = eventLog.Processes.GetProcess(handleProcess, data.TimeStampRelativeMSec);
-							if (process != null)
-								stackIndex = stackSource.GetCallStackForProcess(process);
-
-							var markerIndex = stackSource.Interner.FrameIntern("Handle Allocated Out of Process");
-							stackIndex = stackSource.Interner.CallStackIntern(markerIndex, stackIndex);
-						}
-
-						var nameIndex = stackSource.Interner.FrameIntern(data.EventName);
-						stackIndex = stackSource.Interner.CallStackIntern(nameIndex, stackIndex);
-
-						var instanceName = "Handle Instance " + handleInstance.ToString("n0") + " (0x" + handleInstance.ToString("x") + ")";
-						var instanceIndex = stackSource.Interner.FrameIntern(instanceName);
-						stackIndex = stackSource.Interner.CallStackIntern(instanceIndex, stackIndex);
-
-						var handleTypeIndex = stackSource.Interner.FrameIntern("Handle Type " + handleTypeName);
-						stackIndex = stackSource.Interner.CallStackIntern(handleTypeIndex, stackIndex);
-
-						//var objectName = "Object Instance 0x" + objectInstance.ToString("x");
-						//var objectIndex = stackSource.Interner.FrameIntern(objectName);
-						//stackIndex = stackSource.Interner.CallStackIntern(objectIndex, stackIndex);
-
-						sample.StackIndex = stackIndex;
-
-						long key = (((long)handleProcess) << 32) + handleInstance;
-						allocationsStacks[key] = stackIndex;
-					}
-
-					stackSource.AddSample(sample);
-				};
-
-				eventSource.Kernel.AddCallbackForEvents<ObjectHandleTraceData>(data => onHandleEvent(data.ObjectTypeName, data.Object, data.Handle, data.ProcessID, data));
-				eventSource.Kernel.AddCallbackForEvents<ObjectDuplicateHandleTraceData>(data => onHandleEvent(data.ObjectTypeName, data.Object, data.TargetHandle, data.TargetProcessID, data));
-				eventSource.Process();
-			}
-			else if (streamName.StartsWith("Any"))
-			{
-				ActivityComputer activityComputer = null;
-				StartStopActivityComputer startStopComputer = null;
-				bool isAnyTaskTree = (streamName == "Any TaskTree");
-				bool isAnyWithTasks = (streamName == "Any Stacks (with Tasks)");
-				bool isAnyWithStartStop = (streamName == "Any Stacks (with StartStop Tasks)");          // These have the call stacks 
-				bool isAnyStartStopTreeNoCallStack = (streamName == "Any StartStopTree");               // These have just the start-stop tasks.  
-				if (isAnyTaskTree || isAnyWithTasks || isAnyWithStartStop || isAnyStartStopTreeNoCallStack)
-				{
-					activityComputer = new ActivityComputer(eventSource, GetSymbolReader(log));
-
-					// Log a pseudo-event that indicates when the activity dies
+                {
+                    sample.TimeRelativeMSec = data.TimeStampRelativeMSec;
+                    sample.StackIndex = StackSourceCallStackIndex.Invalid;
+
+                    sample.Metric = 1;
+                    // Closes use the call stack of the allocation site if possible (since that is more helpful)  
+                    if (data.Opcode == (TraceEventOpcode)33)       // CloseHandle
+                    {
+                        sample.Metric = -1;
+
+                        long key = (((long)handleProcess) << 32) + handleInstance;
+                        StackSourceCallStackIndex stackIndex;
+                        if (allocationsStacks.TryGetValue(key, out stackIndex))
+                            sample.StackIndex = stackIndex;
+                        // TODO should we keep track of the ref count and remove the entry when it drops past zero?  
+                    }
+
+                    // If this not a close() (Or if we could not find a stack for the close() make up a call stack from the event.  
+                    if (sample.StackIndex == StackSourceCallStackIndex.Invalid)
+                    {
+                        StackSourceCallStackIndex stackIndex = stackSource.GetCallStack(data.CallStackIndex(), data);
+
+                        // We want all stacks to be int he process where the handle exists.  But this not always the case
+                        // If that happened abandon the stack and make up a pseudo stack that lets you know that happened. 
+                        if (handleProcess != data.ProcessID)
+                        {
+                            stackIndex = StackSourceCallStackIndex.Invalid;
+                            TraceProcess process = eventLog.Processes.GetProcess(handleProcess, data.TimeStampRelativeMSec);
+                            if (process != null)
+                                stackIndex = stackSource.GetCallStackForProcess(process);
+
+                            var markerIndex = stackSource.Interner.FrameIntern("Handle Allocated Out of Process");
+                            stackIndex = stackSource.Interner.CallStackIntern(markerIndex, stackIndex);
+                        }
+
+                        var nameIndex = stackSource.Interner.FrameIntern(data.EventName);
+                        stackIndex = stackSource.Interner.CallStackIntern(nameIndex, stackIndex);
+
+                        var instanceName = "Handle Instance " + handleInstance.ToString("n0") + " (0x" + handleInstance.ToString("x") + ")";
+                        var instanceIndex = stackSource.Interner.FrameIntern(instanceName);
+                        stackIndex = stackSource.Interner.CallStackIntern(instanceIndex, stackIndex);
+
+                        var handleTypeIndex = stackSource.Interner.FrameIntern("Handle Type " + handleTypeName);
+                        stackIndex = stackSource.Interner.CallStackIntern(handleTypeIndex, stackIndex);
+
+                        //var objectName = "Object Instance 0x" + objectInstance.ToString("x");
+                        //var objectIndex = stackSource.Interner.FrameIntern(objectName);
+                        //stackIndex = stackSource.Interner.CallStackIntern(objectIndex, stackIndex);
+
+                        sample.StackIndex = stackIndex;
+
+                        long key = (((long)handleProcess) << 32) + handleInstance;
+                        allocationsStacks[key] = stackIndex;
+                    }
+
+                    stackSource.AddSample(sample);
+                };
+
+                eventSource.Kernel.AddCallbackForEvents<ObjectHandleTraceData>(data => onHandleEvent(data.ObjectTypeName, data.Object, data.Handle, data.ProcessID, data));
+                eventSource.Kernel.AddCallbackForEvents<ObjectDuplicateHandleTraceData>(data => onHandleEvent(data.ObjectTypeName, data.Object, data.TargetHandle, data.TargetProcessID, data));
+                eventSource.Process();
+            }
+            else if (streamName.StartsWith("Any"))
+            {
+                ActivityComputer activityComputer = null;
+                StartStopActivityComputer startStopComputer = null;
+                bool isAnyTaskTree = (streamName == "Any TaskTree");
+                bool isAnyWithTasks = (streamName == "Any Stacks (with Tasks)");
+                bool isAnyWithStartStop = (streamName == "Any Stacks (with StartStop Tasks)");          // These have the call stacks 
+                bool isAnyStartStopTreeNoCallStack = (streamName == "Any StartStopTree");               // These have just the start-stop tasks.  
+                if (isAnyTaskTree || isAnyWithTasks || isAnyWithStartStop || isAnyStartStopTreeNoCallStack)
+                {
+                    activityComputer = new ActivityComputer(eventSource, GetSymbolReader(log));
+
+                    // Log a pseudo-event that indicates when the activity dies
 					activityComputer.Stop += delegate (TraceActivity activity, TraceEvent data)
-					{
-						// TODO This is a clone of the logic below, factor it.  
-						TraceThread thread = data.Thread();
-						if (thread != null)
-							return;
-
-						StackSourceCallStackIndex stackIndex;
-						if (isAnyTaskTree)
-						{
-							// Compute the stack where frames using an activity Name as a frame name.
-							stackIndex = activityComputer.GetActivityStack(stackSource, activityComputer.GetCurrentActivity(thread));
-						}
-						else if (isAnyStartStopTreeNoCallStack)
-						{
-							stackIndex = startStopComputer.GetStartStopActivityStack(stackSource, startStopComputer.GetCurrentStartStopActivity(thread, data), thread.Process);
-						}
-						else
-						{
-							Func<TraceThread, StackSourceCallStackIndex> topFrames = null;
-							if (isAnyWithStartStop)
+                    {
+                        // TODO This is a clone of the logic below, factor it.  
+                        TraceThread thread = data.Thread();
+                        if (thread != null)
+                            return;
+
+                        StackSourceCallStackIndex stackIndex;
+                        if (isAnyTaskTree)
+                        {
+                            // Compute the stack where frames using an activity Name as a frame name.
+                            stackIndex = activityComputer.GetActivityStack(stackSource, activityComputer.GetCurrentActivity(thread));
+                        }
+                        else if (isAnyStartStopTreeNoCallStack)
+                        {
+                            stackIndex = startStopComputer.GetStartStopActivityStack(stackSource, startStopComputer.GetCurrentStartStopActivity(thread, data), thread.Process);
+                        }
+                        else
+                        {
+                            Func<TraceThread, StackSourceCallStackIndex> topFrames = null;
+                            if (isAnyWithStartStop)
 								topFrames = delegate (TraceThread topThread) { return startStopComputer.GetCurrentStartStopActivityStack(stackSource, thread, topThread); };
 
-							// Use the call stack 
-							stackIndex = activityComputer.GetCallStack(stackSource, data, topFrames);
-						}
-
-						stackIndex = stackSource.Interner.CallStackIntern(stackSource.Interner.FrameIntern("ActivityStop " + activity.ToString()), stackIndex);
-						sample.StackIndex = stackIndex;
-						sample.TimeRelativeMSec = data.TimeStampRelativeMSec;
-						sample.Metric = 1;
-						stackSource.AddSample(sample);
-					};
-
-					if (isAnyWithStartStop || isAnyStartStopTreeNoCallStack)
-						startStopComputer = new StartStopActivityComputer(eventSource, activityComputer);
-				}
-
-				StackSourceFrameIndex blockingFrame = stackSource.Interner.FrameIntern("Event Kernel/Thread/BLOCKING CSwitch");
-				StackSourceFrameIndex cswitchEventFrame = stackSource.Interner.FrameIntern("Event Windows Kernel/Thread/CSwitch");
-				StackSourceFrameIndex readyThreadEventFrame = stackSource.Interner.FrameIntern("Event Windows Kernel/Dispatcher/ReadyThread");
-				StackSourceFrameIndex sampledProfileFrame = stackSource.Interner.FrameIntern("Event Windows Kernel/PerfInfo/Sample");
+                            // Use the call stack 
+                            stackIndex = activityComputer.GetCallStack(stackSource, data, topFrames);
+                        }
+
+                        stackIndex = stackSource.Interner.CallStackIntern(stackSource.Interner.FrameIntern("ActivityStop " + activity.ToString()), stackIndex);
+                        sample.StackIndex = stackIndex;
+                        sample.TimeRelativeMSec = data.TimeStampRelativeMSec;
+                        sample.Metric = 1;
+                        stackSource.AddSample(sample);
+                    };
+
+                    if (isAnyWithStartStop || isAnyStartStopTreeNoCallStack)
+                        startStopComputer = new StartStopActivityComputer(eventSource, activityComputer);
+                }
+
+                StackSourceFrameIndex blockingFrame = stackSource.Interner.FrameIntern("Event Kernel/Thread/BLOCKING CSwitch");
+                StackSourceFrameIndex cswitchEventFrame = stackSource.Interner.FrameIntern("Event Windows Kernel/Thread/CSwitch");
+                StackSourceFrameIndex readyThreadEventFrame = stackSource.Interner.FrameIntern("Event Windows Kernel/Dispatcher/ReadyThread");
+                StackSourceFrameIndex sampledProfileFrame = stackSource.Interner.FrameIntern("Event Windows Kernel/PerfInfo/Sample");
 
 				eventSource.AllEvents += delegate (TraceEvent data)
-				{
-					// Get most of the stack (we support getting the normal call stack as well as the task stack.  
-					StackSourceCallStackIndex stackIndex;
-					if (activityComputer != null)
-					{
-						TraceThread thread = data.Thread();
-						if (thread == null)
-							return;
-
-						if (isAnyTaskTree)
-						{
-							// Compute the stack where frames using an activity Name as a frame name.
-							stackIndex = activityComputer.GetActivityStack(stackSource, activityComputer.GetCurrentActivity(thread));
-						}
-						else if (isAnyStartStopTreeNoCallStack)
-						{
-							stackIndex = startStopComputer.GetStartStopActivityStack(stackSource, startStopComputer.GetCurrentStartStopActivity(thread, data), thread.Process);
-						}
-						else
-						{
-							Func<TraceThread, StackSourceCallStackIndex> topFrames = null;
-							if (isAnyWithStartStop)
+                {
+                    // Get most of the stack (we support getting the normal call stack as well as the task stack.  
+                    StackSourceCallStackIndex stackIndex;
+                    if (activityComputer != null)
+                    {
+                        TraceThread thread = data.Thread();
+                        if (thread == null)
+                            return;
+
+                        if (isAnyTaskTree)
+                        {
+                            // Compute the stack where frames using an activity Name as a frame name.
+                            stackIndex = activityComputer.GetActivityStack(stackSource, activityComputer.GetCurrentActivity(thread));
+                        }
+                        else if (isAnyStartStopTreeNoCallStack)
+                        {
+                            stackIndex = startStopComputer.GetStartStopActivityStack(stackSource, startStopComputer.GetCurrentStartStopActivity(thread, data), thread.Process);
+                        }
+                        else
+                        {
+                            Func<TraceThread, StackSourceCallStackIndex> topFrames = null;
+                            if (isAnyWithStartStop)
 								topFrames = delegate (TraceThread topThread) { return startStopComputer.GetCurrentStartStopActivityStack(stackSource, thread, topThread); };
 
-							// Use the call stack 
-							stackIndex = activityComputer.GetCallStack(stackSource, data, topFrames);
-						}
-					}
-					else
-					{
-						// Normal case, get the calls stack of frame names.  
-						var callStackIdx = data.CallStackIndex();
-						if (callStackIdx != CallStackIndex.Invalid)
-							stackIndex = stackSource.GetCallStack(callStackIdx, data);
-						else
-							stackIndex = StackSourceCallStackIndex.Invalid;
-					}
-
-					var asCSwitch = data as CSwitchTraceData;
-					if (asCSwitch != null)
-					{
-						if (activityComputer == null)  // Just a plain old any-stacks
-						{
-							var callStackIdx = asCSwitch.BlockingStack();
-							if (callStackIdx != CallStackIndex.Invalid)
-							{
-								// Make an entry for the blocking stacks as well.  
-								sample.StackIndex = stackSource.Interner.CallStackIntern(blockingFrame, stackSource.GetCallStack(callStackIdx, data));
-								sample.TimeRelativeMSec = data.TimeStampRelativeMSec;
-								sample.Metric = 1;
-								stackSource.AddSample(sample);
-							}
-						}
-
-						if (stackIndex != StackSourceCallStackIndex.Invalid)
-						{
-							stackIndex = stackSource.Interner.CallStackIntern(stackSource.Interner.FrameIntern("EventData NewProcessName " + asCSwitch.NewProcessName), stackIndex);
-							stackIndex = stackSource.Interner.CallStackIntern(stackSource.Interner.FrameIntern("EventData OldProcessName " + asCSwitch.OldProcessName), stackIndex);
-							stackIndex = stackSource.Interner.CallStackIntern(cswitchEventFrame, stackIndex);
-						}
-						goto ADD_SAMPLE;
-					}
-
-					if (stackIndex == StackSourceCallStackIndex.Invalid)
-						return;
-
-					var asSampledProfile = data as SampledProfileTraceData;
-					if (asSampledProfile != null)
-					{
-						stackIndex = stackSource.Interner.CallStackIntern(stackSource.Interner.FrameIntern("EventData Priority " + asSampledProfile.Priority), stackIndex);
-						stackIndex = stackSource.Interner.CallStackIntern(sampledProfileFrame, stackIndex);
-						goto ADD_SAMPLE;
-					}
-
-					var asReadyThread = data as DispatcherReadyThreadTraceData;
-					if (asReadyThread != null)
-					{
-						var awakenedName = "EventData Readied Thread " + asReadyThread.AwakenedThreadID +
-							" Proc " + asReadyThread.AwakenedProcessID;
-						var awakenedIndex = stackSource.Interner.FrameIntern(awakenedName);
-						stackIndex = stackSource.Interner.CallStackIntern(awakenedIndex, stackIndex);
-						stackIndex = stackSource.Interner.CallStackIntern(readyThreadEventFrame, stackIndex);
-						goto ADD_SAMPLE;
-					}
-
-					// TODO FIX NOW remove for debugging activity stuff.  
-#if false
+                            // Use the call stack 
+                            stackIndex = activityComputer.GetCallStack(stackSource, data, topFrames);
+                        }
+                    }
+                    else
+                    {
+                        // Normal case, get the calls stack of frame names.  
+                        var callStackIdx = data.CallStackIndex();
+                        if (callStackIdx != CallStackIndex.Invalid)
+                            stackIndex = stackSource.GetCallStack(callStackIdx, data);
+                        else
+                            stackIndex = StackSourceCallStackIndex.Invalid;
+                    }
+
+                    var asCSwitch = data as CSwitchTraceData;
+                    if (asCSwitch != null)
+                    {
+                        if (activityComputer == null)  // Just a plain old any-stacks
+                        {
+                            var callStackIdx = asCSwitch.BlockingStack();
+                            if (callStackIdx != CallStackIndex.Invalid)
+                            {
+                                // Make an entry for the blocking stacks as well.  
+                                sample.StackIndex = stackSource.Interner.CallStackIntern(blockingFrame, stackSource.GetCallStack(callStackIdx, data));
+                                sample.TimeRelativeMSec = data.TimeStampRelativeMSec;
+                                sample.Metric = 1;
+                                stackSource.AddSample(sample);
+                            }
+                        }
+
+                        if (stackIndex != StackSourceCallStackIndex.Invalid)
+                        {
+                            stackIndex = stackSource.Interner.CallStackIntern(stackSource.Interner.FrameIntern("EventData NewProcessName " + asCSwitch.NewProcessName), stackIndex);
+                            stackIndex = stackSource.Interner.CallStackIntern(stackSource.Interner.FrameIntern("EventData OldProcessName " + asCSwitch.OldProcessName), stackIndex);
+                            stackIndex = stackSource.Interner.CallStackIntern(cswitchEventFrame, stackIndex);
+                        }
+                        goto ADD_SAMPLE;
+                    }
+
+                    if (stackIndex == StackSourceCallStackIndex.Invalid)
+                        return;
+
+                    var asSampledProfile = data as SampledProfileTraceData;
+                    if (asSampledProfile != null)
+                    {
+                        stackIndex = stackSource.Interner.CallStackIntern(stackSource.Interner.FrameIntern("EventData Priority " + asSampledProfile.Priority), stackIndex);
+                        stackIndex = stackSource.Interner.CallStackIntern(sampledProfileFrame, stackIndex);
+                        goto ADD_SAMPLE;
+                    }
+
+                    var asReadyThread = data as DispatcherReadyThreadTraceData;
+                    if (asReadyThread != null)
+                    {
+                        var awakenedName = "EventData Readied Thread " + asReadyThread.AwakenedThreadID +
+                            " Proc " + asReadyThread.AwakenedProcessID;
+                        var awakenedIndex = stackSource.Interner.FrameIntern(awakenedName);
+                        stackIndex = stackSource.Interner.CallStackIntern(awakenedIndex, stackIndex);
+                        stackIndex = stackSource.Interner.CallStackIntern(readyThreadEventFrame, stackIndex);
+                        goto ADD_SAMPLE;
+                    }
+
+                    // TODO FIX NOW remove for debugging activity stuff.  
+#if false 
                     var activityId = data.ActivityID;
                     if (activityId != Guid.Empty && ActivityComputer.IsActivityPath(activityId))
                         stackIndex = stackSource.Interner.CallStackIntern(stackSource.Interner.FrameIntern("ActivityPath " + ActivityComputer.ActivityPathString(activityId)), stackIndex);
 #endif
-					var asObjectAllocated = data as ObjectAllocatedArgs;
-					if (asObjectAllocated != null)
-					{
-						var size = "EventData Size 0x" + asObjectAllocated.Size.ToString("x");
-						var sizeIndex = stackSource.Interner.FrameIntern(size);
-						stackIndex = stackSource.Interner.CallStackIntern(sizeIndex, stackIndex);
-						goto ADD_EVENT_FRAME;
-					}
-
-					var asSampleObjectAllocated = data as GCSampledObjectAllocationTraceData;
-					if (asSampleObjectAllocated != null)
-					{
-						var size = "EventData Size 0x" + asSampleObjectAllocated.TotalSizeForTypeSample.ToString("x");
-						var sizeIndex = stackSource.Interner.FrameIntern(size);
-						stackIndex = stackSource.Interner.CallStackIntern(sizeIndex, stackIndex);
-						goto ADD_EVENT_FRAME;
-					}
-
-					var asSetGCHandle = data as SetGCHandleTraceData;
-					if (asSetGCHandle != null)
-					{
-						var handleName = "EventData GCHandleKind " + asSetGCHandle.Kind.ToString();
-						var handleIndex = stackSource.Interner.FrameIntern(handleName);
-						stackIndex = stackSource.Interner.CallStackIntern(handleIndex, stackIndex);
-						goto ADD_EVENT_FRAME;
-					}
-
-					var asPageAccess = data as MemoryPageAccessTraceData;
-					if (asPageAccess != null)
-					{
-						var pageKind = asPageAccess.PageKind;
-						sample.Metric = 4;      // Convenience since these are 4K pages 
-						if (pageKind == PageKind.ProcessPrivate)
-						{
-							var address = asPageAccess.VirtualAddress;
-							var process = data.Process();
-							if (process != null)
-							{
-								var module = process.LoadedModules.GetModuleContainingAddress(address, asPageAccess.TimeStampRelativeMSec);
-								if (module != null)
-								{
-									stackIndex = stackSource.Interner.CallStackIntern(stackSource.Interner.FrameIntern("EventData Image  " + module.ModuleFile.FilePath), stackIndex);
-									stackIndex = stackSource.Interner.CallStackIntern(stackSource.Interner.FrameIntern("EventData CopyOnWrite"), stackIndex);
-								}
-							}
-						}
-						else
-						{
-							string fileName = asPageAccess.FileName;
-							if (fileName.Length > 0)
-							{
-								stackIndex = stackSource.Interner.CallStackIntern(stackSource.Interner.FrameIntern(pageKind.ToString() + " " + fileName), stackIndex);
-								pageKind = PageKind.File;
-							}
-						}
-						var kindIdx = stackSource.Interner.FrameIntern(pageKind.ToString());
-						stackIndex = stackSource.Interner.CallStackIntern(kindIdx, stackIndex);
-						goto ADD_EVENT_FRAME;
-					}
-
-					var asPMCCounter = data as PMCCounterProfTraceData;
-					if (asPMCCounter != null)
-					{
-						var source = "EventData ProfileSourceID " + asPMCCounter.ProfileSource;
-						var sourceIndex = stackSource.Interner.FrameIntern(source);
-						stackIndex = stackSource.Interner.CallStackIntern(sourceIndex, stackIndex);
-						goto ADD_EVENT_FRAME;
-					}
-
-					// Tack on additional info about the event. 
-					var fieldNames = data.PayloadNames;
-					for (int i = 0; i < fieldNames.Length; i++)
-					{
-						var fieldName = fieldNames[i];
-						if (0 <= fieldName.IndexOf("Name", StringComparison.OrdinalIgnoreCase) ||
-							fieldName == "OpenPath" || fieldName == "Url" || fieldName == "Uri" || fieldName == "ConnectionId" ||
-							fieldName == "ExceptionType" || 0 <= fieldName.IndexOf("Message", StringComparison.OrdinalIgnoreCase))
-						{
-							var value = data.PayloadString(i);
-							var fieldNodeName = "EventData " + fieldName + " " + value;
-							var fieldNodeIndex = stackSource.Interner.FrameIntern(fieldNodeName);
-							stackIndex = stackSource.Interner.CallStackIntern(fieldNodeIndex, stackIndex);
-						}
-					}
-
-					ADD_EVENT_FRAME:
-					// Tack on event name 
-					var eventNodeName = "Event " + data.ProviderName + "/" + data.EventName;
-					stackIndex = stackSource.Interner.CallStackIntern(stackSource.Interner.FrameIntern(eventNodeName), stackIndex);
-					ADD_SAMPLE:
-					sample.StackIndex = stackIndex;
-					sample.TimeRelativeMSec = data.TimeStampRelativeMSec;
-					sample.Metric = 1;
-					stackSource.AddSample(sample);
-				};
-				eventSource.Process();
-			}
-			else if (streamName == "Managed Load")
-			{
+                    var asObjectAllocated = data as ObjectAllocatedArgs;
+                    if (asObjectAllocated != null)
+                    {
+                        var size = "EventData Size 0x" + asObjectAllocated.Size.ToString("x");
+                        var sizeIndex = stackSource.Interner.FrameIntern(size);
+                        stackIndex = stackSource.Interner.CallStackIntern(sizeIndex, stackIndex);
+                        goto ADD_EVENT_FRAME;
+                    }
+
+                    var asSampleObjectAllocated = data as GCSampledObjectAllocationTraceData;
+                    if (asSampleObjectAllocated != null)
+                    {
+                        var size = "EventData Size 0x" + asSampleObjectAllocated.TotalSizeForTypeSample.ToString("x");
+                        var sizeIndex = stackSource.Interner.FrameIntern(size);
+                        stackIndex = stackSource.Interner.CallStackIntern(sizeIndex, stackIndex);
+                        goto ADD_EVENT_FRAME;
+                    }
+
+                    var asSetGCHandle = data as SetGCHandleTraceData;
+                    if (asSetGCHandle != null)
+                    {
+                        var handleName = "EventData GCHandleKind " + asSetGCHandle.Kind.ToString();
+                        var handleIndex = stackSource.Interner.FrameIntern(handleName);
+                        stackIndex = stackSource.Interner.CallStackIntern(handleIndex, stackIndex);
+                        goto ADD_EVENT_FRAME;
+                    }
+
+                    var asPageAccess = data as MemoryPageAccessTraceData;
+                    if (asPageAccess != null)
+                    {
+                        var pageKind = asPageAccess.PageKind;
+                        sample.Metric = 4;      // Convenience since these are 4K pages 
+                        if (pageKind == PageKind.ProcessPrivate)
+                        {
+                            var address = asPageAccess.VirtualAddress;
+                            var process = data.Process();
+                            if (process != null)
+                            {
+                                var module = process.LoadedModules.GetModuleContainingAddress(address, asPageAccess.TimeStampRelativeMSec);
+                                if (module != null)
+                                {
+                                    stackIndex = stackSource.Interner.CallStackIntern(stackSource.Interner.FrameIntern("EventData Image  " + module.ModuleFile.FilePath), stackIndex);
+                                    stackIndex = stackSource.Interner.CallStackIntern(stackSource.Interner.FrameIntern("EventData CopyOnWrite"), stackIndex);
+                                }
+                            }
+                        }
+                        else
+                        {
+                            string fileName = asPageAccess.FileName;
+                            if (fileName.Length > 0)
+                            {
+                                stackIndex = stackSource.Interner.CallStackIntern(stackSource.Interner.FrameIntern(pageKind.ToString() + " " + fileName), stackIndex);
+                                pageKind = PageKind.File;
+                            }
+                        }
+                        var kindIdx = stackSource.Interner.FrameIntern(pageKind.ToString());
+                        stackIndex = stackSource.Interner.CallStackIntern(kindIdx, stackIndex);
+                        goto ADD_EVENT_FRAME;
+                    }
+
+                    var asPMCCounter = data as PMCCounterProfTraceData;
+                    if (asPMCCounter != null)
+                    {
+                        var source = "EventData ProfileSourceID " + asPMCCounter.ProfileSource;
+                        var sourceIndex = stackSource.Interner.FrameIntern(source);
+                        stackIndex = stackSource.Interner.CallStackIntern(sourceIndex, stackIndex);
+                        goto ADD_EVENT_FRAME;
+                    }
+
+                    // Tack on additional info about the event. 
+                    var fieldNames = data.PayloadNames;
+                    for (int i = 0; i < fieldNames.Length; i++)
+                    {
+                        var fieldName = fieldNames[i];
+                        if (0 <= fieldName.IndexOf("Name", StringComparison.OrdinalIgnoreCase) ||
+                            fieldName == "OpenPath" || fieldName == "Url" || fieldName == "Uri" || fieldName == "ConnectionId" ||
+                            fieldName == "ExceptionType" || 0 <= fieldName.IndexOf("Message", StringComparison.OrdinalIgnoreCase))
+                        {
+                            var value = data.PayloadString(i);
+                            var fieldNodeName = "EventData " + fieldName + " " + value;
+                            var fieldNodeIndex = stackSource.Interner.FrameIntern(fieldNodeName);
+                            stackIndex = stackSource.Interner.CallStackIntern(fieldNodeIndex, stackIndex);
+                        }
+                    }
+
+                ADD_EVENT_FRAME:
+                    // Tack on event name 
+                    var eventNodeName = "Event " + data.ProviderName + "/" + data.EventName;
+                    stackIndex = stackSource.Interner.CallStackIntern(stackSource.Interner.FrameIntern(eventNodeName), stackIndex);
+                ADD_SAMPLE:
+                    sample.StackIndex = stackIndex;
+                    sample.TimeRelativeMSec = data.TimeStampRelativeMSec;
+                    sample.Metric = 1;
+                    stackSource.AddSample(sample);
+                };
+                eventSource.Process();
+            }
+            else if (streamName == "Managed Load")
+            {
 				eventSource.Clr.LoaderModuleLoad += delegate (ModuleLoadUnloadTraceData data)
-				{
-					sample.Metric = 1;
-					sample.TimeRelativeMSec = data.TimeStampRelativeMSec;
-
-					// Create a call stack that ends with 'Disk READ <fileName> (<fileDirectory>)'
-					var nodeName = "Load " + data.ModuleILPath;
-					var nodeIndex = stackSource.Interner.FrameIntern(nodeName);
-					sample.StackIndex = stackSource.Interner.CallStackIntern(nodeIndex, stackSource.GetCallStack(data.CallStackIndex(), data));
-					stackSource.AddSample(sample);
-				};
-				eventSource.Process();
-			}
-			else if (streamName == "Disk I/O")
-			{
-				var diskStartStack = new Dictionary<Address, StackSourceCallStackIndex>(50);
-				// On a per-disk basis remember when the last Disk I/O completed.  
-				var lastDiskEndMSec = new GrowableArray<double>(4);
+                {
+                    sample.Metric = 1;
+                    sample.TimeRelativeMSec = data.TimeStampRelativeMSec;
+
+                    // Create a call stack that ends with 'Disk READ <fileName> (<fileDirectory>)'
+                    var nodeName = "Load " + data.ModuleILPath;
+                    var nodeIndex = stackSource.Interner.FrameIntern(nodeName);
+                    sample.StackIndex = stackSource.Interner.CallStackIntern(nodeIndex, stackSource.GetCallStack(data.CallStackIndex(), data));
+                    stackSource.AddSample(sample);
+                };
+                eventSource.Process();
+            }
+            else if (streamName == "Disk I/O")
+            {
+                var diskStartStack = new Dictionary<Address, StackSourceCallStackIndex>(50);
+                // On a per-disk basis remember when the last Disk I/O completed.  
+                var lastDiskEndMSec = new GrowableArray<double>(4);
 
 				eventSource.Kernel.AddCallbackForEvents<DiskIOInitTraceData>(delegate (DiskIOInitTraceData data)
-				{
-					diskStartStack[data.Irp] = stackSource.GetCallStack(data.CallStackIndex(), data);
-				});
+                {
+                    diskStartStack[data.Irp] = stackSource.GetCallStack(data.CallStackIndex(), data);
+                });
 
 				eventSource.Kernel.AddCallbackForEvents<DiskIOTraceData>(delegate (DiskIOTraceData data)
-				{
-					StackSourceCallStackIndex stackIdx;
-					if (diskStartStack.TryGetValue(data.Irp, out stackIdx))
-						diskStartStack.Remove(data.Irp);
-					else
-						stackIdx = StackSourceCallStackIndex.Invalid;
-
-					var diskNumber = data.DiskNumber;
-					if (diskNumber >= lastDiskEndMSec.Count)
-						lastDiskEndMSec.Count = diskNumber + 1;
-
-					// Create a call stack that ends with 'Disk READ <fileName> (<fileDirectory>)'
-					var filePath = data.FileName;
-					if (filePath.Length == 0)
-						filePath = "UNKNOWN";
-
-					var nodeName = "I/O Size 0x" + data.TransferSize.ToString("x");
-					var nodeIndex = stackSource.Interner.FrameIntern(nodeName);
-					stackIdx = stackSource.Interner.CallStackIntern(nodeIndex, stackIdx);
-
-					nodeName = string.Format("Disk {0} DiskNum({1}) {2} ({3})", data.OpcodeName, diskNumber,
-						GetFileName(filePath), GetDirectoryName(filePath));
-
-					// The time it took actually using the disk is the smaller of either
-					// The elapsed time (because there were no other entries in the disk queue)
-					// OR the time since the last I/O completed (since that is when this one will start using the disk.
-					var elapsedMSec = data.ElapsedTimeMSec;
-					double serviceTimeMSec = elapsedMSec;
-					double durationSinceLastIOMSec = data.TimeStampRelativeMSec - lastDiskEndMSec[diskNumber];
-					lastDiskEndMSec[diskNumber] = elapsedMSec;
-					if (durationSinceLastIOMSec < serviceTimeMSec)
-					{
-						serviceTimeMSec = durationSinceLastIOMSec;
-						// There is queuing delay, indicate this by adding a sample that represents the queueing delay. 
-
-						var queueStackIdx = stackSource.Interner.CallStackIntern(stackSource.Interner.FrameIntern("Time in Disk Queue " + diskNumber), stackIdx);
-						sample.StackIndex = stackSource.Interner.CallStackIntern(stackSource.Interner.FrameIntern(nodeName), queueStackIdx);
-						sample.Metric = (float)(elapsedMSec - serviceTimeMSec);
-						sample.TimeRelativeMSec = data.TimeStampRelativeMSec - elapsedMSec;
-						stackSource.AddSample(sample);
-					}
-
-					stackIdx = stackSource.Interner.CallStackIntern(stackSource.Interner.FrameIntern("Service Time Disk " + diskNumber), stackIdx);
-					sample.StackIndex = stackSource.Interner.CallStackIntern(stackSource.Interner.FrameIntern(nodeName), stackIdx);
-					sample.Metric = (float)serviceTimeMSec;
-					sample.TimeRelativeMSec = data.TimeStampRelativeMSec - serviceTimeMSec;
-					stackSource.AddSample(sample);
-				});
-				eventSource.Process();
-				m_extraTopStats = " Metric is MSec";
-			}
-			else if (streamName == "Server Request CPU")
-			{
-				ServerRequestScenarioConfiguration scenarioConfiguration = new ServerRequestScenarioConfiguration(eventLog);
-				ComputingResourceStateMachine stateMachine = new ComputingResourceStateMachine(stackSource, scenarioConfiguration, ComputingResourceViewType.CPU);
-				stateMachine.Execute();
-			}
-			else if (streamName == "Server Request Thread Time")
-			{
-				ServerRequestScenarioConfiguration scenarioConfiguration = new ServerRequestScenarioConfiguration(eventLog);
-				ComputingResourceStateMachine stateMachine = new ComputingResourceStateMachine(stackSource, scenarioConfiguration, ComputingResourceViewType.ThreadTime);
-				stateMachine.Execute();
-			}
-			else if (streamName == "Server Request Managed Allocation")
-			{
-				ServerRequestScenarioConfiguration scenarioConfiguration = new ServerRequestScenarioConfiguration(eventLog);
-				ComputingResourceStateMachine stateMachine = new ComputingResourceStateMachine(stackSource, scenarioConfiguration, ComputingResourceViewType.Allocations);
-				stateMachine.Execute();
-			}
-			else if (streamName == "Execution Tracing")
-			{
-				TraceLogEventSource source = eventLog.Events.GetSource();
+                {
+                    StackSourceCallStackIndex stackIdx;
+                    if (diskStartStack.TryGetValue(data.Irp, out stackIdx))
+                        diskStartStack.Remove(data.Irp);
+                    else
+                        stackIdx = StackSourceCallStackIndex.Invalid;
+
+                    var diskNumber = data.DiskNumber;
+                    if (diskNumber >= lastDiskEndMSec.Count)
+                        lastDiskEndMSec.Count = diskNumber + 1;
+
+                    // Create a call stack that ends with 'Disk READ <fileName> (<fileDirectory>)'
+                    var filePath = data.FileName;
+                    if (filePath.Length == 0)
+                        filePath = "UNKNOWN";
+
+                    var nodeName = "I/O Size 0x" + data.TransferSize.ToString("x");
+                    var nodeIndex = stackSource.Interner.FrameIntern(nodeName);
+                    stackIdx = stackSource.Interner.CallStackIntern(nodeIndex, stackIdx);
+
+                    nodeName = string.Format("Disk {0} DiskNum({1}) {2} ({3})", data.OpcodeName, diskNumber,
+                        GetFileName(filePath), GetDirectoryName(filePath));
+
+                    // The time it took actually using the disk is the smaller of either
+                    // The elapsed time (because there were no other entries in the disk queue)
+                    // OR the time since the last I/O completed (since that is when this one will start using the disk.
+                    var elapsedMSec = data.ElapsedTimeMSec;
+                    double serviceTimeMSec = elapsedMSec;
+                    double durationSinceLastIOMSec = data.TimeStampRelativeMSec - lastDiskEndMSec[diskNumber];
+                    lastDiskEndMSec[diskNumber] = elapsedMSec;
+                    if (durationSinceLastIOMSec < serviceTimeMSec)
+                    {
+                        serviceTimeMSec = durationSinceLastIOMSec;
+                        // There is queuing delay, indicate this by adding a sample that represents the queueing delay. 
+
+                        var queueStackIdx = stackSource.Interner.CallStackIntern(stackSource.Interner.FrameIntern("Time in Disk Queue " + diskNumber), stackIdx);
+                        sample.StackIndex = stackSource.Interner.CallStackIntern(stackSource.Interner.FrameIntern(nodeName), queueStackIdx);
+                        sample.Metric = (float)(elapsedMSec - serviceTimeMSec);
+                        sample.TimeRelativeMSec = data.TimeStampRelativeMSec - elapsedMSec;
+                        stackSource.AddSample(sample);
+                    }
+
+                    stackIdx = stackSource.Interner.CallStackIntern(stackSource.Interner.FrameIntern("Service Time Disk " + diskNumber), stackIdx);
+                    sample.StackIndex = stackSource.Interner.CallStackIntern(stackSource.Interner.FrameIntern(nodeName), stackIdx);
+                    sample.Metric = (float)serviceTimeMSec;
+                    sample.TimeRelativeMSec = data.TimeStampRelativeMSec - serviceTimeMSec;
+                    stackSource.AddSample(sample);
+                });
+                eventSource.Process();
+                m_extraTopStats = " Metric is MSec";
+            }
+            else if (streamName == "Server Request CPU")
+            {
+                ServerRequestScenarioConfiguration scenarioConfiguration = new ServerRequestScenarioConfiguration(eventLog);
+                ComputingResourceStateMachine stateMachine = new ComputingResourceStateMachine(stackSource, scenarioConfiguration, ComputingResourceViewType.CPU);
+                stateMachine.Execute();
+            }
+            else if (streamName == "Server Request Thread Time")
+            {
+                ServerRequestScenarioConfiguration scenarioConfiguration = new ServerRequestScenarioConfiguration(eventLog);
+                ComputingResourceStateMachine stateMachine = new ComputingResourceStateMachine(stackSource, scenarioConfiguration, ComputingResourceViewType.ThreadTime);
+                stateMachine.Execute();
+            }
+            else if (streamName == "Server Request Managed Allocation")
+            {
+                ServerRequestScenarioConfiguration scenarioConfiguration = new ServerRequestScenarioConfiguration(eventLog);
+                ComputingResourceStateMachine stateMachine = new ComputingResourceStateMachine(stackSource, scenarioConfiguration, ComputingResourceViewType.Allocations);
+                stateMachine.Execute();
+            }
+            else if (streamName == "Execution Tracing")
+            {
+                TraceLogEventSource source = eventLog.Events.GetSource();
 
 				Action<TraceEvent> tracingCallback = delegate (TraceEvent data)
-				{
-					string assemblyName = (string)data.PayloadByName("assembly");
-					string typeName = (string)data.PayloadByName("type");
-					string methodName = (string)data.PayloadByName("method");
-
-					string frameName = string.Format("{0}!{1}.{2}", assemblyName, typeName, methodName);
-
-					StackSourceCallStackIndex callStackIndex = stackSource.GetCallStack(data.CallStackIndex(), data);
-					StackSourceFrameIndex nodeIndex = stackSource.Interner.FrameIntern(frameName);
-					callStackIndex = stackSource.Interner.CallStackIntern(nodeIndex, callStackIndex);
-
-					sample.Count = 1;
-					sample.Metric = 1;
-					sample.TimeRelativeMSec = data.TimeStampRelativeMSec;
-					sample.StackIndex = callStackIndex;
-
-					stackSource.AddSample(sample);
-				};
-
-				source.Dynamic.AddCallbackForProviderEvent("MethodCallLogger", "MethodEntry", tracingCallback);
-
-				source.Process();
-			}
-			else if (streamName == "File I/O")
-			{
+                {
+                    string assemblyName = (string)data.PayloadByName("assembly");
+                    string typeName = (string)data.PayloadByName("type");
+                    string methodName = (string)data.PayloadByName("method");
+
+                    string frameName = string.Format("{0}!{1}.{2}", assemblyName, typeName, methodName);
+
+                    StackSourceCallStackIndex callStackIndex = stackSource.GetCallStack(data.CallStackIndex(), data);
+                    StackSourceFrameIndex nodeIndex = stackSource.Interner.FrameIntern(frameName);
+                    callStackIndex = stackSource.Interner.CallStackIntern(nodeIndex, callStackIndex);
+
+                    sample.Count = 1;
+                    sample.Metric = 1;
+                    sample.TimeRelativeMSec = data.TimeStampRelativeMSec;
+                    sample.StackIndex = callStackIndex;
+
+                    stackSource.AddSample(sample);
+                };
+
+                source.Dynamic.AddCallbackForProviderEvent("MethodCallLogger", "MethodEntry", tracingCallback);
+
+                source.Process();
+            }
+            else if (streamName == "File I/O")
+            {
 				eventSource.Kernel.AddCallbackForEvents<FileIOReadWriteTraceData>(delegate (FileIOReadWriteTraceData data)
-				{
-					sample.Metric = (float)data.IoSize;
-					sample.TimeRelativeMSec = data.TimeStampRelativeMSec;
-
-					StackSourceCallStackIndex stackIdx = stackSource.GetCallStack(data.CallStackIndex(), data);
-
-					// Create a call stack that ends with 'Disk READ <fileName> (<fileDirectory>)'
-					var filePath = data.FileName;
-					if (filePath.Length == 0)
-						filePath = "UNKNOWN";
-
-					var nodeName = string.Format("File {0}: {1} ({2})", data.OpcodeName,
-						GetFileName(filePath), GetDirectoryName(filePath));
-					var nodeIndex = stackSource.Interner.FrameIntern(nodeName);
-					stackIdx = stackSource.Interner.CallStackIntern(nodeIndex, stackIdx);
-
-					sample.StackIndex = stackIdx;
-					stackSource.AddSample(sample);
-				});
-				eventSource.Process();
-			}
-			else if (streamName == "Image Load")
-			{
-				var loadedImages = new Dictionary<Address, StackSourceCallStackIndex>(100);
+                {
+                    sample.Metric = (float)data.IoSize;
+                    sample.TimeRelativeMSec = data.TimeStampRelativeMSec;
+
+                    StackSourceCallStackIndex stackIdx = stackSource.GetCallStack(data.CallStackIndex(), data);
+
+                    // Create a call stack that ends with 'Disk READ <fileName> (<fileDirectory>)'
+                    var filePath = data.FileName;
+                    if (filePath.Length == 0)
+                        filePath = "UNKNOWN";
+
+                    var nodeName = string.Format("File {0}: {1} ({2})", data.OpcodeName,
+                        GetFileName(filePath), GetDirectoryName(filePath));
+                    var nodeIndex = stackSource.Interner.FrameIntern(nodeName);
+                    stackIdx = stackSource.Interner.CallStackIntern(nodeIndex, stackIdx);
+
+                    sample.StackIndex = stackIdx;
+                    stackSource.AddSample(sample);
+                });
+                eventSource.Process();
+            }
+            else if (streamName == "Image Load")
+            {
+                var loadedImages = new Dictionary<Address, StackSourceCallStackIndex>(100);
 				Action<ImageLoadTraceData> imageLoadUnload = delegate (ImageLoadTraceData data)
-				{
-					// TODO this is not really correct, it assumes process IDs < 64K and images bases don't use lower bits
-					// but it is true 
-					Address imageKey = data.ImageBase + (Address)data.ProcessID;
-
-					sample.Metric = data.ImageSize;
-					if (data.Opcode == TraceEventOpcode.Stop)
-					{
-						sample.StackIndex = StackSourceCallStackIndex.Invalid;
-						StackSourceCallStackIndex allocIdx;
-						if (loadedImages.TryGetValue(imageKey, out allocIdx))
-							sample.StackIndex = allocIdx;
-						sample.Metric = -sample.Metric;
-					}
-					else
-					{
-						// Create a call stack that ends with 'Load <fileName> (<fileDirectory>)'
-						var fileName = data.FileName;
-						var nodeName = "Image Load " + GetFileName(fileName) + " (" + GetDirectoryName(fileName) + ")";
-						var nodeIndex = stackSource.Interner.FrameIntern(nodeName);
-						sample.StackIndex = stackSource.Interner.CallStackIntern(nodeIndex, stackSource.GetCallStack(data.CallStackIndex(), data));
-						loadedImages[imageKey] = sample.StackIndex;
-					}
-					sample.TimeRelativeMSec = data.TimeStampRelativeMSec;
-					stackSource.AddSample(sample);
-				};
-				eventSource.Kernel.ImageLoad += imageLoadUnload;
-				eventSource.Kernel.ImageUnload += imageLoadUnload;
-				eventSource.Process();
-			}
-			else if (streamName == "Net Virtual Alloc")
-			{
-				var droppedEvents = 0;
-				var memStates = new MemState[eventLog.Processes.Count];
+                {
+                    // TODO this is not really correct, it assumes process IDs < 64K and images bases don't use lower bits
+                    // but it is true 
+                    Address imageKey = data.ImageBase + (Address)data.ProcessID;
+
+                    sample.Metric = data.ImageSize;
+                    if (data.Opcode == TraceEventOpcode.Stop)
+                    {
+                        sample.StackIndex = StackSourceCallStackIndex.Invalid;
+                        StackSourceCallStackIndex allocIdx;
+                        if (loadedImages.TryGetValue(imageKey, out allocIdx))
+                            sample.StackIndex = allocIdx;
+                        sample.Metric = -sample.Metric;
+                    }
+                    else
+                    {
+                        // Create a call stack that ends with 'Load <fileName> (<fileDirectory>)'
+                        var fileName = data.FileName;
+                        var nodeName = "Image Load " + GetFileName(fileName) + " (" + GetDirectoryName(fileName) + ")";
+                        var nodeIndex = stackSource.Interner.FrameIntern(nodeName);
+                        sample.StackIndex = stackSource.Interner.CallStackIntern(nodeIndex, stackSource.GetCallStack(data.CallStackIndex(), data));
+                        loadedImages[imageKey] = sample.StackIndex;
+                    }
+                    sample.TimeRelativeMSec = data.TimeStampRelativeMSec;
+                    stackSource.AddSample(sample);
+                };
+                eventSource.Kernel.ImageLoad += imageLoadUnload;
+                eventSource.Kernel.ImageUnload += imageLoadUnload;
+                eventSource.Process();
+            }
+            else if (streamName == "Net Virtual Alloc")
+            {
+                var droppedEvents = 0;
+                var memStates = new MemState[eventLog.Processes.Count];
 				eventSource.Kernel.AddCallbackForEvents<VirtualAllocTraceData>(delegate (VirtualAllocTraceData data)
-				{
-					bool isAlloc = false;
-					if ((data.Flags & (
-						VirtualAllocTraceData.VirtualAllocFlags.MEM_COMMIT |
-						VirtualAllocTraceData.VirtualAllocFlags.MEM_DECOMMIT |
-						VirtualAllocTraceData.VirtualAllocFlags.MEM_RELEASE)) != 0)
-					{
-						// Can't use data.Process() because some of the virtual allocs occur in the process that started the
-						// process and occur before the process start event, which is what Process() uses to find it. 
-						// TODO this code assumes that process launch is within 1 second and process IDs are not aggressively reused. 
-						var processWhereMemoryAllocated = data.Log().Processes.GetProcess(data.ProcessID, data.TimeStampRelativeMSec + 1000);
-						if (processWhereMemoryAllocated == null)
-						{
-							droppedEvents++;
-							return;
-						}
-
-						var processIndex = processWhereMemoryAllocated.ProcessIndex;
-						var memState = memStates[(int)processIndex];
-						if (memState == null)
-							memState = memStates[(int)processIndex] = new MemState();
-
-						// Commit and decommit not both on together.  
-						Debug.Assert((data.Flags &
-							(VirtualAllocTraceData.VirtualAllocFlags.MEM_COMMIT | VirtualAllocTraceData.VirtualAllocFlags.MEM_DECOMMIT)) !=
-							(VirtualAllocTraceData.VirtualAllocFlags.MEM_COMMIT | VirtualAllocTraceData.VirtualAllocFlags.MEM_DECOMMIT));
-
-						var stackIndex = StackSourceCallStackIndex.Invalid;
-						if ((data.Flags & VirtualAllocTraceData.VirtualAllocFlags.MEM_COMMIT) != 0)
-						{
-							isAlloc = true;
-							// Some of the early allocations are actually by the process that starts this process.  Don't use their stacks 
-							// But do count them.  
-							var processIDAllocatingMemory = processWhereMemoryAllocated.ProcessID;  // This is not right, but it sets the condition properly below 
-							var thread = data.Thread();
-							if (thread != null)
-								processIDAllocatingMemory = thread.Process.ProcessID;
-
-							if (data.TimeStampRelativeMSec >= processWhereMemoryAllocated.StartTimeRelativeMsec && processIDAllocatingMemory == processWhereMemoryAllocated.ProcessID)
-								stackIndex = stackSource.GetCallStack(data.CallStackIndex(), data);
-							else
-							{
-								stackIndex = stackSource.GetCallStackForProcess(processWhereMemoryAllocated);
-								stackIndex = stackSource.Interner.CallStackIntern(stackSource.Interner.FrameIntern("Allocated In Parent Process"), stackIndex);
-							}
-						}
-						memState.Update(data.BaseAddr, data.Length, isAlloc, stackIndex,
+                {
+                    bool isAlloc = false;
+                    if ((data.Flags & (
+                        VirtualAllocTraceData.VirtualAllocFlags.MEM_COMMIT |
+                        VirtualAllocTraceData.VirtualAllocFlags.MEM_DECOMMIT |
+                        VirtualAllocTraceData.VirtualAllocFlags.MEM_RELEASE)) != 0)
+                    {
+                        // Can't use data.Process() because some of the virtual allocs occur in the process that started the
+                        // process and occur before the process start event, which is what Process() uses to find it. 
+                        // TODO this code assumes that process launch is within 1 second and process IDs are not aggressively reused. 
+                        var processWhereMemoryAllocated = data.Log().Processes.GetProcess(data.ProcessID, data.TimeStampRelativeMSec + 1000);
+                        if (processWhereMemoryAllocated == null)
+                        {
+                            droppedEvents++;
+                            return;
+                        }
+
+                        var processIndex = processWhereMemoryAllocated.ProcessIndex;
+                        var memState = memStates[(int)processIndex];
+                        if (memState == null)
+                            memState = memStates[(int)processIndex] = new MemState();
+
+                        // Commit and decommit not both on together.  
+                        Debug.Assert((data.Flags &
+                            (VirtualAllocTraceData.VirtualAllocFlags.MEM_COMMIT | VirtualAllocTraceData.VirtualAllocFlags.MEM_DECOMMIT)) !=
+                            (VirtualAllocTraceData.VirtualAllocFlags.MEM_COMMIT | VirtualAllocTraceData.VirtualAllocFlags.MEM_DECOMMIT));
+
+                        var stackIndex = StackSourceCallStackIndex.Invalid;
+                        if ((data.Flags & VirtualAllocTraceData.VirtualAllocFlags.MEM_COMMIT) != 0)
+                        {
+                            isAlloc = true;
+                            // Some of the early allocations are actually by the process that starts this process.  Don't use their stacks 
+                            // But do count them.  
+                            var processIDAllocatingMemory = processWhereMemoryAllocated.ProcessID;  // This is not right, but it sets the condition properly below 
+                            var thread = data.Thread();
+                            if (thread != null)
+                                processIDAllocatingMemory = thread.Process.ProcessID;
+
+                            if (data.TimeStampRelativeMSec >= processWhereMemoryAllocated.StartTimeRelativeMsec && processIDAllocatingMemory == processWhereMemoryAllocated.ProcessID)
+                                stackIndex = stackSource.GetCallStack(data.CallStackIndex(), data);
+                            else
+                            {
+                                stackIndex = stackSource.GetCallStackForProcess(processWhereMemoryAllocated);
+                                stackIndex = stackSource.Interner.CallStackIntern(stackSource.Interner.FrameIntern("Allocated In Parent Process"), stackIndex);
+                            }
+                        }
+                        memState.Update(data.BaseAddr, data.Length, isAlloc, stackIndex,
 							delegate (long metric, StackSourceCallStackIndex allocStack)
-							{
-								Debug.Assert(allocStack != StackSourceCallStackIndex.Invalid);
-								Debug.Assert(metric != 0);                                                  // They should trim this already.  
-								sample.Metric = metric;
-								sample.TimeRelativeMSec = data.TimeStampRelativeMSec;
-								sample.StackIndex = allocStack;
-								stackSource.AddSample(sample);
-								// Debug.WriteLine("Sample Proc {0,12} Time {1,8:f3} Length 0x{2:x} Metric 0x{3:x} Stack {4,8} Cum {5,8}", process.Name, sample.TimeRelativeMSec, data.Length, (int) sample.Metric, (int)sample.StackIndex, memState.TotalMem);
-							});
-					}
-				});
-				eventSource.Process();
-				if (droppedEvents != 0)
-					log.WriteLine("WARNING: {0} events were dropped because their process could not be determined.", droppedEvents);
-			}
-			else if (streamName == "Net Virtual Reserve")
-			{
-				// Mapped file (which includes image loads) logic. 
-				var mappedImages = new Dictionary<Address, StackSourceCallStackIndex>(100);
+                            {
+                                Debug.Assert(allocStack != StackSourceCallStackIndex.Invalid);
+                                Debug.Assert(metric != 0);                                                  // They should trim this already.  
+                                sample.Metric = metric;
+                                sample.TimeRelativeMSec = data.TimeStampRelativeMSec;
+                                sample.StackIndex = allocStack;
+                                stackSource.AddSample(sample);
+                                // Debug.WriteLine("Sample Proc {0,12} Time {1,8:f3} Length 0x{2:x} Metric 0x{3:x} Stack {4,8} Cum {5,8}", process.Name, sample.TimeRelativeMSec, data.Length, (int) sample.Metric, (int)sample.StackIndex, memState.TotalMem);
+                            });
+                    }
+                });
+                eventSource.Process();
+                if (droppedEvents != 0)
+                    log.WriteLine("WARNING: {0} events were dropped because their process could not be determined.", droppedEvents);
+            }
+            else if (streamName == "Net Virtual Reserve")
+            {
+                // Mapped file (which includes image loads) logic. 
+                var mappedImages = new Dictionary<Address, StackSourceCallStackIndex>(100);
 				Action<MapFileTraceData> mapUnmapFile = delegate (MapFileTraceData data)
-				{
-					sample.Metric = data.ViewSize;
-					// If it is a UnMapFile or MapFileDCStop event
-					if (data.Opcode == (TraceEventOpcode)38)
-					{
-						Debug.Assert(data.OpcodeName == "UnmapFile");
-						sample.StackIndex = StackSourceCallStackIndex.Invalid;
-						StackSourceCallStackIndex allocIdx;
-						if (mappedImages.TryGetValue(data.FileKey, out allocIdx))
-						{
-							sample.StackIndex = allocIdx;
-							mappedImages.Remove(data.FileKey);
-						}
-						sample.Metric = -sample.Metric;
-					}
-					else
-					{
-						Debug.Assert(data.OpcodeName == "MapFile" || data.OpcodeName == "MapFileDCStart");
-						// Create a call stack that ends with 'MapFile <fileName> (<fileDirectory>)'
-						var nodeName = "MapFile";
-						var fileName = data.FileName;
-						if (fileName.Length > 0)
-							nodeName = nodeName + " " + GetFileName(fileName) + " (" + GetDirectoryName(fileName) + ")";
-						var nodeIndex = stackSource.Interner.FrameIntern(nodeName);
-						sample.StackIndex = stackSource.Interner.CallStackIntern(nodeIndex, stackSource.GetCallStack(data.CallStackIndex(), data));
-						mappedImages[data.FileKey] = sample.StackIndex;
-					}
-					sample.TimeRelativeMSec = data.TimeStampRelativeMSec;
-					stackSource.AddSample(sample);
-				};
-				eventSource.Kernel.FileIOMapFile += mapUnmapFile;
-				eventSource.Kernel.FileIOUnmapFile += mapUnmapFile;
-				eventSource.Kernel.FileIOMapFileDCStart += mapUnmapFile;
-
-				// Virtual Alloc logic
-				var droppedEvents = 0;
-				var memStates = new MemState[eventLog.Processes.Count];
-				var virtualReserverFrame = stackSource.Interner.FrameIntern("VirtualReserve");
+                {
+                    sample.Metric = data.ViewSize;
+                    // If it is a UnMapFile or MapFileDCStop event
+                    if (data.Opcode == (TraceEventOpcode)38)
+                    {
+                        Debug.Assert(data.OpcodeName == "UnmapFile");
+                        sample.StackIndex = StackSourceCallStackIndex.Invalid;
+                        StackSourceCallStackIndex allocIdx;
+                        if (mappedImages.TryGetValue(data.FileKey, out allocIdx))
+                        {
+                            sample.StackIndex = allocIdx;
+                            mappedImages.Remove(data.FileKey);
+                        }
+                        sample.Metric = -sample.Metric;
+                    }
+                    else
+                    {
+                        Debug.Assert(data.OpcodeName == "MapFile" || data.OpcodeName == "MapFileDCStart");
+                        // Create a call stack that ends with 'MapFile <fileName> (<fileDirectory>)'
+                        var nodeName = "MapFile";
+                        var fileName = data.FileName;
+                        if (fileName.Length > 0)
+                            nodeName = nodeName + " " + GetFileName(fileName) + " (" + GetDirectoryName(fileName) + ")";
+                        var nodeIndex = stackSource.Interner.FrameIntern(nodeName);
+                        sample.StackIndex = stackSource.Interner.CallStackIntern(nodeIndex, stackSource.GetCallStack(data.CallStackIndex(), data));
+                        mappedImages[data.FileKey] = sample.StackIndex;
+                    }
+                    sample.TimeRelativeMSec = data.TimeStampRelativeMSec;
+                    stackSource.AddSample(sample);
+                };
+                eventSource.Kernel.FileIOMapFile += mapUnmapFile;
+                eventSource.Kernel.FileIOUnmapFile += mapUnmapFile;
+                eventSource.Kernel.FileIOMapFileDCStart += mapUnmapFile;
+
+                // Virtual Alloc logic
+                var droppedEvents = 0;
+                var memStates = new MemState[eventLog.Processes.Count];
+                var virtualReserverFrame = stackSource.Interner.FrameIntern("VirtualReserve");
 				eventSource.Kernel.AddCallbackForEvents<VirtualAllocTraceData>(delegate (VirtualAllocTraceData data)
-				{
-					bool isAlloc = false;
-					if ((data.Flags & (
-						VirtualAllocTraceData.VirtualAllocFlags.MEM_COMMIT |
-						VirtualAllocTraceData.VirtualAllocFlags.MEM_RESERVE |
-						VirtualAllocTraceData.VirtualAllocFlags.MEM_RELEASE)) != 0)
-					{
-						// Can't use data.Process() because some of the virtual allocs occur in the process that started the
-						// process and occur before the process start event, which is what Process() uses to find it. 
-						// TODO this code assumes that process launch is within 1 second and process IDs are not aggressively reused. 
-						var processWhereMemoryAllocated = data.Log().Processes.GetProcess(data.ProcessID, data.TimeStampRelativeMSec + 1000);
-						if (processWhereMemoryAllocated == null)
-						{
-							droppedEvents++;
-							return;
-						}
-
-						var processIndex = processWhereMemoryAllocated.ProcessIndex;
-						var memState = memStates[(int)processIndex];
-						if (memState == null)
-							memState = memStates[(int)processIndex] = new MemState();
-
-						// Commit and decommit not both on together.  
-						Debug.Assert((data.Flags &
-							(VirtualAllocTraceData.VirtualAllocFlags.MEM_COMMIT | VirtualAllocTraceData.VirtualAllocFlags.MEM_DECOMMIT)) !=
-							(VirtualAllocTraceData.VirtualAllocFlags.MEM_COMMIT | VirtualAllocTraceData.VirtualAllocFlags.MEM_DECOMMIT));
-						// Reserve and release not both on together.
-						Debug.Assert((data.Flags &
-							(VirtualAllocTraceData.VirtualAllocFlags.MEM_RESERVE | VirtualAllocTraceData.VirtualAllocFlags.MEM_RELEASE)) !=
-							(VirtualAllocTraceData.VirtualAllocFlags.MEM_RESERVE | VirtualAllocTraceData.VirtualAllocFlags.MEM_RELEASE));
-
-						// You allocate by committing or reserving.  We have already filtered out decommits which have no effect on reservation.  
-						// Thus the only memRelease is the only one that frees.  
-						var stackIndex = StackSourceCallStackIndex.Invalid;
-						if ((data.Flags & (VirtualAllocTraceData.VirtualAllocFlags.MEM_COMMIT | VirtualAllocTraceData.VirtualAllocFlags.MEM_RESERVE)) != 0)
-						{
-							isAlloc = true;
-							// Some of the early allocations are actually by the process that starts this process.  Don't use their stacks 
-							// But do count them.  
-							var processIDAllocatingMemory = processWhereMemoryAllocated.ProcessID;  // This is not right, but it sets the condition properly below 
-							var thread = data.Thread();
-							if (thread != null)
-								processIDAllocatingMemory = thread.Process.ProcessID;
-
-							if (data.TimeStampRelativeMSec >= processWhereMemoryAllocated.StartTimeRelativeMsec && processIDAllocatingMemory == processWhereMemoryAllocated.ProcessID)
-								stackIndex = stackSource.GetCallStack(data.CallStackIndex(), data);
-							else
-							{
-								stackIndex = stackSource.GetCallStackForProcess(processWhereMemoryAllocated);
-								stackIndex = stackSource.Interner.CallStackIntern(stackSource.Interner.FrameIntern("Allocated In Parent Process"), stackIndex);
-							}
-							stackIndex = stackSource.Interner.CallStackIntern(virtualReserverFrame, stackIndex);
-						}
-						memState.Update(data.BaseAddr, data.Length, isAlloc, stackIndex,
+                {
+                    bool isAlloc = false;
+                    if ((data.Flags & (
+                        VirtualAllocTraceData.VirtualAllocFlags.MEM_COMMIT |
+                        VirtualAllocTraceData.VirtualAllocFlags.MEM_RESERVE |
+                        VirtualAllocTraceData.VirtualAllocFlags.MEM_RELEASE)) != 0)
+                    {
+                        // Can't use data.Process() because some of the virtual allocs occur in the process that started the
+                        // process and occur before the process start event, which is what Process() uses to find it. 
+                        // TODO this code assumes that process launch is within 1 second and process IDs are not aggressively reused. 
+                        var processWhereMemoryAllocated = data.Log().Processes.GetProcess(data.ProcessID, data.TimeStampRelativeMSec + 1000);
+                        if (processWhereMemoryAllocated == null)
+                        {
+                            droppedEvents++;
+                            return;
+                        }
+
+                        var processIndex = processWhereMemoryAllocated.ProcessIndex;
+                        var memState = memStates[(int)processIndex];
+                        if (memState == null)
+                            memState = memStates[(int)processIndex] = new MemState();
+
+                        // Commit and decommit not both on together.  
+                        Debug.Assert((data.Flags &
+                            (VirtualAllocTraceData.VirtualAllocFlags.MEM_COMMIT | VirtualAllocTraceData.VirtualAllocFlags.MEM_DECOMMIT)) !=
+                            (VirtualAllocTraceData.VirtualAllocFlags.MEM_COMMIT | VirtualAllocTraceData.VirtualAllocFlags.MEM_DECOMMIT));
+                        // Reserve and release not both on together.
+                        Debug.Assert((data.Flags &
+                            (VirtualAllocTraceData.VirtualAllocFlags.MEM_RESERVE | VirtualAllocTraceData.VirtualAllocFlags.MEM_RELEASE)) !=
+                            (VirtualAllocTraceData.VirtualAllocFlags.MEM_RESERVE | VirtualAllocTraceData.VirtualAllocFlags.MEM_RELEASE));
+
+                        // You allocate by committing or reserving.  We have already filtered out decommits which have no effect on reservation.  
+                        // Thus the only memRelease is the only one that frees.  
+                        var stackIndex = StackSourceCallStackIndex.Invalid;
+                        if ((data.Flags & (VirtualAllocTraceData.VirtualAllocFlags.MEM_COMMIT | VirtualAllocTraceData.VirtualAllocFlags.MEM_RESERVE)) != 0)
+                        {
+                            isAlloc = true;
+                            // Some of the early allocations are actually by the process that starts this process.  Don't use their stacks 
+                            // But do count them.  
+                            var processIDAllocatingMemory = processWhereMemoryAllocated.ProcessID;  // This is not right, but it sets the condition properly below 
+                            var thread = data.Thread();
+                            if (thread != null)
+                                processIDAllocatingMemory = thread.Process.ProcessID;
+
+                            if (data.TimeStampRelativeMSec >= processWhereMemoryAllocated.StartTimeRelativeMsec && processIDAllocatingMemory == processWhereMemoryAllocated.ProcessID)
+                                stackIndex = stackSource.GetCallStack(data.CallStackIndex(), data);
+                            else
+                            {
+                                stackIndex = stackSource.GetCallStackForProcess(processWhereMemoryAllocated);
+                                stackIndex = stackSource.Interner.CallStackIntern(stackSource.Interner.FrameIntern("Allocated In Parent Process"), stackIndex);
+                            }
+                            stackIndex = stackSource.Interner.CallStackIntern(virtualReserverFrame, stackIndex);
+                        }
+                        memState.Update(data.BaseAddr, data.Length, isAlloc, stackIndex,
 							delegate (long metric, StackSourceCallStackIndex allocStack)
-							{
-								Debug.Assert(allocStack != StackSourceCallStackIndex.Invalid);
-								Debug.Assert(metric != 0);                                                  // They should trim this already.  
-								sample.Metric = metric;
-								sample.TimeRelativeMSec = data.TimeStampRelativeMSec;
-								sample.StackIndex = allocStack;
-								stackSource.AddSample(sample);
-								// Debug.WriteLine("Sample Proc {0,12} Time {1,8:f3} Length 0x{2:x} Metric 0x{3:x} Stack {4,8} Cum {5,8}", process.Name, sample.TimeRelativeMSec, data.Length, (int) sample.Metric, (int)sample.StackIndex, memState.TotalMem);
-							});
-					}
-				});
-				eventSource.Process();
-				if (droppedEvents != 0)
-					log.WriteLine("WARNING: {0} events were dropped because their process could not be determined.", droppedEvents);
-			}
-			else if (streamName == "Net OS Heap Alloc")
-			{
-				// We index by heap address and then within the heap we remember the allocation stack
-				var heaps = new Dictionary<Address, Dictionary<Address, StackSourceSample>>();
-
-				var heapParser = new HeapTraceProviderTraceEventParser(eventSource);
-				Dictionary<Address, StackSourceSample> lastHeapAllocs = null;
-
-				Address lastHeapHandle = 0;
-
-				float peakMetric = 0;
-				StackSourceSample peakSample = null;
-				float cumMetric = 0;
-				float sumCumMetric = 0;
-				int cumCount = 0;
+                            {
+                                Debug.Assert(allocStack != StackSourceCallStackIndex.Invalid);
+                                Debug.Assert(metric != 0);                                                  // They should trim this already.  
+                                sample.Metric = metric;
+                                sample.TimeRelativeMSec = data.TimeStampRelativeMSec;
+                                sample.StackIndex = allocStack;
+                                stackSource.AddSample(sample);
+                                // Debug.WriteLine("Sample Proc {0,12} Time {1,8:f3} Length 0x{2:x} Metric 0x{3:x} Stack {4,8} Cum {5,8}", process.Name, sample.TimeRelativeMSec, data.Length, (int) sample.Metric, (int)sample.StackIndex, memState.TotalMem);
+                            });
+                    }
+                });
+                eventSource.Process();
+                if (droppedEvents != 0)
+                    log.WriteLine("WARNING: {0} events were dropped because their process could not be determined.", droppedEvents);
+            }
+            else if (streamName == "Net OS Heap Alloc")
+            {
+                // We index by heap address and then within the heap we remember the allocation stack
+                var heaps = new Dictionary<Address, Dictionary<Address, StackSourceSample>>();
+
+                var heapParser = new HeapTraceProviderTraceEventParser(eventSource);
+                Dictionary<Address, StackSourceSample> lastHeapAllocs = null;
+
+                Address lastHeapHandle = 0;
+
+                float peakMetric = 0;
+                StackSourceSample peakSample = null;
+                float cumMetric = 0;
+                float sumCumMetric = 0;
+                int cumCount = 0;
 
 				heapParser.HeapTraceAlloc += delegate (HeapAllocTraceData data)
-				{
-					var allocs = lastHeapAllocs;
-					if (data.HeapHandle != lastHeapHandle)
-						allocs = GetHeap(data.HeapHandle, heaps, ref lastHeapAllocs, ref lastHeapHandle);
-
-					sample.TimeRelativeMSec = data.TimeStampRelativeMSec;
-					sample.Metric = data.AllocSize;
-					var nodeIndex = stackSource.Interner.FrameIntern(GetAllocName((uint)data.AllocSize));
-					sample.StackIndex = stackSource.Interner.CallStackIntern(nodeIndex, stackSource.GetCallStack(data.CallStackIndex(), data));
-					var addedSample = stackSource.AddSample(sample);
-					allocs[data.AllocAddress] = addedSample;
-
-					cumMetric += sample.Metric;
-					if (cumMetric > peakMetric)
-					{
-						peakMetric = cumMetric;
-						peakSample = addedSample;
-					}
-					sumCumMetric += cumMetric;
-					cumCount++;
-				};
+                {
+                    var allocs = lastHeapAllocs;
+                    if (data.HeapHandle != lastHeapHandle)
+                        allocs = GetHeap(data.HeapHandle, heaps, ref lastHeapAllocs, ref lastHeapHandle);
+
+                    sample.TimeRelativeMSec = data.TimeStampRelativeMSec;
+                    sample.Metric = data.AllocSize;
+                    var nodeIndex = stackSource.Interner.FrameIntern(GetAllocName((uint)data.AllocSize));
+                    sample.StackIndex = stackSource.Interner.CallStackIntern(nodeIndex, stackSource.GetCallStack(data.CallStackIndex(), data));
+                    var addedSample = stackSource.AddSample(sample);
+                    allocs[data.AllocAddress] = addedSample;
+
+                    cumMetric += sample.Metric;
+                    if (cumMetric > peakMetric)
+                    {
+                        peakMetric = cumMetric;
+                        peakSample = addedSample;
+                    }
+                    sumCumMetric += cumMetric;
+                    cumCount++;
+                };
 
 				heapParser.HeapTraceFree += delegate (HeapFreeTraceData data)
-				{
-					var allocs = lastHeapAllocs;
-					if (data.HeapHandle != lastHeapHandle)
-						allocs = GetHeap(data.HeapHandle, heaps, ref lastHeapAllocs, ref lastHeapHandle);
-
-					StackSourceSample alloc;
-					if (allocs.TryGetValue(data.FreeAddress, out alloc))
-					{
-						cumMetric -= alloc.Metric;
-						sumCumMetric += cumMetric;
-						cumCount++;
-
-						allocs.Remove(data.FreeAddress);
-
-						Debug.Assert(alloc.Metric >= 0);
-						sample.Metric = -alloc.Metric;
-						sample.TimeRelativeMSec = data.TimeStampRelativeMSec;
-
-						sample.StackIndex = alloc.StackIndex;
-						stackSource.AddSample(sample);
-					}
-				};
+                {
+                    var allocs = lastHeapAllocs;
+                    if (data.HeapHandle != lastHeapHandle)
+                        allocs = GetHeap(data.HeapHandle, heaps, ref lastHeapAllocs, ref lastHeapHandle);
+
+                    StackSourceSample alloc;
+                    if (allocs.TryGetValue(data.FreeAddress, out alloc))
+                    {
+                        cumMetric -= alloc.Metric;
+                        sumCumMetric += cumMetric;
+                        cumCount++;
+
+                        allocs.Remove(data.FreeAddress);
+
+                        Debug.Assert(alloc.Metric >= 0);
+                        sample.Metric = -alloc.Metric;
+                        sample.TimeRelativeMSec = data.TimeStampRelativeMSec;
+
+                        sample.StackIndex = alloc.StackIndex;
+                        stackSource.AddSample(sample);
+                    }
+                };
 
 				heapParser.HeapTraceReAlloc += delegate (HeapReallocTraceData data)
-				{
-					// Reallocs that actually move stuff will cause a Alloc and delete event
-					// so there is nothing to do for those events.  But when the address is
-					// the same we need to resize 
-					if (data.OldAllocAddress != data.NewAllocAddress)
-						return;
-
-					var allocs = lastHeapAllocs;
-					if (data.HeapHandle != lastHeapHandle)
-						allocs = GetHeap(data.HeapHandle, heaps, ref lastHeapAllocs, ref lastHeapHandle);
-
-					// This is a clone of the Free code 
-					StackSourceSample alloc;
-					if (allocs.TryGetValue(data.OldAllocAddress, out alloc))
-					{
-						cumMetric -= alloc.Metric;
-						sumCumMetric += cumMetric;
-						cumCount++;
-
-						allocs.Remove(data.OldAllocAddress);
-
-						Debug.Assert(alloc.Metric == data.OldAllocSize);
-						sample.Metric = -alloc.Metric;
-						sample.TimeRelativeMSec = data.TimeStampRelativeMSec;
-
-						sample.StackIndex = alloc.StackIndex;
-						stackSource.AddSample(sample);
-					}
-
-					// This is a clone of the Alloc code (sigh don't clone code)
-					sample.TimeRelativeMSec = data.TimeStampRelativeMSec;
-					sample.Metric = data.NewAllocSize;
-					var nodeIndex = stackSource.Interner.FrameIntern(GetAllocName((uint)data.NewAllocSize));
-					sample.StackIndex = stackSource.Interner.CallStackIntern(nodeIndex, stackSource.GetCallStack(data.CallStackIndex(), data));
-					var addedSample = stackSource.AddSample(sample);
-					allocs[data.NewAllocAddress] = addedSample;
-
-					cumMetric += sample.Metric;
-					if (cumMetric > peakMetric)
-					{
-						peakMetric = cumMetric;
-						peakSample = addedSample;
-					}
-					sumCumMetric += cumMetric;
-					cumCount++;
-				};
+                {
+                    // Reallocs that actually move stuff will cause a Alloc and delete event
+                    // so there is nothing to do for those events.  But when the address is
+                    // the same we need to resize 
+                    if (data.OldAllocAddress != data.NewAllocAddress)
+                        return;
+
+                    var allocs = lastHeapAllocs;
+                    if (data.HeapHandle != lastHeapHandle)
+                        allocs = GetHeap(data.HeapHandle, heaps, ref lastHeapAllocs, ref lastHeapHandle);
+
+                    // This is a clone of the Free code 
+                    StackSourceSample alloc;
+                    if (allocs.TryGetValue(data.OldAllocAddress, out alloc))
+                    {
+                        cumMetric -= alloc.Metric;
+                        sumCumMetric += cumMetric;
+                        cumCount++;
+
+                        allocs.Remove(data.OldAllocAddress);
+
+                        Debug.Assert(alloc.Metric == data.OldAllocSize);
+                        sample.Metric = -alloc.Metric;
+                        sample.TimeRelativeMSec = data.TimeStampRelativeMSec;
+
+                        sample.StackIndex = alloc.StackIndex;
+                        stackSource.AddSample(sample);
+                    }
+
+                    // This is a clone of the Alloc code (sigh don't clone code)
+                    sample.TimeRelativeMSec = data.TimeStampRelativeMSec;
+                    sample.Metric = data.NewAllocSize;
+                    var nodeIndex = stackSource.Interner.FrameIntern(GetAllocName((uint)data.NewAllocSize));
+                    sample.StackIndex = stackSource.Interner.CallStackIntern(nodeIndex, stackSource.GetCallStack(data.CallStackIndex(), data));
+                    var addedSample = stackSource.AddSample(sample);
+                    allocs[data.NewAllocAddress] = addedSample;
+
+                    cumMetric += sample.Metric;
+                    if (cumMetric > peakMetric)
+                    {
+                        peakMetric = cumMetric;
+                        peakSample = addedSample;
+                    }
+                    sumCumMetric += cumMetric;
+                    cumCount++;
+                };
 
 				heapParser.HeapTraceDestroy += delegate (HeapTraceData data)
-				{
-					// Heap is dieing, kill all objects in it.   
-					var allocs = lastHeapAllocs;
-					if (data.HeapHandle != lastHeapHandle)
-						allocs = GetHeap(data.HeapHandle, heaps, ref lastHeapAllocs, ref lastHeapHandle);
-
-					foreach (StackSourceSample alloc in allocs.Values)
-					{
-						// TODO this is a clone of the free code.  
-						cumMetric -= alloc.Metric;
-						sumCumMetric += cumMetric;
-						cumCount++;
-
-						Debug.Assert(alloc.Metric >= 0);
-						sample.Metric = -alloc.Metric;
-						sample.TimeRelativeMSec = data.TimeStampRelativeMSec;
-
-						sample.StackIndex = alloc.StackIndex;
-						stackSource.AddSample(sample);
-					}
-				};
-				eventSource.Process();
-
-				var aveCumMetric = sumCumMetric / cumCount;
-				log.WriteLine("Peak Heap Size: {0:n3} MB   Average Heap size: {1:n3} MB", peakMetric / 1000000.0F, aveCumMetric / 1000000.0F);
-				if (peakSample != null)
-					log.WriteLine("Peak happens at {0:n3} Msec into the trace.", peakSample.TimeRelativeMSec);
-
-				log.WriteLine("Trimming alloc-free pairs < 3 msec apart: Before we have {0:n1}K events now {1:n1}K events",
-					cumCount / 1000.0, stackSource.SampleIndexLimit / 1000.0);
-				return stackSource;
-			}
-			else if (streamName == "Server GC")
-			{
-				GCProcess.Collect(eventSource, (float)eventLog.SampleProfileInterval.TotalMilliseconds, null, stackSource);
-				return stackSource;
-			}
-			else throw new Exception("Unknown stream " + streamName);
-
-			log.WriteLine("Produced {0:n3}K events", stackSource.SampleIndexLimit / 1000.0);
-			stackSource.DoneAddingSamples();
-			return stackSource;
-		}
-
-		#region private
-		private static string GetDirectoryName(string filePath)
-		{
-			// We need long (over 260) file name support so we do this by hand.  
-			var lastSlash = filePath.LastIndexOf('\\');
-			if (lastSlash < 0)
-				return "";
-			return filePath.Substring(0, lastSlash + 1);
-		}
-
-		private static string GetFileName(string filePath)
-		{
-			// We need long (over 260) file name support so we do this by hand.  
-			var lastSlash = filePath.LastIndexOf('\\');
-			if (lastSlash < 0)
-				return filePath;
-			return filePath.Substring(lastSlash + 1);
-		}
-
-		/// <summary>
-		/// Implements a simple one-element cache for find the heap to look in.  
-		/// </summary>
-		private static Dictionary<Address, StackSourceSample> GetHeap(Address heapHandle, Dictionary<Address, Dictionary<Address, StackSourceSample>> heaps, ref Dictionary<Address, StackSourceSample> lastHeapAllocs, ref Address lastHeapHandle)
-		{
-			Dictionary<Address, StackSourceSample> ret;
-
-			if (!heaps.TryGetValue(heapHandle, out ret))
-			{
-				ret = new Dictionary<Address, StackSourceSample>();
-				heaps.Add(heapHandle, ret);
-			}
-			lastHeapHandle = heapHandle;
-			lastHeapAllocs = ret;
-			return ret;
-		}
-
-		private static void LogGCHandleLifetime(MutableTraceEventStackSource stackSource,
-			StackSourceSample sample, GCHandleInfo info, double timeRelativeMSec, TextWriter log)
-		{
-			sample.Metric = (float)(timeRelativeMSec - info.PinStartTimeRelativeMSec);
-			if (sample.Metric < 0)
-			{
-				log.WriteLine("Error got a negative time at {0:n3} started {1:n3}.  Dropping", timeRelativeMSec, info.PinStartTimeRelativeMSec);
-				return;
-			}
-
-			var stackIndex = info.PinStack;
-			var roundToLog = Math.Pow(10.0, Math.Ceiling(Math.Log10(sample.Metric)));
-			var nodeName = "LIVE_FOR <= " + roundToLog + " msec";
-			var nodeIndex = stackSource.Interner.FrameIntern(nodeName);
-			stackIndex = stackSource.Interner.CallStackIntern(nodeIndex, stackIndex);
-
-			nodeName = "OBJECT_INSTANCEID = " + info.ObjectAddress;
-			nodeIndex = stackSource.Interner.FrameIntern(nodeName);
-			stackIndex = stackSource.Interner.CallStackIntern(nodeIndex, stackIndex);
-
-			sample.TimeRelativeMSec = info.PinStartTimeRelativeMSec;
-			sample.StackIndex = stackIndex;
-			stackSource.AddSample(sample);
-		}
-
-		class PerThreadGCHandleInfo
-		{
-			public Address LastHandle;
-			public Address LastObject;
-			public Address LikelyAsyncHandleTable1;
-			public Address LikelyAsyncHandleTable2;
-		}
-
-		class GCHandleInfo
-		{
-			public double PinStartTimeRelativeMSec;
-			public Address ObjectAddress;
-			public StackSourceCallStackIndex PinStack = StackSourceCallStackIndex.Invalid;
-			public bool IsAsync;
-			public byte GCGen;
-		}
-
-		public override List<IProcess> GetProcesses(TextWriter log)
-		{
-			var processes = new List<IProcess>();
-
-			var eventLog = GetTraceLog(log);
-			foreach (var process in eventLog.Processes)
-			{
-				var iprocess = new IProcessForStackSource(process.Name);
-				iprocess.StartTime = process.StartTime;
-				iprocess.EndTime = process.EndTime;
-				iprocess.CPUTimeMSec = process.CPUMSec;
-				iprocess.ParentID = process.ParentID;
-				iprocess.CommandLine = process.CommandLine;
-				iprocess.ProcessID = process.ProcessID;
-				processes.Add(iprocess);
-			}
-			processes.Sort();
-			return processes;
-		}
-
-
-		/// <summary>
-		/// Class keeps track of the memory state given virtual allocs.  Basically you have to model what memory is allocated 
-		/// </summary>
-		private class MemState
-		{
-			public MemState()
-			{
-				m_searchTable.Add(new Region(0, Region.FreeStackIndex, null));  // Memory starts out completely free.  
-				m_numRegions = 1;
-			}
-			[Conditional("DEBUG")]
-			private void ClassInvarient()
-			{
-				Debug.Assert(0 < m_searchTable.Count);
-				var prev = m_searchTable[0];
-				Debug.Assert(prev.MemAddr == 0);
-				var cur = prev.Next;
-				var regionCount = 1;        // Total number of regions in my linked list
-				var curIdx = 1;             // Index in my sorted m_searchTable
-				while (cur != null)
-				{
-					// Update the curIdx.   Note that you can have multiple entries pointing to the same location (this is how we delete regions
-					// without having to shuffle the table.
-					while (curIdx < m_searchTable.Count && m_searchTable[curIdx] == cur)
-						curIdx++;
-					Debug.Assert(m_searchTable.Count <= curIdx || cur.MemAddr < m_searchTable[curIdx].MemAddr);
-
-					Debug.Assert(prev.MemAddr < cur.MemAddr);     // strictly increasing
-					Debug.Assert(!(cur.Next == null && cur.AllocStack != Region.FreeStackIndex && cur.MemAddr != ulong.MaxValue));
-					prev = cur;
-					cur = cur.Next;
-					regionCount++;
-				}
-				Debug.Assert(regionCount == m_numRegions);          // m_numRegions is accurate.  
-				Debug.Assert(curIdx == m_searchTable.Count);        // One entries in the table are in the list.  
-			}
+                {
+                    // Heap is dieing, kill all objects in it.   
+                    var allocs = lastHeapAllocs;
+                    if (data.HeapHandle != lastHeapHandle)
+                        allocs = GetHeap(data.HeapHandle, heaps, ref lastHeapAllocs, ref lastHeapHandle);
+
+                    foreach (StackSourceSample alloc in allocs.Values)
+                    {
+                        // TODO this is a clone of the free code.  
+                        cumMetric -= alloc.Metric;
+                        sumCumMetric += cumMetric;
+                        cumCount++;
+
+                        Debug.Assert(alloc.Metric >= 0);
+                        sample.Metric = -alloc.Metric;
+                        sample.TimeRelativeMSec = data.TimeStampRelativeMSec;
+
+                        sample.StackIndex = alloc.StackIndex;
+                        stackSource.AddSample(sample);
+                    }
+                };
+                eventSource.Process();
+
+                var aveCumMetric = sumCumMetric / cumCount;
+                log.WriteLine("Peak Heap Size: {0:n3} MB   Average Heap size: {1:n3} MB", peakMetric / 1000000.0F, aveCumMetric / 1000000.0F);
+                if (peakSample != null)
+                    log.WriteLine("Peak happens at {0:n3} Msec into the trace.", peakSample.TimeRelativeMSec);
+
+                log.WriteLine("Trimming alloc-free pairs < 3 msec apart: Before we have {0:n1}K events now {1:n1}K events",
+                    cumCount / 1000.0, stackSource.SampleIndexLimit / 1000.0);
+                return stackSource;
+            }
+            else if (streamName == "Server GC")
+            {
+                GCProcess.Collect(eventSource, (float)eventLog.SampleProfileInterval.TotalMilliseconds, null, stackSource);
+                return stackSource;
+            }
+            else throw new Exception("Unknown stream " + streamName);
+
+            log.WriteLine("Produced {0:n3}K events", stackSource.SampleIndexLimit / 1000.0);
+            stackSource.DoneAddingSamples();
+            return stackSource;
+        }
+
+        #region private
+        private static string GetDirectoryName(string filePath)
+        {
+            // We need long (over 260) file name support so we do this by hand.  
+            var lastSlash = filePath.LastIndexOf('\\');
+            if (lastSlash < 0)
+                return "";
+            return filePath.Substring(0, lastSlash + 1);
+        }
+
+        private static string GetFileName(string filePath)
+        {
+            // We need long (over 260) file name support so we do this by hand.  
+            var lastSlash = filePath.LastIndexOf('\\');
+            if (lastSlash < 0)
+                return filePath;
+            return filePath.Substring(lastSlash + 1);
+        }
+
+        /// <summary>
+        /// Implements a simple one-element cache for find the heap to look in.  
+        /// </summary>
+        private static Dictionary<Address, StackSourceSample> GetHeap(Address heapHandle, Dictionary<Address, Dictionary<Address, StackSourceSample>> heaps, ref Dictionary<Address, StackSourceSample> lastHeapAllocs, ref Address lastHeapHandle)
+        {
+            Dictionary<Address, StackSourceSample> ret;
+
+            if (!heaps.TryGetValue(heapHandle, out ret))
+            {
+                ret = new Dictionary<Address, StackSourceSample>();
+                heaps.Add(heapHandle, ret);
+            }
+            lastHeapHandle = heapHandle;
+            lastHeapAllocs = ret;
+            return ret;
+        }
+
+        private static void LogGCHandleLifetime(MutableTraceEventStackSource stackSource,
+            StackSourceSample sample, GCHandleInfo info, double timeRelativeMSec, TextWriter log)
+        {
+            sample.Metric = (float)(timeRelativeMSec - info.PinStartTimeRelativeMSec);
+            if (sample.Metric < 0)
+            {
+                log.WriteLine("Error got a negative time at {0:n3} started {1:n3}.  Dropping", timeRelativeMSec, info.PinStartTimeRelativeMSec);
+                return;
+            }
+
+            var stackIndex = info.PinStack;
+            var roundToLog = Math.Pow(10.0, Math.Ceiling(Math.Log10(sample.Metric)));
+            var nodeName = "LIVE_FOR <= " + roundToLog + " msec";
+            var nodeIndex = stackSource.Interner.FrameIntern(nodeName);
+            stackIndex = stackSource.Interner.CallStackIntern(nodeIndex, stackIndex);
+
+            nodeName = "OBJECT_INSTANCEID = " + info.ObjectAddress;
+            nodeIndex = stackSource.Interner.FrameIntern(nodeName);
+            stackIndex = stackSource.Interner.CallStackIntern(nodeIndex, stackIndex);
+
+            sample.TimeRelativeMSec = info.PinStartTimeRelativeMSec;
+            sample.StackIndex = stackIndex;
+            stackSource.AddSample(sample);
+        }
+
+        class PerThreadGCHandleInfo
+        {
+            public Address LastHandle;
+            public Address LastObject;
+            public Address LikelyAsyncHandleTable1;
+            public Address LikelyAsyncHandleTable2;
+        }
+
+        class GCHandleInfo
+        {
+            public double PinStartTimeRelativeMSec;
+            public Address ObjectAddress;
+            public StackSourceCallStackIndex PinStack = StackSourceCallStackIndex.Invalid;
+            public bool IsAsync;
+            public byte GCGen;
+        }
+
+        public override List<IProcess> GetProcesses(TextWriter log)
+        {
+            var processes = new List<IProcess>();
+
+            var eventLog = GetTraceLog(log);
+            foreach (var process in eventLog.Processes)
+            {
+                var iprocess = new IProcessForStackSource(process.Name);
+                iprocess.StartTime = process.StartTime;
+                iprocess.EndTime = process.EndTime;
+                iprocess.CPUTimeMSec = process.CPUMSec;
+                iprocess.ParentID = process.ParentID;
+                iprocess.CommandLine = process.CommandLine;
+                iprocess.ProcessID = process.ProcessID;
+                processes.Add(iprocess);
+            }
+            processes.Sort();
+            return processes;
+        }
+
+
+        /// <summary>
+        /// Class keeps track of the memory state given virtual allocs.  Basically you have to model what memory is allocated 
+        /// </summary>
+        private class MemState
+        {
+            public MemState()
+            {
+                m_searchTable.Add(new Region(0, Region.FreeStackIndex, null));  // Memory starts out completely free.  
+                m_numRegions = 1;
+            }
+            [Conditional("DEBUG")]
+            private void ClassInvarient()
+            {
+                Debug.Assert(0 < m_searchTable.Count);
+                var prev = m_searchTable[0];
+                Debug.Assert(prev.MemAddr == 0);
+                var cur = prev.Next;
+                var regionCount = 1;        // Total number of regions in my linked list
+                var curIdx = 1;             // Index in my sorted m_searchTable
+                while (cur != null)
+                {
+                    // Update the curIdx.   Note that you can have multiple entries pointing to the same location (this is how we delete regions
+                    // without having to shuffle the table.
+                    while (curIdx < m_searchTable.Count && m_searchTable[curIdx] == cur)
+                        curIdx++;
+                    Debug.Assert(m_searchTable.Count <= curIdx || cur.MemAddr < m_searchTable[curIdx].MemAddr);
+
+                    Debug.Assert(prev.MemAddr < cur.MemAddr);     // strictly increasing
+                    Debug.Assert(!(cur.Next == null && cur.AllocStack != Region.FreeStackIndex && cur.MemAddr != ulong.MaxValue));
+                    prev = cur;
+                    cur = cur.Next;
+                    regionCount++;
+                }
+                Debug.Assert(regionCount == m_numRegions);          // m_numRegions is accurate.  
+                Debug.Assert(curIdx == m_searchTable.Count);        // One entries in the table are in the list.  
+            }
 #if DEBUG
             private int Count
             {
@@ -4163,236 +4163,236 @@
             }
 #endif
 
-			/// <summary>
-			/// updates the memory state of [startAddr, startAddr+length) to be either allocated or free (based on 'isAlloc').  
-			/// It returns the amount of memory delta (positive for allocation, negative for free).
-			/// 
-			/// What makes this a pain is VirtuaAlloc regions can overlap (you can 'commit' the same region multiple times, or
-			/// free just a region within an allocation etc).   
-			/// 
-			/// Thus you have to keep track of exactly what is allocated (we keep a sorted list of regions), and do set operations
-			/// on these regions.   This is what makes it non-trivial.  
-			/// 
-			/// if 'isAlloc' is true, then allocStack should be the stack at that allocation.  
-			/// 
-			/// 'callback' is called with two parameters (the net memory change (will be negative for frees), as well as the call
-			/// stack for the ALLOCATION (even in the case of a free, it is the allocation stack that is logged).   
-			/// 
-			/// If an allocation overlaps with an existing allocation, only the NET allocation is indicated (the existing allocated
-			/// region is subtracted out.   This means is is the 'last' allocation that gets 'charged' for a region.
-			/// 
-			/// The main point, however is that there is no double-counting and get 'perfect' matching of allocs and frees. 
-			/// 
-			/// There may be more than one callback issued if the given input region covers several previously allocated regions
-			/// and thus need to be 'split up'.  In the case of a free, several callbacks could be issued because different 
-			/// allocation call stacks were being freed in a single call.  
-			/// </summary>
-			internal void Update(Address startAddr, long length, bool isAlloc, StackSourceCallStackIndex allocStack,
-				Action<long, StackSourceCallStackIndex> callback)
-			{
-				Debug.Assert(startAddr != 0);                   // No on can allocate this virtual address.
-				if (startAddr == 0)
-					return;
-				Address endAddr = startAddr + (Address)length;  // end of range
-				if (endAddr == 0)                               // It is possible to wrap around (if you allocate the last region of memory. 
-					endAddr = ulong.MaxValue;                   // Avoid this case by adjust it down a bit.  
-				Debug.Assert(endAddr > startAddr);
-				if (!isAlloc)
-					allocStack = Region.FreeStackIndex;
-
-				m_totalUpdates++;
+            /// <summary>
+            /// updates the memory state of [startAddr, startAddr+length) to be either allocated or free (based on 'isAlloc').  
+            /// It returns the amount of memory delta (positive for allocation, negative for free).
+            /// 
+            /// What makes this a pain is VirtuaAlloc regions can overlap (you can 'commit' the same region multiple times, or
+            /// free just a region within an allocation etc).   
+            /// 
+            /// Thus you have to keep track of exactly what is allocated (we keep a sorted list of regions), and do set operations
+            /// on these regions.   This is what makes it non-trivial.  
+            /// 
+            /// if 'isAlloc' is true, then allocStack should be the stack at that allocation.  
+            /// 
+            /// 'callback' is called with two parameters (the net memory change (will be negative for frees), as well as the call
+            /// stack for the ALLOCATION (even in the case of a free, it is the allocation stack that is logged).   
+            /// 
+            /// If an allocation overlaps with an existing allocation, only the NET allocation is indicated (the existing allocated
+            /// region is subtracted out.   This means is is the 'last' allocation that gets 'charged' for a region.
+            /// 
+            /// The main point, however is that there is no double-counting and get 'perfect' matching of allocs and frees. 
+            /// 
+            /// There may be more than one callback issued if the given input region covers several previously allocated regions
+            /// and thus need to be 'split up'.  In the case of a free, several callbacks could be issued because different 
+            /// allocation call stacks were being freed in a single call.  
+            /// </summary>
+            internal void Update(Address startAddr, long length, bool isAlloc, StackSourceCallStackIndex allocStack,
+                Action<long, StackSourceCallStackIndex> callback)
+            {
+                Debug.Assert(startAddr != 0);                   // No on can allocate this virtual address.
+                if (startAddr == 0)
+                    return;
+                Address endAddr = startAddr + (Address)length;  // end of range
+                if (endAddr == 0)                               // It is possible to wrap around (if you allocate the last region of memory. 
+                    endAddr = ulong.MaxValue;                   // Avoid this case by adjust it down a bit.  
+                Debug.Assert(endAddr > startAddr);
+                if (!isAlloc)
+                    allocStack = Region.FreeStackIndex;
+
+                m_totalUpdates++;
 #if DEBUG
                 long memoryBeforeUpdate = TotalMem;
                 long callBackNet = 0;               // How much we said the net allocation was for all the callbacks we make.  
 #endif
 
-				Debug.Assert(allocStack != StackSourceCallStackIndex.Invalid);
-				// From time to time, update the search table to be 'perfect' if we see that chain length is too high.  
-				if (m_totalUpdates > m_searchTable.Count && m_totalChainTraverals > MaxChainLength * m_totalUpdates)
-				{
-					Debug.WriteLine(string.Format("Redoing Search table.  Num Regions {0} Table Size {1}  numUpdates {2} Average Chain Leng {3}",
-						m_numRegions, m_searchTable.Count, m_totalUpdates, m_totalChainTraverals / m_totalUpdates));
-					ExpandSearchTable();
-					m_totalUpdates = 0;
-					m_totalChainTraverals = 0;
-				}
-
-				int searchTableIdx;             // Points at prev or before.  
+                Debug.Assert(allocStack != StackSourceCallStackIndex.Invalid);
+                // From time to time, update the search table to be 'perfect' if we see that chain length is too high.  
+                if (m_totalUpdates > m_searchTable.Count && m_totalChainTraverals > MaxChainLength * m_totalUpdates)
+                {
+                    Debug.WriteLine(string.Format("Redoing Search table.  Num Regions {0} Table Size {1}  numUpdates {2} Average Chain Leng {3}",
+                        m_numRegions, m_searchTable.Count, m_totalUpdates, m_totalChainTraverals / m_totalUpdates));
+                    ExpandSearchTable();
+                    m_totalUpdates = 0;
+                    m_totalChainTraverals = 0;
+                }
+
+                int searchTableIdx;             // Points at prev or before.  
 				m_searchTable.BinarySearch(startAddr - 1, out searchTableIdx, delegate (Address x, Region y) { return x.CompareTo(y.MemAddr); });
-				Debug.Assert(0 <= searchTableIdx);          // Can't get -1 because 0 is the smallest number 
-				Region prev = m_searchTable[searchTableIdx];
-
-				Region cur = prev.Next;                         // current node
-				Debug.Assert(prev.MemAddr <= startAddr);
-
-				Debug.WriteLine(string.Format("Addr {0:x} idx {1} prev {2:x}", startAddr, searchTableIdx, prev.MemAddr));
-				for (int chainLength = 0; ; chainLength++)      // the amount of searching I need to do after binary search 
-				{
-					m_totalChainTraverals++;
-
-					// If we fall off the end, 'clone' split the last region into one that exactly overlaps the new region.  
-					if (cur == null)
-					{
-						prev.Next = cur = new Region(endAddr, prev.AllocStack, null);
-						m_numRegions++;
-						if (chainLength > MaxChainLength)
-							m_searchTable.Add(cur);
-					}
-
-					// Does the new region start after (or at) prev and strictly before than cur? (that is, does the region overlap with prev?)
-					if (startAddr < cur.MemAddr)
-					{
-						var prevAllocStack = prev.AllocStack;       // Remember this since we clobber it.  
-
-						// Can I reuse the node (it starts at exactly the right place, or it is the same stack 
-						// (which I can coalesce))
-						if (startAddr == prev.MemAddr || prevAllocStack == allocStack)
-							prev.AllocStack = allocStack;
-						else
-						{
-							prev.Next = new Region(startAddr, allocStack, cur);
-							m_numRegions++;
-							prev = prev.Next;
-						}
-
-						// Try to break up long chains in the search table.   
-						if (chainLength > MaxChainLength)
-						{
-							Debug.Assert(searchTableIdx < m_searchTable.Count);
-							if (searchTableIdx + 1 == m_searchTable.Count)
-								m_searchTable.Add(prev);
-							else
-							{
-								Debug.Assert(m_searchTable[searchTableIdx].MemAddr <= prev.MemAddr);
-								// Make sure we remain sorted.   Note that we can exceed the next slot in the table because
-								// the region we are inserting 'covers' many table entries.   
-								if (m_searchTable.Count <= searchTableIdx + 2 || prev.MemAddr < m_searchTable[searchTableIdx + 2].MemAddr)
-									m_searchTable[searchTableIdx + 1] = prev;
-							}
-							searchTableIdx++;
-							chainLength = 0;
-						}
-
-						// net is the amount we are freeing or allocating for JUST THIS FIRST overlapped region (prev to cur)
-						// We start out assuming that the new region is bigger than the current region, so the net is the full current region.  
-						long net = (long)(cur.MemAddr - startAddr);
-
-						// Does the new region fit completely between prev and cur?  
-						bool overlapEnded = (endAddr <= cur.MemAddr);
-						if (overlapEnded)
-						{
-							net = (long)(endAddr - startAddr);
-							// If it does not end exactly, we need to end our chunk and resume the previous region.  
-							if (endAddr != cur.MemAddr && prevAllocStack != allocStack)
-							{
-								prev.Next = new Region(endAddr, prevAllocStack, cur);
-								m_numRegions++;
-							}
-						}
-						Debug.Assert(net >= 0);
-
-						// Log the delta to the callback.  
-						StackSourceCallStackIndex stackToLog;
-						if (allocStack != Region.FreeStackIndex)        // Is the update an allocation.  
-						{
-							if (prevAllocStack != Region.FreeStackIndex)
-								net = 0;                                // committing a committed region, do nothing
-							stackToLog = allocStack;
-						}
-						else    // The update is a free.  
-						{
-							if (prevAllocStack == Region.FreeStackIndex)
-								net = 0;                                // freeing a freed region, do nothing  
-							net = -net;                                 // frees have negative weight. 
-							stackToLog = prevAllocStack;                // We attribute the free to the allocation call stack  
-						}
-						ClassInvarient();
-
-						if (net != 0)                                   // Make callbacks to user code if there is any change.  
-						{
+                Debug.Assert(0 <= searchTableIdx);          // Can't get -1 because 0 is the smallest number 
+                Region prev = m_searchTable[searchTableIdx];
+
+                Region cur = prev.Next;                         // current node
+                Debug.Assert(prev.MemAddr <= startAddr);
+
+                Debug.WriteLine(string.Format("Addr {0:x} idx {1} prev {2:x}", startAddr, searchTableIdx, prev.MemAddr));
+                for (int chainLength = 0; ; chainLength++)      // the amount of searching I need to do after binary search 
+                {
+                    m_totalChainTraverals++;
+
+                    // If we fall off the end, 'clone' split the last region into one that exactly overlaps the new region.  
+                    if (cur == null)
+                    {
+                        prev.Next = cur = new Region(endAddr, prev.AllocStack, null);
+                        m_numRegions++;
+                        if (chainLength > MaxChainLength)
+                            m_searchTable.Add(cur);
+                    }
+
+                    // Does the new region start after (or at) prev and strictly before than cur? (that is, does the region overlap with prev?)
+                    if (startAddr < cur.MemAddr)
+                    {
+                        var prevAllocStack = prev.AllocStack;       // Remember this since we clobber it.  
+
+                        // Can I reuse the node (it starts at exactly the right place, or it is the same stack 
+                        // (which I can coalesce))
+                        if (startAddr == prev.MemAddr || prevAllocStack == allocStack)
+                            prev.AllocStack = allocStack;
+                        else
+                        {
+                            prev.Next = new Region(startAddr, allocStack, cur);
+                            m_numRegions++;
+                            prev = prev.Next;
+                        }
+
+                        // Try to break up long chains in the search table.   
+                        if (chainLength > MaxChainLength)
+                        {
+                            Debug.Assert(searchTableIdx < m_searchTable.Count);
+                            if (searchTableIdx + 1 == m_searchTable.Count)
+                                m_searchTable.Add(prev);
+                            else
+                            {
+                                Debug.Assert(m_searchTable[searchTableIdx].MemAddr <= prev.MemAddr);
+                                // Make sure we remain sorted.   Note that we can exceed the next slot in the table because
+                                // the region we are inserting 'covers' many table entries.   
+                                if (m_searchTable.Count <= searchTableIdx + 2 || prev.MemAddr < m_searchTable[searchTableIdx + 2].MemAddr)
+                                    m_searchTable[searchTableIdx + 1] = prev;
+                            }
+                            searchTableIdx++;
+                            chainLength = 0;
+                        }
+
+                        // net is the amount we are freeing or allocating for JUST THIS FIRST overlapped region (prev to cur)
+                        // We start out assuming that the new region is bigger than the current region, so the net is the full current region.  
+                        long net = (long)(cur.MemAddr - startAddr);
+
+                        // Does the new region fit completely between prev and cur?  
+                        bool overlapEnded = (endAddr <= cur.MemAddr);
+                        if (overlapEnded)
+                        {
+                            net = (long)(endAddr - startAddr);
+                            // If it does not end exactly, we need to end our chunk and resume the previous region.  
+                            if (endAddr != cur.MemAddr && prevAllocStack != allocStack)
+                            {
+                                prev.Next = new Region(endAddr, prevAllocStack, cur);
+                                m_numRegions++;
+                            }
+                        }
+                        Debug.Assert(net >= 0);
+
+                        // Log the delta to the callback.  
+                        StackSourceCallStackIndex stackToLog;
+                        if (allocStack != Region.FreeStackIndex)        // Is the update an allocation.  
+                        {
+                            if (prevAllocStack != Region.FreeStackIndex)
+                                net = 0;                                // committing a committed region, do nothing
+                            stackToLog = allocStack;
+                        }
+                        else    // The update is a free.  
+                        {
+                            if (prevAllocStack == Region.FreeStackIndex)
+                                net = 0;                                // freeing a freed region, do nothing  
+                            net = -net;                                 // frees have negative weight. 
+                            stackToLog = prevAllocStack;                // We attribute the free to the allocation call stack  
+                        }
+                        ClassInvarient();
+
+                        if (net != 0)                                   // Make callbacks to user code if there is any change.  
+                        {
 #if DEBUG
                             callBackNet += net;
 #endif
-							callback(net, stackToLog);                  // issue the callback
-						}
-
-						if (overlapEnded || endAddr == 0)               // Are we done?  (endAddr == 0 is for the case where the region wraps around).  
-						{
+                            callback(net, stackToLog);                  // issue the callback
+                        }
+
+                        if (overlapEnded || endAddr == 0)               // Are we done?  (endAddr == 0 is for the case where the region wraps around).  
+                        {
 #if DEBUG
                             Debug.Assert(memoryBeforeUpdate + callBackNet == TotalMem);
                             Debug.WriteLine(string.Format("EXITING Num Regions {0} Table Size {1}  numUpdates {2} Average Chain Len {3}",
                                 m_numRegions, m_searchTable.Count, m_totalUpdates, m_totalChainTraverals * 1.0 / m_totalUpdates));
 #endif
-							// Debug.Write("**** Exit State\r\n" + this.ToString());
-							return;
-						}
-
-						startAddr = cur.MemAddr;       // Modify the region so that it no longer includes the overlap with 'prev'  
-					}
-
-					// we may be able to coalesce (probably free) nodes.  
-					if (prev.AllocStack == cur.AllocStack)
-					{
-						prev.Next = cur.Next;       // Remove cur (prev does not move)
-						--m_numRegions;
-
-						// Make sure there are no entries in the search table that point at the entry to be deleted.   
-						var idx = searchTableIdx;
-						do
-						{
-							Debug.Assert(m_searchTable[idx].MemAddr <= cur.MemAddr);
-							if (cur == m_searchTable[idx])
-							{
-								// Assert that we stay sorted.  
-								Debug.Assert(idx == 0 || m_searchTable[idx - 1].MemAddr <= prev.MemAddr);
-								Debug.Assert(idx + 1 == m_searchTable.Count || prev.MemAddr <= m_searchTable[idx + 1].MemAddr);
-								m_searchTable[idx] = prev;
-							}
-							idx++;
-						} while (idx < m_searchTable.Count && m_searchTable[idx].MemAddr <= cur.MemAddr);
-
-						ClassInvarient();
-					}
-					else
-						prev = cur;                 // prev advances to cur 
-
-					cur = cur.Next;
-				}
-			}
-
-			/// <summary>
-			/// Allocate a new search table that has all the regions in it with not chaining necessary.   
-			/// </summary>
-			private void ExpandSearchTable()
-			{
-				Region ptr = m_searchTable[0];
-				m_searchTable = new GrowableArray<Region>(m_numRegions + MaxChainLength);   // Add a bit more to grow on the end if necessary.  
-				while (ptr != null)
-				{
-					m_searchTable.Add(ptr);
-					ptr = ptr.Next;
-				}
-				Debug.Assert(m_searchTable.Count == m_numRegions);
-			}
-
-			const int MaxChainLength = 8;           // We don't want chain lengths bigger than this.  
-													// The state of memory is represented as a (sorted) linked list of addresses (with a stack), 
-													// Some of the regions are free (marked by FreeStackIndex)  They only have a start address so by 
-													// construction they can't overlap.  
-			class Region
-			{
-				// The special value that represents a free region.  
-				public const StackSourceCallStackIndex FreeStackIndex = (StackSourceCallStackIndex)(-2);
-				/// <summary>
-				/// Create an allocation region starting at 'startAddr' allocated at 'allocStack'
-				/// </summary>
-				public Region(Address memAddr, StackSourceCallStackIndex allocStack, Region next) { MemAddr = memAddr; AllocStack = allocStack; Next = next; }
-				public bool IsFree { get { return AllocStack == FreeStackIndex; } }
-
-				public Address MemAddr;
-				public StackSourceCallStackIndex AllocStack;
-				public Region Next;
-			};
+                            // Debug.Write("**** Exit State\r\n" + this.ToString());
+                            return;
+                        }
+
+                        startAddr = cur.MemAddr;       // Modify the region so that it no longer includes the overlap with 'prev'  
+                    }
+
+                    // we may be able to coalesce (probably free) nodes.  
+                    if (prev.AllocStack == cur.AllocStack)
+                    {
+                        prev.Next = cur.Next;       // Remove cur (prev does not move)
+                        --m_numRegions;
+
+                        // Make sure there are no entries in the search table that point at the entry to be deleted.   
+                        var idx = searchTableIdx;
+                        do
+                        {
+                            Debug.Assert(m_searchTable[idx].MemAddr <= cur.MemAddr);
+                            if (cur == m_searchTable[idx])
+                            {
+                                // Assert that we stay sorted.  
+                                Debug.Assert(idx == 0 || m_searchTable[idx - 1].MemAddr <= prev.MemAddr);
+                                Debug.Assert(idx + 1 == m_searchTable.Count || prev.MemAddr <= m_searchTable[idx + 1].MemAddr);
+                                m_searchTable[idx] = prev;
+                            }
+                            idx++;
+                        } while (idx < m_searchTable.Count && m_searchTable[idx].MemAddr <= cur.MemAddr);
+
+                        ClassInvarient();
+                    }
+                    else
+                        prev = cur;                 // prev advances to cur 
+
+                    cur = cur.Next;
+                }
+            }
+
+            /// <summary>
+            /// Allocate a new search table that has all the regions in it with not chaining necessary.   
+            /// </summary>
+            private void ExpandSearchTable()
+            {
+                Region ptr = m_searchTable[0];
+                m_searchTable = new GrowableArray<Region>(m_numRegions + MaxChainLength);   // Add a bit more to grow on the end if necessary.  
+                while (ptr != null)
+                {
+                    m_searchTable.Add(ptr);
+                    ptr = ptr.Next;
+                }
+                Debug.Assert(m_searchTable.Count == m_numRegions);
+            }
+
+            const int MaxChainLength = 8;           // We don't want chain lengths bigger than this.  
+            // The state of memory is represented as a (sorted) linked list of addresses (with a stack), 
+            // Some of the regions are free (marked by FreeStackIndex)  They only have a start address so by 
+            // construction they can't overlap.  
+            class Region
+            {
+                // The special value that represents a free region.  
+                public const StackSourceCallStackIndex FreeStackIndex = (StackSourceCallStackIndex)(-2);
+                /// <summary>
+                /// Create an allocation region starting at 'startAddr' allocated at 'allocStack'
+                /// </summary>
+                public Region(Address memAddr, StackSourceCallStackIndex allocStack, Region next) { MemAddr = memAddr; AllocStack = allocStack; Next = next; }
+                public bool IsFree { get { return AllocStack == FreeStackIndex; } }
+
+                public Address MemAddr;
+                public StackSourceCallStackIndex AllocStack;
+                public Region Next;
+            };
 #if DEBUG
             public override string ToString()
             {
@@ -4406,697 +4406,697 @@
                 return sb.ToString();
             }
 #endif
-			/// <summary>
-			/// The basic data structure here is a linked list where each element is ALSO in this GrowableArray of
-			/// entry points into that list.   This array of entry points is SORTED, so we can do binary search to 
-			/// find a particular entry in log(N) time.   However we want to support fast insertion (and I am too
-			/// lazy to implement a self-balancing tree) so when we add entries we add them to the linked list but
-			/// not necessarily to this binary search table.   From time to time we will 'fixup' this table to 
-			/// be perfect again.   
-			/// </summary>
-			GrowableArray<Region> m_searchTable;        // always non-empty, first entry is linked list to all entries.  
-
-			// Keep track of enough to compute the average chain length on lookups.   
-			int m_totalChainTraverals;                  // links we have to traverse from the search table to get to the entry we want.
-			int m_totalUpdates;                         // Number of lookups we did.  (We reset after every table expansion).   
-			int m_numRegions;                           // total number of entries in our linked list (may be larger than the search table) 
-		}
-
-
-		private static string[] AllocNames = InitAllocNames();
-		private static string[] InitAllocNames()
-		{
-			// Cache the names, so we don't create them on every event.  
-			string[] ret = new string[16];
-			int size = 1;
-			for (int i = 0; i < ret.Length; i++)
-			{
-				ret[i] = "Alloc < " + size;
-				size *= 2;
-			}
-			return ret;
-		}
-		private static string GetAllocName(uint metric)
-		{
-			string allocName;
-			int log2Metric = 0;
-			while (metric > 0)
-			{
-				metric >>= 1;
-				log2Metric++;
-			}
-			if (log2Metric < AllocNames.Length)
-				allocName = AllocNames[log2Metric];
-			else
-				allocName = "Alloc >= 32768";
-			return allocName;
-		}
-		#endregion
-
-		protected internal override void ConfigureStackWindow(string stackSourceName, StackWindow stackWindow)
-		{
-			ConfigureAsEtwStackWindow(stackWindow, stackSourceName == "CPU");
-
-			if (stackSourceName.Contains("(with Tasks)") || stackSourceName.Contains("(with StartStop Tasks)"))
-			{
-				var taskFoldPatBase = "ntoskrnl!%ServiceCopyEnd;mscorlib%!System.Runtime.CompilerServices.Async%MethodBuilder";
-				var taskFoldPat = taskFoldPatBase + ";^STARTING TASK";
-				stackWindow.FoldRegExTextBox.Items.Add(taskFoldPat);
-				stackWindow.FoldRegExTextBox.Items.Add(taskFoldPatBase);
-
-				// If the new pattern is a superset of the old, then use it.  
-				if (taskFoldPat.StartsWith(stackWindow.FoldRegExTextBox.Text))
-					stackWindow.FoldRegExTextBox.Text = taskFoldPat;
-
-				stackWindow.GroupRegExTextBox.Items.Insert(0, @"[Nuget] System.%!=>OTHER;Microsoft.%!=>OTHER;mscorlib%=>OTHER;v4.0.30319%\%!=>OTHER;system32\*!=>OTHER;syswow64\*!=>OTHER");
-
-				var excludePat = "LAST_BLOCK;Microsoft.Owin.Host.SystemWeb!*IntegratedPipelineContextStage.BeginEvent;Microsoft.Owin.Host.SystemWeb!*IntegratedPipelineContextStage * RunApp";
-				stackWindow.ExcludeRegExTextBox.Items.Add(excludePat);
-				stackWindow.ExcludeRegExTextBox.Text = excludePat;
-			}
-
-			if (stackSourceName == "CPU" || stackSourceName.StartsWith("Blocked Time") ||
-				stackSourceName.Contains("Thread Time"))
-			{
-				if (m_traceLog != null)
-					stackWindow.ExtraTopStats += " TotalProcs " + this.m_traceLog.NumberOfProcessors;
-				stackWindow.ScalingPolicy = ScalingPolicyKind.TimeMetric;
-				if (!stackSourceName.Contains("Thread Time"))
-					stackWindow.FoldPercentTextBox.Text = stackWindow.GetDefaultFoldPercentage();
-			}
-
-			if (stackSourceName == "Net OS Heap Alloc" || stackSourceName == "Image Load" || stackSourceName == "Disk I/O" ||
-				stackSourceName == "File I/O" || stackSourceName == "Exceptions" || stackSourceName == "Managed Load"
-				|| stackSourceName.StartsWith("Virtual") || stackSourceName == "Pinning" || stackSourceName.Contains("Thread Time"))
-			{
-				stackWindow.CallTreeTab.IsSelected = true;      // start with the call tree view
-			}
-
-			if (stackSourceName == "Pinning")
-			{
-				string defaultFoldPattern = "OBJECT_INSTANCEID;LIVE_FOR";
-				stackWindow.FoldRegExTextBox.Text = defaultFoldPattern;
-				stackWindow.FoldRegExTextBox.Items.Insert(0, defaultFoldPattern);
-			}
-
-			if (stackSourceName == "Pinning At GC Time")
-			{
-				string defaultFoldPattern = "^PINNED_FOR";
-				stackWindow.FoldRegExTextBox.Text = defaultFoldPattern;
-				stackWindow.FoldRegExTextBox.Items.Insert(0, defaultFoldPattern);
-
-				stackWindow.GroupRegExTextBox.Text = "mscorlib.ni!->;system.ni!->;{%}!=>module $1;Generation 0->NonGen2;Generation 1->NonGen2;Type System.Byte[]->Type System.Byte[]";
-				stackWindow.ExcludeRegExTextBox.Items.Insert(0, "PinnableBufferCache.CreateNewBuffers");
-			}
-
-			if (stackSourceName.Contains("Ref Count"))
-			{
-				stackWindow.RemoveColumn("IncPercentColumn");
-				stackWindow.RemoveColumn("ExcPercentColumn");
-			}
-
-			if (stackSourceName == "CCW Ref Count")
-			{
-				string defaultFoldPattern = "CCW NewRefCnt;CCW AddRef;CCW Release";
-				stackWindow.FoldRegExTextBox.Text = defaultFoldPattern;
-				stackWindow.FoldRegExTextBox.Items.Insert(0, defaultFoldPattern);
-				stackWindow.FoldRegExTextBox.Items.Insert(1, "CCW NewRefCnt");
-			}
-
-			if ((stackSourceName == "Heap Snapshot Pinning") || (stackSourceName == "Heap Snapshot Pinned Object Allocation"))
-			{
-				string defaultFoldPattern = "OBJECT_INSTANCE";
-				stackWindow.FoldRegExTextBox.Text = defaultFoldPattern;
-				stackWindow.FoldRegExTextBox.Items.Insert(0, defaultFoldPattern);
-			}
-
-			if (stackSourceName == "Net OS Heap Alloc" || stackSourceName.StartsWith("GC Heap Net Mem") ||
-				stackSourceName.StartsWith("Virtual") || stackSourceName.StartsWith("GC Heap Alloc Ignore Free"))
-				stackWindow.ComputeMaxInTopStats = true;
-
-			if (stackSourceName == "Net OS Heap Alloc")
-				stackWindow.FoldRegExTextBox.Items.Insert(0, "^Alloc");
-
-			if (stackSourceName.StartsWith("ASP.NET Thread Time"))
-			{
-				var prev = stackWindow.FoldRegExTextBox.Text;
-				if (0 < prev.Length)
-					prev += ";";
-				prev += "^Request URL";
-				stackWindow.FoldRegExTextBox.Text = prev;
-				stackWindow.FoldRegExTextBox.Items.Insert(0, prev);
-			}
-
-			if (m_extraTopStats != null)
-				stackWindow.ExtraTopStats = m_extraTopStats;
-		}
-		public override bool SupportsProcesses { get { return true; } }
-
-		/// <summary>
-		/// Find symbols for the simple module name 'simpleModuleName.  If 'processId' is non-zero then only search for modules loaded in that
-		/// process, otherwise look systemWide.  
-		/// </summary>
-		public override void LookupSymbolsForModule(string simpleModuleName, TextWriter log, int processId = 0)
-		{
-			var symReader = GetSymbolReader(log);
-
-			// Remove any extensions.  
-			simpleModuleName = Path.GetFileNameWithoutExtension(simpleModuleName);
-
-			// If we have a process, look the DLL up just there
-			var moduleFiles = new Dictionary<int, TraceModuleFile>();
-			if (processId != 0)
-			{
-				var process = m_traceLog.Processes.LastProcessWithID(processId);
-				if (process != null)
-				{
-					foreach (var loadedModule in process.LoadedModules)
-					{
-						var baseName = Path.GetFileNameWithoutExtension(loadedModule.Name);
-						if (string.Compare(baseName, simpleModuleName, StringComparison.OrdinalIgnoreCase) == 0)
-							moduleFiles[(int)loadedModule.ModuleFile.ModuleFileIndex] = loadedModule.ModuleFile;
-					}
-				}
-			}
-
-			// We did not find it, try system-wide
-			if (moduleFiles.Count == 0)
-			{
-				foreach (var moduleFile in m_traceLog.ModuleFiles)
-				{
-					var baseName = Path.GetFileNameWithoutExtension(moduleFile.Name);
-					if (string.Compare(baseName, simpleModuleName, StringComparison.OrdinalIgnoreCase) == 0)
-						moduleFiles[(int)moduleFile.ModuleFileIndex] = moduleFile;
-				}
-			}
-
-			if (moduleFiles.Count == 0)
-				throw new ApplicationException("Could not find module " + simpleModuleName + " in trace.");
-
-			if (moduleFiles.Count > 1)
-				log.WriteLine("Found {0} modules with name {1}", moduleFiles.Count, simpleModuleName);
-			foreach (var moduleFile in moduleFiles.Values)
-			{
-				try
-				{
-					m_traceLog.CodeAddresses.LookupSymbolsForModule(symReader, moduleFile);
-				}
-				catch (ApplicationException ex)
-				{
-					log.WriteLine("Error looking up " + moduleFile.FilePath + "\r\n    " + ex.Message);
-				}
-			}
-		}
-		public SymbolReader GetSymbolReader(TextWriter log, SymbolReaderOptions symbolFlags = SymbolReaderOptions.None)
-		{
-			return App.GetSymbolReader(FilePath, symbolFlags);
-		}
-
-		protected override Action<Action> OpenImpl(Window parentWindow, StatusBar worker)
-		{
+            /// <summary>
+            /// The basic data structure here is a linked list where each element is ALSO in this GrowableArray of
+            /// entry points into that list.   This array of entry points is SORTED, so we can do binary search to 
+            /// find a particular entry in log(N) time.   However we want to support fast insertion (and I am too
+            /// lazy to implement a self-balancing tree) so when we add entries we add them to the linked list but
+            /// not necessarily to this binary search table.   From time to time we will 'fixup' this table to 
+            /// be perfect again.   
+            /// </summary>
+            GrowableArray<Region> m_searchTable;        // always non-empty, first entry is linked list to all entries.  
+
+            // Keep track of enough to compute the average chain length on lookups.   
+            int m_totalChainTraverals;                  // links we have to traverse from the search table to get to the entry we want.
+            int m_totalUpdates;                         // Number of lookups we did.  (We reset after every table expansion).   
+            int m_numRegions;                           // total number of entries in our linked list (may be larger than the search table) 
+        }
+
+
+        private static string[] AllocNames = InitAllocNames();
+        private static string[] InitAllocNames()
+        {
+            // Cache the names, so we don't create them on every event.  
+            string[] ret = new string[16];
+            int size = 1;
+            for (int i = 0; i < ret.Length; i++)
+            {
+                ret[i] = "Alloc < " + size;
+                size *= 2;
+            }
+            return ret;
+        }
+        private static string GetAllocName(uint metric)
+        {
+            string allocName;
+            int log2Metric = 0;
+            while (metric > 0)
+            {
+                metric >>= 1;
+                log2Metric++;
+            }
+            if (log2Metric < AllocNames.Length)
+                allocName = AllocNames[log2Metric];
+            else
+                allocName = "Alloc >= 32768";
+            return allocName;
+        }
+        #endregion
+
+        protected internal override void ConfigureStackWindow(string stackSourceName, StackWindow stackWindow)
+        {
+            ConfigureAsEtwStackWindow(stackWindow, stackSourceName == "CPU");
+
+            if (stackSourceName.Contains("(with Tasks)") || stackSourceName.Contains("(with StartStop Tasks)"))
+            {
+                var taskFoldPatBase = "ntoskrnl!%ServiceCopyEnd;mscorlib%!System.Runtime.CompilerServices.Async%MethodBuilder";
+                var taskFoldPat = taskFoldPatBase + ";^STARTING TASK";
+                stackWindow.FoldRegExTextBox.Items.Add(taskFoldPat);
+                stackWindow.FoldRegExTextBox.Items.Add(taskFoldPatBase);
+
+                // If the new pattern is a superset of the old, then use it.  
+                if (taskFoldPat.StartsWith(stackWindow.FoldRegExTextBox.Text))
+                    stackWindow.FoldRegExTextBox.Text = taskFoldPat;
+
+                stackWindow.GroupRegExTextBox.Items.Insert(0, @"[Nuget] System.%!=>OTHER;Microsoft.%!=>OTHER;mscorlib%=>OTHER;v4.0.30319%\%!=>OTHER;system32\*!=>OTHER;syswow64\*!=>OTHER");
+
+                var excludePat = "LAST_BLOCK;Microsoft.Owin.Host.SystemWeb!*IntegratedPipelineContextStage.BeginEvent;Microsoft.Owin.Host.SystemWeb!*IntegratedPipelineContextStage * RunApp";
+                stackWindow.ExcludeRegExTextBox.Items.Add(excludePat);
+                stackWindow.ExcludeRegExTextBox.Text = excludePat;
+            }
+
+            if (stackSourceName == "CPU" || stackSourceName.StartsWith("Blocked Time") ||
+                stackSourceName.Contains("Thread Time"))
+            {
+                if (m_traceLog != null)
+                    stackWindow.ExtraTopStats += " TotalProcs " + this.m_traceLog.NumberOfProcessors;
+                stackWindow.ScalingPolicy = ScalingPolicyKind.TimeMetric;
+                if (!stackSourceName.Contains("Thread Time"))
+                    stackWindow.FoldPercentTextBox.Text = stackWindow.GetDefaultFoldPercentage();
+            }
+
+            if (stackSourceName == "Net OS Heap Alloc" || stackSourceName == "Image Load" || stackSourceName == "Disk I/O" ||
+                stackSourceName == "File I/O" || stackSourceName == "Exceptions" || stackSourceName == "Managed Load"
+                || stackSourceName.StartsWith("Virtual") || stackSourceName == "Pinning" || stackSourceName.Contains("Thread Time"))
+            {
+                stackWindow.CallTreeTab.IsSelected = true;      // start with the call tree view
+            }
+
+            if (stackSourceName == "Pinning")
+            {
+                string defaultFoldPattern = "OBJECT_INSTANCEID;LIVE_FOR";
+                stackWindow.FoldRegExTextBox.Text = defaultFoldPattern;
+                stackWindow.FoldRegExTextBox.Items.Insert(0, defaultFoldPattern);
+            }
+
+            if (stackSourceName == "Pinning At GC Time")
+            {
+                string defaultFoldPattern = "^PINNED_FOR";
+                stackWindow.FoldRegExTextBox.Text = defaultFoldPattern;
+                stackWindow.FoldRegExTextBox.Items.Insert(0, defaultFoldPattern);
+
+                stackWindow.GroupRegExTextBox.Text = "mscorlib.ni!->;system.ni!->;{%}!=>module $1;Generation 0->NonGen2;Generation 1->NonGen2;Type System.Byte[]->Type System.Byte[]";
+                stackWindow.ExcludeRegExTextBox.Items.Insert(0, "PinnableBufferCache.CreateNewBuffers");
+            }
+
+            if (stackSourceName.Contains("Ref Count"))
+            {
+                stackWindow.RemoveColumn("IncPercentColumn");
+                stackWindow.RemoveColumn("ExcPercentColumn");
+            }
+
+            if (stackSourceName == "CCW Ref Count")
+            {
+                string defaultFoldPattern = "CCW NewRefCnt;CCW AddRef;CCW Release";
+                stackWindow.FoldRegExTextBox.Text = defaultFoldPattern;
+                stackWindow.FoldRegExTextBox.Items.Insert(0, defaultFoldPattern);
+                stackWindow.FoldRegExTextBox.Items.Insert(1, "CCW NewRefCnt");
+            }
+
+            if ((stackSourceName == "Heap Snapshot Pinning") || (stackSourceName == "Heap Snapshot Pinned Object Allocation"))
+            {
+                string defaultFoldPattern = "OBJECT_INSTANCE";
+                stackWindow.FoldRegExTextBox.Text = defaultFoldPattern;
+                stackWindow.FoldRegExTextBox.Items.Insert(0, defaultFoldPattern);
+            }
+
+            if (stackSourceName == "Net OS Heap Alloc" || stackSourceName.StartsWith("GC Heap Net Mem") ||
+                stackSourceName.StartsWith("Virtual") || stackSourceName.StartsWith("GC Heap Alloc Ignore Free"))
+                stackWindow.ComputeMaxInTopStats = true;
+
+            if (stackSourceName == "Net OS Heap Alloc")
+                stackWindow.FoldRegExTextBox.Items.Insert(0, "^Alloc");
+
+            if (stackSourceName.StartsWith("ASP.NET Thread Time"))
+            {
+                var prev = stackWindow.FoldRegExTextBox.Text;
+                if (0 < prev.Length)
+                    prev += ";";
+                prev += "^Request URL";
+                stackWindow.FoldRegExTextBox.Text = prev;
+                stackWindow.FoldRegExTextBox.Items.Insert(0, prev);
+            }
+
+            if (m_extraTopStats != null)
+                stackWindow.ExtraTopStats = m_extraTopStats;
+        }
+        public override bool SupportsProcesses { get { return true; } }
+
+        /// <summary>
+        /// Find symbols for the simple module name 'simpleModuleName.  If 'processId' is non-zero then only search for modules loaded in that
+        /// process, otherwise look systemWide.  
+        /// </summary>
+        public override void LookupSymbolsForModule(string simpleModuleName, TextWriter log, int processId = 0)
+        {
+            var symReader = GetSymbolReader(log);
+
+            // Remove any extensions.  
+            simpleModuleName = Path.GetFileNameWithoutExtension(simpleModuleName);
+
+            // If we have a process, look the DLL up just there
+            var moduleFiles = new Dictionary<int, TraceModuleFile>();
+            if (processId != 0)
+            {
+                var process = m_traceLog.Processes.LastProcessWithID(processId);
+                if (process != null)
+                {
+                    foreach (var loadedModule in process.LoadedModules)
+                    {
+                        var baseName = Path.GetFileNameWithoutExtension(loadedModule.Name);
+                        if (string.Compare(baseName, simpleModuleName, StringComparison.OrdinalIgnoreCase) == 0)
+                            moduleFiles[(int)loadedModule.ModuleFile.ModuleFileIndex] = loadedModule.ModuleFile;
+                    }
+                }
+            }
+
+            // We did not find it, try system-wide
+            if (moduleFiles.Count == 0)
+            {
+                foreach (var moduleFile in m_traceLog.ModuleFiles)
+                {
+                    var baseName = Path.GetFileNameWithoutExtension(moduleFile.Name);
+                    if (string.Compare(baseName, simpleModuleName, StringComparison.OrdinalIgnoreCase) == 0)
+                        moduleFiles[(int)moduleFile.ModuleFileIndex] = moduleFile;
+                }
+            }
+
+            if (moduleFiles.Count == 0)
+                throw new ApplicationException("Could not find module " + simpleModuleName + " in trace.");
+
+            if (moduleFiles.Count > 1)
+                log.WriteLine("Found {0} modules with name {1}", moduleFiles.Count, simpleModuleName);
+            foreach (var moduleFile in moduleFiles.Values)
+            {
+                try
+                {
+                    m_traceLog.CodeAddresses.LookupSymbolsForModule(symReader, moduleFile);
+                }
+                catch (ApplicationException ex)
+                {
+                    log.WriteLine("Error looking up " + moduleFile.FilePath + "\r\n    " + ex.Message);
+                }
+            }
+        }
+        public SymbolReader GetSymbolReader(TextWriter log, SymbolReaderOptions symbolFlags = SymbolReaderOptions.None)
+        {
+            return App.GetSymbolReader(FilePath, symbolFlags);
+        }
+
+        protected override Action<Action> OpenImpl(Window parentWindow, StatusBar worker)
+        {
 			var tracelog = GetTraceLog(worker.LogWriter, delegate (bool truncated, int numberOfLostEvents, int eventCountAtTrucation)
-			{
-				if (!m_notifiedAboutLostEvents)
-				{
-					HandleLostEvents(parentWindow, truncated, numberOfLostEvents, eventCountAtTrucation, worker);
-					m_notifiedAboutLostEvents = true;
-				}
-			});
-
-			// Warn about possible Win8 incompatibility.  
-			var logVer = tracelog.OSVersion.Major * 10 + tracelog.OSVersion.Minor;
-			if (62 <= logVer)
-			{
-				var ver = Environment.OSVersion.Version.Major * 10 + Environment.OSVersion.Version.Minor;
-				if (ver < 62)       // We are decoding on less than windows 8
-				{
-					if (!m_notifiedAboutWin8)
-					{
-						m_notifiedAboutWin8 = true;
-						var versionMismatchWarning = "This trace was captured on Window 8 and is being read\r\n" +
-													 "on and earlier OS.  If you experience any problems please\r\n" +
-													 "read the trace on an Windows 8 OS.";
-						worker.LogWriter.WriteLine(versionMismatchWarning);
+            {
+                if (!m_notifiedAboutLostEvents)
+                {
+                    HandleLostEvents(parentWindow, truncated, numberOfLostEvents, eventCountAtTrucation, worker);
+                    m_notifiedAboutLostEvents = true;
+                }
+            });
+
+            // Warn about possible Win8 incompatibility.  
+            var logVer = tracelog.OSVersion.Major * 10 + tracelog.OSVersion.Minor;
+            if (62 <= logVer)
+            {
+                var ver = Environment.OSVersion.Version.Major * 10 + Environment.OSVersion.Version.Minor;
+                if (ver < 62)       // We are decoding on less than windows 8
+                {
+                    if (!m_notifiedAboutWin8)
+                    {
+                        m_notifiedAboutWin8 = true;
+                        var versionMismatchWarning = "This trace was captured on Window 8 and is being read\r\n" +
+                                                     "on and earlier OS.  If you experience any problems please\r\n" +
+                                                     "read the trace on an Windows 8 OS.";
+                        worker.LogWriter.WriteLine(versionMismatchWarning);
 						parentWindow.Dispatcher.BeginInvoke((Action)delegate ()
-						{
-							MessageBox.Show(parentWindow, versionMismatchWarning, "Log File Version Mismatch", MessageBoxButton.OK);
-						});
-					}
-				}
-			}
-
-			m_Children = new List<PerfViewTreeItem>();
-			m_Children.Add(new PerfViewTraceInfo(this));
-			m_Children.Add(new PerfViewProcesses(this));
-			m_Children.Add(new PerfViewEventSource(this));
-
-			bool hasCPUStacks = false;
-			bool hasDllStacks = false;
-			bool hasCSwitchStacks = false;
-			bool hasReadyThreadStacks = false;
-			bool hasHeapStacks = false;
-			bool hasGCAllocationTicks = false;
-			bool hasExceptions = false;
-			bool hasManagedLoads = false;
-			bool hasAspNet = false;
-			bool hasDiskStacks = false;
-			bool hasAnyStacks = false;
-			bool hasVirtAllocStacks = false;
-			bool hasFileStacks = false;
-			bool hasTpl = false;
-			bool hasTplStacks = false;
-			bool hasGCHandleStacks = false;
-			bool hasMemAllocStacks = false;
-			bool hasJSHeapDumps = false;
-			bool hasDotNetHeapDumps = false;
-			bool hasWCFRequests = false;
-			bool hasCCWRefCountStacks = false;
-			bool hasWindowsRefCountStacks = false;
-			bool hasPinObjectAtGCTime = false;
-			bool hasObjectUpdate = false;
-			bool hasGCEvents = false;
-			bool hasProjectNExecutionTracingEvents = false;
-
-			var stackEvents = new List<TraceEventCounts>();
-			foreach (var counts in tracelog.Stats)
-			{
-				var name = counts.EventName;
-				if (!hasCPUStacks && name.StartsWith("PerfInfo"))
-					hasCPUStacks = true;                // Even without true stacks we can display something in the stack viewer.  
-				if (!hasAspNet && name.StartsWith("AspNetReq"))
-					hasAspNet = true;
-				if (counts.ProviderGuid == ApplicationServerTraceEventParser.ProviderGuid)
-					hasWCFRequests = true;
-				if (name.StartsWith("JSDumpHeapEnvelope"))
-					hasJSHeapDumps = true;
-				if (name.StartsWith("GC/Start"))
-					hasGCEvents = true;
-
-				if (name.StartsWith("GC/BulkNode"))
-					hasDotNetHeapDumps = true;
-
-				if (name.StartsWith("GC/PinObjectAtGCTime"))
-					hasPinObjectAtGCTime = true;
-
-				if (name.StartsWith("GC/BulkSurvivingObjectRanges") || name.StartsWith("GC/BulkMovedObjectRanges"))
-					hasObjectUpdate = true;
-
-				if (counts.ProviderGuid == TplEtwProviderTraceEventParser.ProviderGuid)
-					hasTpl = true;
-
-				if (counts.StackCount > 0)
-				{
-					hasAnyStacks = true;
-					if (counts.ProviderGuid == ETWClrProfilerTraceEventParser.ProviderGuid && name.StartsWith("ObjectAllocated"))
-						hasMemAllocStacks = true;
-					if (name.StartsWith("GC/SampledObjectAllocation"))
-						hasMemAllocStacks = true;
-					if (name.StartsWith("GC/CCWRefCountChange"))
-						hasCCWRefCountStacks = true;
-					if (name.StartsWith("Object/CreateHandle"))
-						hasWindowsRefCountStacks = true;
-					if (name.StartsWith("Image"))
-						hasDllStacks = true;
-					if (name.StartsWith("HeapTrace"))
-						hasHeapStacks = true;
-					if (name.StartsWith("Thread/CSwitch"))
-						hasCSwitchStacks = true;
-					if (name.StartsWith("GC/AllocationTick"))
-						hasGCAllocationTicks = true;
-					if (name.StartsWith("Exception") || name.StartsWith("PageFault/AccessViolation"))
-						hasExceptions = true;
-					if (name.StartsWith("GC/SetGCHandle"))
-						hasGCHandleStacks = true;
-					if (name.StartsWith("Loader/ModuleLoad"))
-						hasManagedLoads = true;
-					if (name.StartsWith("VirtualMem"))
-						hasVirtAllocStacks = true;
-					if (name.StartsWith("Dispatcher/ReadyThread"))
-						hasReadyThreadStacks = true;
-					if (counts.ProviderGuid == TplEtwProviderTraceEventParser.ProviderGuid)
-						hasTplStacks = true;
-
-					if (name.StartsWith("DiskIO"))
-						hasDiskStacks = true;
-					if (name.StartsWith("FileIO"))
-						hasFileStacks = true;
-					if (name.StartsWith("MethodEntry"))
-						hasProjectNExecutionTracingEvents = true;
-				}
-			}
-
-			if (hasCPUStacks)
-				m_Children.Add(new PerfViewStackSource(this, "CPU"));
-			if (hasCSwitchStacks)
-			{
-				m_Children.Add(new PerfViewStackSource(this, "Thread Time"));
-				if (hasReadyThreadStacks)
-					m_Children.Add(new PerfViewStackSource(this, "Thread Time (with ReadyThread)"));
-				if (hasTplStacks)
-				{
-					m_Children.Add(new PerfViewStackSource(this, "Thread Time (with Tasks)"));
-					m_Children.Add(new PerfViewStackSource(this, "Thread Time (with StartStop Tasks)"));
-				}
-			}
-
-			if (hasCSwitchStacks && AppLog.InternalUser)
-				m_Children.Add(new PerfViewStackSource(this, "Blocked Time (deprecated)"));
-
-			if (hasDiskStacks)
-				m_Children.Add(new PerfViewStackSource(this, "Disk I/O"));
-			if (hasFileStacks)
-				m_Children.Add(new PerfViewStackSource(this, "File I/O"));
-
-			if (hasHeapStacks)
-				m_Children.Add(new PerfViewStackSource(this, "Net OS Heap Alloc"));
-			if (hasVirtAllocStacks)
-			{
-				m_Children.Add(new PerfViewStackSource(this, "Net Virtual Alloc"));
-				m_Children.Add(new PerfViewStackSource(this, "Net Virtual Reserve"));
-			}
-			if (hasGCAllocationTicks)
-			{
-				if (hasObjectUpdate)
-					m_Children.Add(new PerfViewStackSource(this, "GC Heap Net Mem (Coarse Sampling)"));
-				m_Children.Add(new PerfViewStackSource(this, "GC Heap Alloc Ignore Free (Coarse Sampling)"));
-			}
-			if (hasMemAllocStacks)
-			{
-				m_Children.Add(new PerfViewStackSource(this, "GC Heap Net Mem"));
-				m_Children.Add(new PerfViewStackSource(this, "GC Heap Alloc Ignore Free"));
-				m_Children.Add(new PerfViewStackSource(this, "Gen 2 Object Deaths"));
-			}
-
-			if (hasDllStacks)
-				m_Children.Add(new PerfViewStackSource(this, "Image Load"));
-			if (hasManagedLoads)
-				m_Children.Add(new PerfViewStackSource(this, "Managed Load"));
-			if (hasExceptions)
-				m_Children.Add(new PerfViewStackSource(this, "Exceptions"));
-			if (hasGCHandleStacks)
-				m_Children.Add(new PerfViewStackSource(this, "Pinning"));
-			if (hasPinObjectAtGCTime)
-				m_Children.Add(new PerfViewStackSource(this, "Pinning At GC Time"));
-
-			if (hasGCEvents && hasCPUStacks && AppLog.InternalUser)
-				m_Children.Add(new PerfViewStackSource(this, "Server GC"));
-
-			if (hasCCWRefCountStacks)
-				m_Children.Add(new PerfViewStackSource(this, "CCW Ref Count"));
-
-			if (hasWindowsRefCountStacks)
-				m_Children.Add(new PerfViewStackSource(this, "Windows Handle Ref Count"));
-
-			if (hasGCHandleStacks && hasMemAllocStacks)
-			{
-				bool matchingHeapSnapshotExists = GCPinnedObjectAnalyzer.ExistsMatchingHeapSnapshot(this.FilePath);
-				if (matchingHeapSnapshotExists)
-				{
-					m_Children.Add(new PerfViewStackSource(this, "Heap Snapshot Pinning"));
-					m_Children.Add(new PerfViewStackSource(this, "Heap Snapshot Pinned Object Allocation"));
-				}
-			}
-
-			if ((hasAspNet) || (hasWCFRequests))
-			{
-				if (hasCPUStacks)
-				{
-					m_Children.Add(new PerfViewStackSource(this, "Server Request CPU"));
-				}
-				if (hasCSwitchStacks)
-				{
-					m_Children.Add(new PerfViewStackSource(this, "Server Request Thread Time"));
-				}
-				if (hasGCAllocationTicks)
-				{
-					m_Children.Add(new PerfViewStackSource(this, "Server Request Managed Allocation"));
-				}
-			}
-
-			if (hasAnyStacks)
-			{
-				m_Children.Add(new PerfViewStackSource(this, "Any"));
-				if (hasTpl)
-				{
-					m_Children.Add(new PerfViewStackSource(this, "Any Stacks (with Tasks)"));
-					m_Children.Add(new PerfViewStackSource(this, "Any Stacks (with StartStop Tasks)"));
-					m_Children.Add(new PerfViewStackSource(this, "Any StartStopTree"));
-					m_Children.Add(new PerfViewStackSource(this, "Any TaskTree"));
-				}
-			}
-
-			if (hasAspNet)
-			{
-				m_Children.Add(new PerfViewAspNetStats(this));
-				if (hasCPUStacks)
-				{
-					var name = "ASP.NET Thread Time";
-					if (hasCSwitchStacks && hasTplStacks)
-					{
-						m_Children.Add(new PerfViewStackSource(this, "ASP.NET Thread Time (with Tasks)"));
-					}
-					else
-						name += " (CPU ONLY)";
-					m_Children.Add(new PerfViewStackSource(this, name));
-				}
-			}
-
-
-			if (hasProjectNExecutionTracingEvents && AppLog.InternalUser)
-			{
-				m_Children.Add(new PerfViewStackSource(this, "Execution Tracing"));
-			}
-
-			m_Children.Add(new PerfViewGCStats(this));
-
-			// TODO currently this is experimental enough that we don't show it publicly.  
-			if (AppLog.InternalUser)
-				m_Children.Add(new MemoryAnalyzer(this));
-
-			if (hasJSHeapDumps || hasDotNetHeapDumps)
-				m_Children.Add(new PerfViewHeapSnapshots(this));
-
-			m_Children.Add(new PerfViewJitStats(this));
-
-			m_Children.Add(new PerfViewEventStats(this));
-
-			return null;
-		}
-		// public override string DefaultStackSourceName { get { return "CPU"; } }
-
-		public TraceLog GetTraceLog(TextWriter log, Action<bool, int, int> onLostEvents = null)
-		{
-			if (m_traceLog != null)
-			{
-				if (IsUpToDate)
-					return m_traceLog;
-				m_traceLog.Dispose();
-				m_traceLog = null;
-			}
-			var dataFileName = FilePath;
-			var options = new TraceLogOptions();
-			options.ConversionLog = log;
-			if (App.CommandLineArgs.KeepAllEvents)
-				options.KeepAllEvents = true;
-			options.MaxEventCount = App.CommandLineArgs.MaxEventCount;
-			options.SkipMSec = App.CommandLineArgs.SkipMSec;
-			options.OnLostEvents = onLostEvents;
-			options.LocalSymbolsOnly = false;
+                        {
+                            MessageBox.Show(parentWindow, versionMismatchWarning, "Log File Version Mismatch", MessageBoxButton.OK);
+                        });
+                    }
+                }
+            }
+
+            m_Children = new List<PerfViewTreeItem>();
+            m_Children.Add(new PerfViewTraceInfo(this));
+            m_Children.Add(new PerfViewProcesses(this));
+            m_Children.Add(new PerfViewEventSource(this));
+
+            bool hasCPUStacks = false;
+            bool hasDllStacks = false;
+            bool hasCSwitchStacks = false;
+            bool hasReadyThreadStacks = false;
+            bool hasHeapStacks = false;
+            bool hasGCAllocationTicks = false;
+            bool hasExceptions = false;
+            bool hasManagedLoads = false;
+            bool hasAspNet = false;
+            bool hasDiskStacks = false;
+            bool hasAnyStacks = false;
+            bool hasVirtAllocStacks = false;
+            bool hasFileStacks = false;
+            bool hasTpl = false;
+            bool hasTplStacks = false;
+            bool hasGCHandleStacks = false;
+            bool hasMemAllocStacks = false;
+            bool hasJSHeapDumps = false;
+            bool hasDotNetHeapDumps = false;
+            bool hasWCFRequests = false;
+            bool hasCCWRefCountStacks = false;
+            bool hasWindowsRefCountStacks = false;
+            bool hasPinObjectAtGCTime = false;
+            bool hasObjectUpdate = false;
+            bool hasGCEvents = false;
+            bool hasProjectNExecutionTracingEvents = false;
+
+            var stackEvents = new List<TraceEventCounts>();
+            foreach (var counts in tracelog.Stats)
+            {
+                var name = counts.EventName;
+                if (!hasCPUStacks && name.StartsWith("PerfInfo"))
+                    hasCPUStacks = true;                // Even without true stacks we can display something in the stack viewer.  
+                if (!hasAspNet && name.StartsWith("AspNetReq"))
+                    hasAspNet = true;
+                if (counts.ProviderGuid == ApplicationServerTraceEventParser.ProviderGuid)
+                    hasWCFRequests = true;
+                if (name.StartsWith("JSDumpHeapEnvelope"))
+                    hasJSHeapDumps = true;
+                if (name.StartsWith("GC/Start"))
+                    hasGCEvents = true;
+
+                if (name.StartsWith("GC/BulkNode"))
+                    hasDotNetHeapDumps = true;
+
+                if (name.StartsWith("GC/PinObjectAtGCTime"))
+                    hasPinObjectAtGCTime = true;
+
+                if (name.StartsWith("GC/BulkSurvivingObjectRanges") || name.StartsWith("GC/BulkMovedObjectRanges"))
+                    hasObjectUpdate = true;
+
+                if (counts.ProviderGuid == TplEtwProviderTraceEventParser.ProviderGuid)
+                    hasTpl = true;
+
+                if (counts.StackCount > 0)
+                {
+                    hasAnyStacks = true;
+                    if (counts.ProviderGuid == ETWClrProfilerTraceEventParser.ProviderGuid && name.StartsWith("ObjectAllocated"))
+                        hasMemAllocStacks = true;
+                    if (name.StartsWith("GC/SampledObjectAllocation"))
+                        hasMemAllocStacks = true;
+                    if (name.StartsWith("GC/CCWRefCountChange"))
+                        hasCCWRefCountStacks = true;
+                    if (name.StartsWith("Object/CreateHandle"))
+                        hasWindowsRefCountStacks = true;
+                    if (name.StartsWith("Image"))
+                        hasDllStacks = true;
+                    if (name.StartsWith("HeapTrace"))
+                        hasHeapStacks = true;
+                    if (name.StartsWith("Thread/CSwitch"))
+                        hasCSwitchStacks = true;
+                    if (name.StartsWith("GC/AllocationTick"))
+                        hasGCAllocationTicks = true;
+                    if (name.StartsWith("Exception") || name.StartsWith("PageFault/AccessViolation"))
+                        hasExceptions = true;
+                    if (name.StartsWith("GC/SetGCHandle"))
+                        hasGCHandleStacks = true;
+                    if (name.StartsWith("Loader/ModuleLoad"))
+                        hasManagedLoads = true;
+                    if (name.StartsWith("VirtualMem"))
+                        hasVirtAllocStacks = true;
+                    if (name.StartsWith("Dispatcher/ReadyThread"))
+                        hasReadyThreadStacks = true;
+                    if (counts.ProviderGuid == TplEtwProviderTraceEventParser.ProviderGuid)
+                        hasTplStacks = true;
+
+                    if (name.StartsWith("DiskIO"))
+                        hasDiskStacks = true;
+                    if (name.StartsWith("FileIO"))
+                        hasFileStacks = true;
+                    if (name.StartsWith("MethodEntry"))
+                        hasProjectNExecutionTracingEvents = true;
+                }
+            }
+
+            if (hasCPUStacks)
+                m_Children.Add(new PerfViewStackSource(this, "CPU"));
+            if (hasCSwitchStacks)
+            {
+                m_Children.Add(new PerfViewStackSource(this, "Thread Time"));
+                if (hasReadyThreadStacks)
+                    m_Children.Add(new PerfViewStackSource(this, "Thread Time (with ReadyThread)"));
+                if (hasTplStacks)
+                {
+                    m_Children.Add(new PerfViewStackSource(this, "Thread Time (with Tasks)"));
+                    m_Children.Add(new PerfViewStackSource(this, "Thread Time (with StartStop Tasks)"));
+                }
+            }
+
+            if (hasCSwitchStacks && AppLog.InternalUser)
+                m_Children.Add(new PerfViewStackSource(this, "Blocked Time (deprecated)"));
+
+            if (hasDiskStacks)
+                m_Children.Add(new PerfViewStackSource(this, "Disk I/O"));
+            if (hasFileStacks)
+                m_Children.Add(new PerfViewStackSource(this, "File I/O"));
+
+            if (hasHeapStacks)
+                m_Children.Add(new PerfViewStackSource(this, "Net OS Heap Alloc"));
+            if (hasVirtAllocStacks)
+            {
+                m_Children.Add(new PerfViewStackSource(this, "Net Virtual Alloc"));
+                m_Children.Add(new PerfViewStackSource(this, "Net Virtual Reserve"));
+            }
+            if (hasGCAllocationTicks)
+            {
+                if (hasObjectUpdate)
+                    m_Children.Add(new PerfViewStackSource(this, "GC Heap Net Mem (Coarse Sampling)"));
+                m_Children.Add(new PerfViewStackSource(this, "GC Heap Alloc Ignore Free (Coarse Sampling)"));
+            }
+            if (hasMemAllocStacks)
+            {
+                m_Children.Add(new PerfViewStackSource(this, "GC Heap Net Mem"));
+                m_Children.Add(new PerfViewStackSource(this, "GC Heap Alloc Ignore Free"));
+                m_Children.Add(new PerfViewStackSource(this, "Gen 2 Object Deaths"));
+            }
+
+            if (hasDllStacks)
+                m_Children.Add(new PerfViewStackSource(this, "Image Load"));
+            if (hasManagedLoads)
+                m_Children.Add(new PerfViewStackSource(this, "Managed Load"));
+            if (hasExceptions)
+                m_Children.Add(new PerfViewStackSource(this, "Exceptions"));
+            if (hasGCHandleStacks)
+                m_Children.Add(new PerfViewStackSource(this, "Pinning"));
+            if (hasPinObjectAtGCTime)
+                m_Children.Add(new PerfViewStackSource(this, "Pinning At GC Time"));
+
+            if (hasGCEvents && hasCPUStacks && AppLog.InternalUser)
+                m_Children.Add(new PerfViewStackSource(this, "Server GC"));
+
+            if (hasCCWRefCountStacks)
+                m_Children.Add(new PerfViewStackSource(this, "CCW Ref Count"));
+
+            if (hasWindowsRefCountStacks)
+                m_Children.Add(new PerfViewStackSource(this, "Windows Handle Ref Count"));
+
+            if (hasGCHandleStacks && hasMemAllocStacks)
+            {
+                bool matchingHeapSnapshotExists = GCPinnedObjectAnalyzer.ExistsMatchingHeapSnapshot(this.FilePath);
+                if (matchingHeapSnapshotExists)
+                {
+                    m_Children.Add(new PerfViewStackSource(this, "Heap Snapshot Pinning"));
+                    m_Children.Add(new PerfViewStackSource(this, "Heap Snapshot Pinned Object Allocation"));
+                }
+            }
+
+            if ((hasAspNet) || (hasWCFRequests))
+            {
+                if (hasCPUStacks)
+                {
+                    m_Children.Add(new PerfViewStackSource(this, "Server Request CPU"));
+                }
+                if (hasCSwitchStacks)
+                {
+                    m_Children.Add(new PerfViewStackSource(this, "Server Request Thread Time"));
+                }
+                if (hasGCAllocationTicks)
+                {
+                    m_Children.Add(new PerfViewStackSource(this, "Server Request Managed Allocation"));
+                }
+            }
+
+            if (hasAnyStacks)
+            {
+                m_Children.Add(new PerfViewStackSource(this, "Any"));
+                if (hasTpl)
+                {
+                    m_Children.Add(new PerfViewStackSource(this, "Any Stacks (with Tasks)"));
+                    m_Children.Add(new PerfViewStackSource(this, "Any Stacks (with StartStop Tasks)"));
+                    m_Children.Add(new PerfViewStackSource(this, "Any StartStopTree"));
+                    m_Children.Add(new PerfViewStackSource(this, "Any TaskTree"));
+                }
+            }
+
+            if (hasAspNet)
+            {
+                m_Children.Add(new PerfViewAspNetStats(this));
+                if (hasCPUStacks)
+                {
+                    var name = "ASP.NET Thread Time";
+                    if (hasCSwitchStacks && hasTplStacks)
+                    {
+                        m_Children.Add(new PerfViewStackSource(this, "ASP.NET Thread Time (with Tasks)"));
+                    }
+                    else
+                        name += " (CPU ONLY)";
+                    m_Children.Add(new PerfViewStackSource(this, name));
+                }
+            }
+
+
+            if (hasProjectNExecutionTracingEvents && AppLog.InternalUser)
+            {
+                m_Children.Add(new PerfViewStackSource(this, "Execution Tracing"));
+            }
+
+            m_Children.Add(new PerfViewGCStats(this));
+
+            // TODO currently this is experimental enough that we don't show it publicly.  
+            if (AppLog.InternalUser)
+                m_Children.Add(new MemoryAnalyzer(this));
+
+            if (hasJSHeapDumps || hasDotNetHeapDumps)
+                m_Children.Add(new PerfViewHeapSnapshots(this));
+
+            m_Children.Add(new PerfViewJitStats(this));
+
+            m_Children.Add(new PerfViewEventStats(this));
+
+            return null;
+        }
+        // public override string DefaultStackSourceName { get { return "CPU"; } }
+
+        public TraceLog GetTraceLog(TextWriter log, Action<bool, int, int> onLostEvents = null)
+        {
+            if (m_traceLog != null)
+            {
+                if (IsUpToDate)
+                    return m_traceLog;
+                m_traceLog.Dispose();
+                m_traceLog = null;
+            }
+            var dataFileName = FilePath;
+            var options = new TraceLogOptions();
+            options.ConversionLog = log;
+            if (App.CommandLineArgs.KeepAllEvents)
+                options.KeepAllEvents = true;
+            options.MaxEventCount = App.CommandLineArgs.MaxEventCount;
+            options.SkipMSec = App.CommandLineArgs.SkipMSec;
+            options.OnLostEvents = onLostEvents;
+            options.LocalSymbolsOnly = false;
 			options.ShouldResolveSymbols = delegate (string moduleFilePath) { return false; };       // Don't resolve any symbols
 
-			// But if there is a directory called EtwManifests exists, look in there instead. 
-			var etwManifestDirPath = Path.Combine(Path.GetDirectoryName(dataFileName), "EtwManifests");
-			if (Directory.Exists(etwManifestDirPath))
-				options.ExplicitManifestDir = etwManifestDirPath;
-
-			UnZipIfNecessary(ref dataFileName, log);
-
-			var etlxFile = dataFileName;
-			var cachedEtlxFile = false;
-			if (dataFileName.EndsWith(".etl", StringComparison.OrdinalIgnoreCase))
-			{
-				etlxFile = CacheFiles.FindFile(dataFileName, ".etlx");
-				if (!File.Exists(etlxFile))
-				{
-					log.WriteLine("Creating ETLX file {0} from {1}", etlxFile, dataFileName);
-					TraceLog.CreateFromEventTraceLogFile(dataFileName, etlxFile, options);
-
-					var dataFileSize = "Unknown";
-					if (File.Exists(dataFileName))
-						dataFileSize = ((new System.IO.FileInfo(dataFileName)).Length / 1000000.0).ToString("n3") + " MB";
-
-					log.WriteLine("ETL Size {0} ETLX Size {1:n3} MB", dataFileSize, (new System.IO.FileInfo(etlxFile)).Length / 1000000.0);
-				}
-				else
-				{
-					cachedEtlxFile = true;
-					log.WriteLine("Found a corresponding ETLX file {0}", etlxFile);
-				}
-			}
-
-			try
-			{
-				m_traceLog = new TraceLog(etlxFile);
-
-				// Add some more parser that we would like.  
-				new ETWClrProfilerTraceEventParser(m_traceLog);
-				new MicrosoftWindowsNDISPacketCaptureTraceEventParser(m_traceLog);
-			}
-			catch (Exception)
-			{
-				if (cachedEtlxFile)
-				{
-					// Delete the file and try again.  
-					FileUtilities.ForceDelete(etlxFile);
-					if (!File.Exists(etlxFile))
-						return GetTraceLog(log, onLostEvents);
-				}
-				throw;
-			}
-
-			m_utcLastWriteAtOpen = File.GetLastWriteTimeUtc(FilePath);
-			if (App.CommandLineArgs.UnsafePDBMatch)
-				m_traceLog.CodeAddresses.UnsafePDBMatching = true;
-
-			if (m_traceLog.Truncated)   // Warn about truncation.  
-			{
+            // But if there is a directory called EtwManifests exists, look in there instead. 
+            var etwManifestDirPath = Path.Combine(Path.GetDirectoryName(dataFileName), "EtwManifests");
+            if (Directory.Exists(etwManifestDirPath))
+                options.ExplicitManifestDir = etwManifestDirPath;
+
+            UnZipIfNecessary(ref dataFileName, log);
+
+            var etlxFile = dataFileName;
+            var cachedEtlxFile = false;
+            if (dataFileName.EndsWith(".etl", StringComparison.OrdinalIgnoreCase))
+            {
+                etlxFile = CacheFiles.FindFile(dataFileName, ".etlx");
+                if (!File.Exists(etlxFile))
+                {
+                    log.WriteLine("Creating ETLX file {0} from {1}", etlxFile, dataFileName);
+                    TraceLog.CreateFromEventTraceLogFile(dataFileName, etlxFile, options);
+
+                    var dataFileSize = "Unknown";
+                    if (File.Exists(dataFileName))
+                        dataFileSize = ((new System.IO.FileInfo(dataFileName)).Length / 1000000.0).ToString("n3") + " MB";
+
+                    log.WriteLine("ETL Size {0} ETLX Size {1:n3} MB", dataFileSize, (new System.IO.FileInfo(etlxFile)).Length / 1000000.0);
+                }
+                else
+                {
+                    cachedEtlxFile = true;
+                    log.WriteLine("Found a corresponding ETLX file {0}", etlxFile);
+                }
+            }
+
+            try
+            {
+                m_traceLog = new TraceLog(etlxFile);
+
+                // Add some more parser that we would like.  
+                new ETWClrProfilerTraceEventParser(m_traceLog);
+                new MicrosoftWindowsNDISPacketCaptureTraceEventParser(m_traceLog);
+            }
+            catch (Exception)
+            {
+                if (cachedEtlxFile)
+                {
+                    // Delete the file and try again.  
+                    FileUtilities.ForceDelete(etlxFile);
+                    if (!File.Exists(etlxFile))
+                        return GetTraceLog(log, onLostEvents);
+                }
+                throw;
+            }
+
+            m_utcLastWriteAtOpen = File.GetLastWriteTimeUtc(FilePath);
+            if (App.CommandLineArgs.UnsafePDBMatch)
+                m_traceLog.CodeAddresses.UnsafePDBMatching = true;
+
+            if (m_traceLog.Truncated)   // Warn about truncation.  
+            {
 				GuiApp.MainWindow.Dispatcher.BeginInvoke((Action)delegate ()
-				{
-					MessageBox.Show("The ETL file was too big to convert and was truncated.\r\nSee log for details", "Log File Truncated", MessageBoxButton.OK);
-				});
-			}
-			return m_traceLog;
-		}
-		public TraceLog TryGetTraceLog() { return m_traceLog; }
-
-		private void HandleLostEvents(Window parentWindow, bool truncated, int numberOfLostEvents, int eventCountAtTrucation, StatusBar worker)
-		{
-			string warning;
-			if (!truncated)
-			{
-				// TODO see if we can get the buffer size out of the ETL file to give a good number in the message. 
-				warning = "WARNING: There were " + numberOfLostEvents + " lost events in the trace.\r\n" +
-					"Some analysis might be invalid.\r\n" +
-					"Use /InMemoryCircularBuffer    to avoid this in future traces.";
-			}
-			else
-			{
-				warning = "WARNING: The ETLX file was truncated at " + eventCountAtTrucation + " events.\r\n" +
-					"This is to keep the ETLX file size under 4GB, however all rundown events are processed.\r\n" +
-					"Use /SkipMSec:XXX to see the later parts of the file.\r\n" +
-					"See log for more details.";
-			}
-
-			MessageBoxResult result = MessageBoxResult.None;
+                {
+                    MessageBox.Show("The ETL file was too big to convert and was truncated.\r\nSee log for details", "Log File Truncated", MessageBoxButton.OK);
+                });
+            }
+            return m_traceLog;
+        }
+        public TraceLog TryGetTraceLog() { return m_traceLog; }
+
+        private void HandleLostEvents(Window parentWindow, bool truncated, int numberOfLostEvents, int eventCountAtTrucation, StatusBar worker)
+        {
+            string warning;
+            if (!truncated)
+            {
+                // TODO see if we can get the buffer size out of the ETL file to give a good number in the message. 
+                warning = "WARNING: There were " + numberOfLostEvents + " lost events in the trace.\r\n" +
+                    "Some analysis might be invalid.\r\n" +
+                    "Use /InMemoryCircularBuffer    to avoid this in future traces.";
+            }
+            else
+            {
+                warning = "WARNING: The ETLX file was truncated at " + eventCountAtTrucation + " events.\r\n" +
+                    "This is to keep the ETLX file size under 4GB, however all rundown events are processed.\r\n" +
+                    "Use /SkipMSec:XXX to see the later parts of the file.\r\n" +
+                    "See log for more details.";
+            }
+
+            MessageBoxResult result = MessageBoxResult.None;
 			parentWindow.Dispatcher.BeginInvoke((Action)delegate ()
-			{
-				result = MessageBox.Show(parentWindow, warning, "Lost Events", MessageBoxButton.OKCancel);
-				worker.LogWriter.WriteLine(warning);
-				if (result != MessageBoxResult.OK)
-					worker.AbortWork();
-			});
-		}
-		public override void Close()
-		{
-			if (m_traceLog != null)
-			{
-				m_traceLog.Dispose();
-				m_traceLog = null;
-			}
-			base.Close();
-		}
-		public override ImageSource Icon { get { return GuiApp.MainWindow.Resources["FileBitmapImage"] as ImageSource; } }
-
-		#region private
-		/// <summary>
-		/// See if the log has events from VS providers.  If so we should register the VS providers. 
-		/// </summary>
-		private bool HasVSEvents(TraceLog traceLog)
-		{
-			if (!m_checkedForVSEvents)
-			{
-				var codeMarkerGuid = new Guid(0x143A31DB, 0x0372, 0x40B6, 0xB8, 0xF1, 0xB4, 0xB1, 0x6A, 0xDB, 0x5F, 0x54);
-				var measurementBlockGuid = new Guid(0x641D7F6C, 0x481C, 0x42E8, 0xAB, 0x7E, 0xD1, 0x8D, 0xC5, 0xE5, 0xCB, 0x9E);
-				foreach (var stats in traceLog.Stats)
-					if (stats.ProviderGuid == codeMarkerGuid || stats.ProviderGuid == measurementBlockGuid)
-					{
-						m_hasVSEvents = true;
-						break;
-					}
-				m_checkedForVSEvents = true;
-			}
-			return m_hasVSEvents;
-		}
-		bool m_checkedForVSEvents;
-		bool m_hasVSEvents;
-
-		internal static void UnZipIfNecessary(ref string inputFileName, TextWriter log, bool unpackInCache = true, bool wprConventions = false)
-		{
-			var extension = Path.GetExtension(inputFileName);
-			if (string.Compare(extension, ".zip", StringComparison.OrdinalIgnoreCase) == 0 ||
-				string.Compare(extension, ".vspx", StringComparison.OrdinalIgnoreCase) == 0)
-			{
-				string unzipedEtlFile;
-				if (unpackInCache)
-				{
-					unzipedEtlFile = CacheFiles.FindFile(inputFileName, ".etl");
-					if (File.Exists(unzipedEtlFile) && File.GetLastWriteTimeUtc(inputFileName) <= File.GetLastWriteTimeUtc(unzipedEtlFile))
-					{
-						log.WriteLine("Found a existing unzipped file {0}", unzipedEtlFile);
-						inputFileName = unzipedEtlFile;
-						return;
-					}
-				}
-				else
-				{
-					if (inputFileName.EndsWith(".etl.zip", StringComparison.OrdinalIgnoreCase))
-						unzipedEtlFile = inputFileName.Substring(0, inputFileName.Length - 4);
-					else if (inputFileName.EndsWith(".vspx", StringComparison.OrdinalIgnoreCase))
-						unzipedEtlFile = Path.ChangeExtension(inputFileName, ".etl");
-					else
-						throw new ApplicationException("File does not end with the .etl.zip file extension");
-				}
-
-				ZippedETLReader etlReader = new ZippedETLReader(inputFileName, log);
-				etlReader.EtlFileName = unzipedEtlFile;
-
-				// Figure out where to put the symbols.  
-				if (wprConventions)
-					etlReader.SymbolDirectory = Path.ChangeExtension(inputFileName, ".ngenpdb");
-				else
-				{
-					var inputDir = Path.GetDirectoryName(inputFileName);
-					if (inputDir.Length == 0)
-						inputDir = ".";
-					var symbolsDir = Path.Combine(inputDir, "symbols");
-					if (Directory.Exists(symbolsDir))
-						etlReader.SymbolDirectory = symbolsDir;
-					else
-						etlReader.SymbolDirectory = new SymbolPath(App.SymbolPath).DefaultSymbolCache();
-				}
-				log.WriteLine("Putting symbols in {0}", etlReader.SymbolDirectory);
-
-				etlReader.UnpackAchive();
-				inputFileName = unzipedEtlFile;
-			}
-		}
-
-		TraceLog m_traceLog;
-		bool m_notifiedAboutLostEvents;
-		bool m_notifiedAboutWin8;
-		string m_extraTopStats;
-		#endregion
-	}
-
-	class WTPerfViewFile : PerfViewFile
-	{
-		public override string FormatName { get { return "CDB WT calls"; } }
-		public override string[] FileExtensions { get { return new string[] { ".wt" }; } }
-
-		protected internal override StackSource OpenStackSourceImpl(TextWriter log)
-		{
-			return new WTStackSource(FilePath);
-		}
+            {
+                result = MessageBox.Show(parentWindow, warning, "Lost Events", MessageBoxButton.OKCancel);
+                worker.LogWriter.WriteLine(warning);
+                if (result != MessageBoxResult.OK)
+                    worker.AbortWork();
+            });
+        }
+        public override void Close()
+        {
+            if (m_traceLog != null)
+            {
+                m_traceLog.Dispose();
+                m_traceLog = null;
+            }
+            base.Close();
+        }
+        public override ImageSource Icon { get { return GuiApp.MainWindow.Resources["FileBitmapImage"] as ImageSource; } }
+
+        #region private
+        /// <summary>
+        /// See if the log has events from VS providers.  If so we should register the VS providers. 
+        /// </summary>
+        private bool HasVSEvents(TraceLog traceLog)
+        {
+            if (!m_checkedForVSEvents)
+            {
+                var codeMarkerGuid = new Guid(0x143A31DB, 0x0372, 0x40B6, 0xB8, 0xF1, 0xB4, 0xB1, 0x6A, 0xDB, 0x5F, 0x54);
+                var measurementBlockGuid = new Guid(0x641D7F6C, 0x481C, 0x42E8, 0xAB, 0x7E, 0xD1, 0x8D, 0xC5, 0xE5, 0xCB, 0x9E);
+                foreach (var stats in traceLog.Stats)
+                    if (stats.ProviderGuid == codeMarkerGuid || stats.ProviderGuid == measurementBlockGuid)
+                    {
+                        m_hasVSEvents = true;
+                        break;
+                    }
+                m_checkedForVSEvents = true;
+            }
+            return m_hasVSEvents;
+        }
+        bool m_checkedForVSEvents;
+        bool m_hasVSEvents;
+
+        internal static void UnZipIfNecessary(ref string inputFileName, TextWriter log, bool unpackInCache = true, bool wprConventions = false)
+        {
+            var extension = Path.GetExtension(inputFileName);
+            if (string.Compare(extension, ".zip", StringComparison.OrdinalIgnoreCase) == 0 ||
+                string.Compare(extension, ".vspx", StringComparison.OrdinalIgnoreCase) == 0)
+            {
+                string unzipedEtlFile;
+                if (unpackInCache)
+                {
+                    unzipedEtlFile = CacheFiles.FindFile(inputFileName, ".etl");
+                    if (File.Exists(unzipedEtlFile) && File.GetLastWriteTimeUtc(inputFileName) <= File.GetLastWriteTimeUtc(unzipedEtlFile))
+                    {
+                        log.WriteLine("Found a existing unzipped file {0}", unzipedEtlFile);
+                        inputFileName = unzipedEtlFile;
+                        return;
+                    }
+                }
+                else
+                {
+                    if (inputFileName.EndsWith(".etl.zip", StringComparison.OrdinalIgnoreCase))
+                        unzipedEtlFile = inputFileName.Substring(0, inputFileName.Length - 4);
+                    else if (inputFileName.EndsWith(".vspx", StringComparison.OrdinalIgnoreCase))
+                        unzipedEtlFile = Path.ChangeExtension(inputFileName, ".etl");
+                    else
+                        throw new ApplicationException("File does not end with the .etl.zip file extension");
+                }
+
+                ZippedETLReader etlReader = new ZippedETLReader(inputFileName, log);
+                etlReader.EtlFileName = unzipedEtlFile;
+
+                // Figure out where to put the symbols.  
+                if (wprConventions)
+                    etlReader.SymbolDirectory = Path.ChangeExtension(inputFileName, ".ngenpdb");
+                else
+                {
+                    var inputDir = Path.GetDirectoryName(inputFileName);
+                    if (inputDir.Length == 0)
+                        inputDir = ".";
+                    var symbolsDir = Path.Combine(inputDir, "symbols");
+                    if (Directory.Exists(symbolsDir))
+                        etlReader.SymbolDirectory = symbolsDir;
+                    else
+                        etlReader.SymbolDirectory = new SymbolPath(App.SymbolPath).DefaultSymbolCache();
+                }
+                log.WriteLine("Putting symbols in {0}", etlReader.SymbolDirectory);
+
+                etlReader.UnpackAchive();
+                inputFileName = unzipedEtlFile;
+            }
+        }
+
+        TraceLog m_traceLog;
+        bool m_notifiedAboutLostEvents;
+        bool m_notifiedAboutWin8;
+        string m_extraTopStats;
+        #endregion
+    }
+
+    class WTPerfViewFile : PerfViewFile
+    {
+        public override string FormatName { get { return "CDB WT calls"; } }
+        public override string[] FileExtensions { get { return new string[] { ".wt" }; } }
+
+        protected internal override StackSource OpenStackSourceImpl(TextWriter log)
+        {
+            return new WTStackSource(FilePath);
+        }
 		protected internal override void ConfigureStackWindow(string stackSourceName, StackWindow stackWindow)
 		{
 			stackWindow.FoldPercentTextBox.Text = stackWindow.GetDefaultFoldPercentage();
@@ -5108,391 +5108,384 @@
 	{
 		public override string FormatName { get { return "Linux events through PerfScript"; } }
 
-<<<<<<< HEAD
 		public override string[] FileExtensions { get { return new string[] { ".data.dump", ".data.txt", ".trace.zip" }; } }
-=======
-		public override string[] FileExtensions { get { return new string[] { ".data.dump", ".trace.zip" }; } }
->>>>>>> 3b99cb03
 
 		protected internal override StackSource OpenStackSourceImpl(TextWriter log)
 		{
 			return new LinuxPerfScriptStackSource(this.FilePath);
 		}
-
-		protected internal override void ConfigureStackWindow(string stackSourceName, StackWindow stackWindow)
-		{
-			stackWindow.FoldPercentTextBox.Text = stackWindow.GetDefaultFoldPercentage();
-			stackWindow.ScalingPolicy = ScalingPolicyKind.TimeMetric;
-<<<<<<< HEAD
+
+        protected internal override void ConfigureStackWindow(string stackSourceName, StackWindow stackWindow)
+        {
+            stackWindow.FoldPercentTextBox.Text = stackWindow.GetDefaultFoldPercentage();
+            stackWindow.ScalingPolicy = ScalingPolicyKind.TimeMetric;
 			stackWindow.GroupRegExTextBox.Text = stackWindow.GetDefaultGroupPat();
-=======
->>>>>>> 3b99cb03
-		}
-	}
-
-	class OffProfPerfViewFile : PerfViewFile
-	{
-		public override string FormatName { get { return "Office Profiler"; } }
-		public override string[] FileExtensions { get { return new string[] { ".offtree" }; } }
-
-		protected internal override StackSource OpenStackSourceImpl(TextWriter log)
-		{
-			return new OffProfStackSource(FilePath);
-		}
-		protected internal override void ConfigureStackWindow(string stackSourceName, StackWindow stackWindow)
-		{
-			stackWindow.FoldPercentTextBox.Text = stackWindow.GetDefaultFoldPercentage();
-			stackWindow.RemoveColumn("WhenColumn");
-			stackWindow.RemoveColumn("FirstColumn");
-			stackWindow.RemoveColumn("LastColumn");
-		}
-	}
-
-	class DebuggerStackPerfViewFile : PerfViewFile
-	{
-		public override string FormatName
-		{
-			get { return "Windbg kc Call stack"; }
-		}
-
-		public override string[] FileExtensions
-		{
-			get { return new string[] { ".cdbStack", ".windbgStack" }; }
-		}
-
-		protected internal override StackSource OpenStackSourceImpl(TextWriter log)
-		{
-			return new DebuggerStackSource(FilePath);
-		}
-
-		protected internal override void ConfigureStackWindow(string stackSourceName, StackWindow stackWindow)
-		{
-			stackWindow.RemoveColumn("IncCountColumn");
-			stackWindow.RemoveColumn("ExcCountColumn");
-			stackWindow.RemoveColumn("FoldCountColumn");
-		}
-	}
-
-	class XmlPerfViewFile : PerfViewFile
-	{
-		public override string FormatName { get { return "PerfView XML FILE"; } }
-		public override string[] FileExtensions { get { return new string[] { ".perfView.xml", ".perfView.xml.zip" }; } }
-
-		protected internal override StackSource OpenStackSourceImpl(TextWriter log)
-		{
-			m_guiState = new StackWindowGuiState();
+        }
+    }
+
+    class OffProfPerfViewFile : PerfViewFile
+    {
+        public override string FormatName { get { return "Office Profiler"; } }
+        public override string[] FileExtensions { get { return new string[] { ".offtree" }; } }
+
+        protected internal override StackSource OpenStackSourceImpl(TextWriter log)
+        {
+            return new OffProfStackSource(FilePath);
+        }
+        protected internal override void ConfigureStackWindow(string stackSourceName, StackWindow stackWindow)
+        {
+            stackWindow.FoldPercentTextBox.Text = stackWindow.GetDefaultFoldPercentage();
+            stackWindow.RemoveColumn("WhenColumn");
+            stackWindow.RemoveColumn("FirstColumn");
+            stackWindow.RemoveColumn("LastColumn");
+        }
+    }
+
+    class DebuggerStackPerfViewFile : PerfViewFile
+    {
+        public override string FormatName
+        {
+            get { return "Windbg kc Call stack"; }
+        }
+
+        public override string[] FileExtensions
+        {
+            get { return new string[] { ".cdbStack", ".windbgStack" }; }
+        }
+
+        protected internal override StackSource OpenStackSourceImpl(TextWriter log)
+        {
+            return new DebuggerStackSource(FilePath);
+        }
+
+        protected internal override void ConfigureStackWindow(string stackSourceName, StackWindow stackWindow)
+        {
+            stackWindow.RemoveColumn("IncCountColumn");
+            stackWindow.RemoveColumn("ExcCountColumn");
+            stackWindow.RemoveColumn("FoldCountColumn");
+        }
+    }
+
+    class XmlPerfViewFile : PerfViewFile
+    {
+        public override string FormatName { get { return "PerfView XML FILE"; } }
+        public override string[] FileExtensions { get { return new string[] { ".perfView.xml", ".perfView.xml.zip" }; } }
+
+        protected internal override StackSource OpenStackSourceImpl(TextWriter log)
+        {
+            m_guiState = new StackWindowGuiState();
 
 			return new XmlStackSource(FilePath, delegate (XmlReader reader)
-			{
-				if (reader.Name == "StackWindowGuiState")
-					m_guiState = m_guiState.ReadFromXml(reader);
-				// These are only here for backward compatibility
-				else if (reader.Name == "FilterXml")
-					m_guiState.FilterGuiState.ReadFromXml(reader);
-				else if (reader.Name == "Log")
-					m_guiState.Log = reader.ReadElementContentAsString().Trim();
-				else if (reader.Name == "Notes")
-					m_guiState.Notes = reader.ReadElementContentAsString().Trim();
-				else
-					reader.Read();
-			});
-		}
-
-		protected internal override void ConfigureStackWindow(string stackSourceName, StackWindow stackWindow)
-		{
-			stackWindow.RestoreWindow(m_guiState, FilePath);
-		}
-		protected internal override void FirstAction(StackWindow stackWindow)
-		{
-			if (m_guiState != null)
-				stackWindow.GuiState = m_guiState;
-
-			m_guiState = null;
-		}
-
-		public override void LookupSymbolsForModule(string simpleModuleName, TextWriter log, int processId = 0)
-		{
-			throw new ApplicationException("Symbols can not be looked up after a stack view has been saved.\r\n" +
-				"You must resolve all symbols you need before saving.\r\n" +
-				"Consider the right click -> Lookup Warm Symbols command");
-		}
-
-		StackWindowGuiState m_guiState;
-	}
-
-	class VmmapPerfViewFile : PerfViewFile
-	{
-		public override string FormatName { get { return "Vmmap data file"; } }
-		public override string[] FileExtensions { get { return new string[] { ".mmp" }; } }
-
-
-		protected internal override StackSource OpenStackSourceImpl(TextWriter log)
-		{
-			using (Stream dataStream = new FileStream(FilePath, FileMode.Open, FileAccess.Read, FileShare.Read | FileShare.Delete))
-			{
-				var xmlStream = dataStream;
-				XmlReaderSettings settings = new XmlReaderSettings() { IgnoreWhitespace = true, IgnoreComments = true };
-				using (XmlReader reader = XmlTextReader.Create(xmlStream, settings))
-					return new VMMapStackSource(reader);
-			}
-		}
-
-		protected internal override void ConfigureStackWindow(string stackSourceName, StackWindow stackWindow)
-		{
-			var defaultFold = "^Block;^Shareable;^Image Section;^Heap;^Private data;^Thread Stack";
-			stackWindow.FoldRegExTextBox.Items.Insert(0, "^Images in");
-			stackWindow.FoldRegExTextBox.Items.Insert(0, defaultFold);
-
-			stackWindow.IncludeRegExTextBox.Items.Insert(0, "^Images in;^MappedFiles in");
-			stackWindow.IncludeRegExTextBox.Items.Insert(0, "^Block Private");
-
-			stackWindow.GroupRegExTextBox.Items.Insert(0, "[group files] ^MappedFile{*}->Image$1;^Image{*}->Image$1;Group MappedFile->Group Image;Group Image->Group Image");
-		}
-		protected internal override void FirstAction(StackWindow stackWindow)
-		{
-			stackWindow.CallTreeTab.IsSelected = true;
-		}
-
-		#region private
-		[Flags]
-		enum PageProtection
-		{
-			PAGE_EXECUTE = 0x10,
-			PAGE_EXECUTE_READ = 0x20,
-			PAGE_EXECUTE_READWRITE = 0x40,
-			PAGE_EXECUTE_WRITECOPY = 0x80,
-			PAGE_NOACCESS = 0x01,
-			PAGE_READONLY = 0x02,
-			PAGE_READWRITE = 0x04,
-			PAGE_WRITECOPY = 0x08,
-		}
-
-		enum UseType
-		{
-			Heap = 0,
-			Stack = 1,
-			Image = 2,
-			MappedFile = 3,
-			PrivateData = 4,
-			Shareable = 5,
-			Free = 6,
-			// Unknown1 = 7,
-			ManagedHeaps = 8,
-			// Unknown2 = 9,
-			Unusable = 10,
-		}
-
-		class MemoryNode
-		{
-			public static MemoryNode Root()
-			{
-				var ret = new MemoryNode();
-				ret.Size = ulong.MaxValue;
-				ret.Details = "[ROOT]";
-				return ret;
-			}
-			public MemoryNode Add(XmlReader reader)
-			{
-				var newNode = new MemoryNode(reader);
-				Insert(newNode);
-				return newNode;
-			}
-
-			public ulong End { get { return Address + Size; } }
-			public ulong Address;
-			public ulong Blocks;
-			public ulong ShareableWS;
-			public ulong SharedWS;
-			public ulong Size;
-			public ulong Commit;
-			public ulong PrivateBytes;
-			public ulong PrivateWS;
-			public ulong Id;
-			public PageProtection Protection;
-			public ulong Storage;
-			public UseType UseType;
-			public string Type;
-			public string Details;
-			public List<MemoryNode> Children;
-			public MemoryNode Parent;
-
-			public override string ToString()
-			{
-				return string.Format("<MemoryNode Name=\"{0}\" Start=\"0x{1:x}\" Length=\"0x{2:x}\"/>", Details, Address, Size);
-			}
-
-			#region private
-
-			private void Insert(MemoryNode newNode)
-			{
-				Debug.Assert(Address <= newNode.Address && newNode.End <= End);
-				if (Children == null)
-					Children = new List<MemoryNode>();
-
-				// Search backwards for efficiency.  
+            {
+                if (reader.Name == "StackWindowGuiState")
+                    m_guiState = m_guiState.ReadFromXml(reader);
+                // These are only here for backward compatibility
+                else if (reader.Name == "FilterXml")
+                    m_guiState.FilterGuiState.ReadFromXml(reader);
+                else if (reader.Name == "Log")
+                    m_guiState.Log = reader.ReadElementContentAsString().Trim();
+                else if (reader.Name == "Notes")
+                    m_guiState.Notes = reader.ReadElementContentAsString().Trim();
+                else
+                    reader.Read();
+            });
+        }
+
+        protected internal override void ConfigureStackWindow(string stackSourceName, StackWindow stackWindow)
+        {
+            stackWindow.RestoreWindow(m_guiState, FilePath);
+        }
+        protected internal override void FirstAction(StackWindow stackWindow)
+        {
+            if (m_guiState != null)
+                stackWindow.GuiState = m_guiState;
+
+            m_guiState = null;
+        }
+
+        public override void LookupSymbolsForModule(string simpleModuleName, TextWriter log, int processId = 0)
+        {
+            throw new ApplicationException("Symbols can not be looked up after a stack view has been saved.\r\n" +
+                "You must resolve all symbols you need before saving.\r\n" +
+                "Consider the right click -> Lookup Warm Symbols command");
+        }
+
+        StackWindowGuiState m_guiState;
+    }
+
+    class VmmapPerfViewFile : PerfViewFile
+    {
+        public override string FormatName { get { return "Vmmap data file"; } }
+        public override string[] FileExtensions { get { return new string[] { ".mmp" }; } }
+
+
+        protected internal override StackSource OpenStackSourceImpl(TextWriter log)
+        {
+            using (Stream dataStream = new FileStream(FilePath, FileMode.Open, FileAccess.Read, FileShare.Read | FileShare.Delete))
+            {
+                var xmlStream = dataStream;
+                XmlReaderSettings settings = new XmlReaderSettings() { IgnoreWhitespace = true, IgnoreComments = true };
+                using (XmlReader reader = XmlTextReader.Create(xmlStream, settings))
+                    return new VMMapStackSource(reader);
+            }
+        }
+
+        protected internal override void ConfigureStackWindow(string stackSourceName, StackWindow stackWindow)
+        {
+            var defaultFold = "^Block;^Shareable;^Image Section;^Heap;^Private data;^Thread Stack";
+            stackWindow.FoldRegExTextBox.Items.Insert(0, "^Images in");
+            stackWindow.FoldRegExTextBox.Items.Insert(0, defaultFold);
+
+            stackWindow.IncludeRegExTextBox.Items.Insert(0, "^Images in;^MappedFiles in");
+            stackWindow.IncludeRegExTextBox.Items.Insert(0, "^Block Private");
+
+            stackWindow.GroupRegExTextBox.Items.Insert(0, "[group files] ^MappedFile{*}->Image$1;^Image{*}->Image$1;Group MappedFile->Group Image;Group Image->Group Image");
+        }
+        protected internal override void FirstAction(StackWindow stackWindow)
+        {
+            stackWindow.CallTreeTab.IsSelected = true;
+        }
+
+        #region private
+        [Flags]
+        enum PageProtection
+        {
+            PAGE_EXECUTE = 0x10,
+            PAGE_EXECUTE_READ = 0x20,
+            PAGE_EXECUTE_READWRITE = 0x40,
+            PAGE_EXECUTE_WRITECOPY = 0x80,
+            PAGE_NOACCESS = 0x01,
+            PAGE_READONLY = 0x02,
+            PAGE_READWRITE = 0x04,
+            PAGE_WRITECOPY = 0x08,
+        }
+
+        enum UseType
+        {
+            Heap = 0,
+            Stack = 1,
+            Image = 2,
+            MappedFile = 3,
+            PrivateData = 4,
+            Shareable = 5,
+            Free = 6,
+            // Unknown1 = 7,
+            ManagedHeaps = 8,
+            // Unknown2 = 9,
+            Unusable = 10,
+        }
+
+        class MemoryNode
+        {
+            public static MemoryNode Root()
+            {
+                var ret = new MemoryNode();
+                ret.Size = ulong.MaxValue;
+                ret.Details = "[ROOT]";
+                return ret;
+            }
+            public MemoryNode Add(XmlReader reader)
+            {
+                var newNode = new MemoryNode(reader);
+                Insert(newNode);
+                return newNode;
+            }
+
+            public ulong End { get { return Address + Size; } }
+            public ulong Address;
+            public ulong Blocks;
+            public ulong ShareableWS;
+            public ulong SharedWS;
+            public ulong Size;
+            public ulong Commit;
+            public ulong PrivateBytes;
+            public ulong PrivateWS;
+            public ulong Id;
+            public PageProtection Protection;
+            public ulong Storage;
+            public UseType UseType;
+            public string Type;
+            public string Details;
+            public List<MemoryNode> Children;
+            public MemoryNode Parent;
+
+            public override string ToString()
+            {
+                return string.Format("<MemoryNode Name=\"{0}\" Start=\"0x{1:x}\" Length=\"0x{2:x}\"/>", Details, Address, Size);
+            }
+
+            #region private
+
+            private void Insert(MemoryNode newNode)
+            {
+                Debug.Assert(Address <= newNode.Address && newNode.End <= End);
+                if (Children == null)
+                    Children = new List<MemoryNode>();
+
+                // Search backwards for efficiency.  
 				for (int i = Children.Count; 0 < i;)
-				{
-					var child = Children[--i];
-					if (child.Address <= newNode.Address && newNode.End <= child.End)
-					{
-						child.Insert(newNode);
-						return;
-					}
-				}
-				Children.Add(newNode);
-				newNode.Parent = this;
-			}
-			private MemoryNode() { }
-			private MemoryNode(XmlReader reader)
-			{
-				Address = FetchLong(reader, "Address");
-				Blocks = FetchLong(reader, "Blocks");
-				ShareableWS = FetchLong(reader, "ShareableWS");
-				SharedWS = FetchLong(reader, "SharedWS");
-				Size = FetchLong(reader, "Size");
-				Commit = FetchLong(reader, "Commit");
-				PrivateBytes = FetchLong(reader, "PrivateBytes");
-				PrivateWS = FetchLong(reader, "PrivateWS");
-				Id = FetchLong(reader, "Id");     // This identifies the heap (for Heap type data)
-				Protection = (PageProtection)int.Parse(reader.GetAttribute("Protection") ?? "0");
-				Storage = FetchLong(reader, "Storage");
-				UseType = (UseType)int.Parse(reader.GetAttribute("UseType") ?? "0");
-				Type = reader.GetAttribute("Type") ?? "";
-				Details = reader.GetAttribute("Details") ?? "";
-			}
-
-			static ulong FetchLong(XmlReader reader, string attributeName)
-			{
-				ulong ret = 0L;
-				var attrValue = reader.GetAttribute(attributeName);
-				if (attrValue != null)
-					ulong.TryParse(attrValue, out ret);
-				return ret;
-			}
-			#endregion
-		}
-
-		class VMMapStackSource : InternStackSource
-		{
-			public VMMapStackSource(XmlReader reader)
-			{
-				m_sample = new StackSourceSample(this);
-				MemoryNode top = MemoryNode.Root();
-				while (reader.Read())
-				{
-					if (reader.NodeType == XmlNodeType.Element)
-					{
-						// Start over if we see another snapshot.  THus we read the last one.   
-						// THis is present VMMAP behavior.  TODO We should think about doing better.   
-						if (reader.Name == "Snapshot")
-							top = MemoryNode.Root();
-						else if (reader.Name == "Region")
-							top.Add(reader);
-					}
-				}
-
-				foreach (var child in top.Children)
-					AddToSource(child, StackSourceCallStackIndex.Invalid);
-				Interner.DoneInterning();
-			}
-
-			/// <summary>
-			/// Add all the nodes represented by 'node' to the source.  'parentStack' is the
-			/// stack that represents the parent of 'node' (thus the top node is Invalid, 
-			/// which represents the empty stack)
-			/// </summary>
-			private void AddToSource(MemoryNode node, StackSourceCallStackIndex parentStack)
-			{
-				if (node.Children != null)
-				{
-					// At the topmost level we have group (UseType), for the node
-					if (parentStack == StackSourceCallStackIndex.Invalid)
-						parentStack = AddFrame("Group " + node.UseType.ToString(), parentStack);
-
-					if (node.Details.Length != 0)
-					{
-						// Group directories together.  
-						if (node.UseType == UseType.Image || node.UseType == UseType.MappedFile)
-							parentStack = AddDirPathNodes(node.Details, parentStack, false, node.UseType);
-						else
-							parentStack = AddFrame(node.Details, parentStack);
-					}
-
-					foreach (var child in node.Children)
-						AddToSource(child, parentStack);
-					return;
-				}
-
-				var details = node.Details;
-				if (node.UseType == UseType.Image && details.Length != 0)
-				{
-					details = "Image Section " + details;
-				}
-
-				if (details.Length == 0)
-					details = node.Type;
-
-				var frameName = string.Format("{0,-20} address 0x{1:x} size 0x{2:x}", details, node.Address, node.Size);
-				StackSourceCallStackIndex nodeStack = AddFrame(frameName, parentStack);
-
-				if (node.PrivateWS != 0)
-					AddSample("Block Private", node.PrivateWS, nodeStack);
-
-				if (node.ShareableWS != 0)
-					AddSample("Block Sharable", node.ShareableWS, nodeStack);
-			}
-			/// <summary>
-			/// Adds nodes for each parent directory that has more than one 'child' (its count is different than it child) 
-			/// </summary>
-			private StackSourceCallStackIndex AddDirPathNodes(string path, StackSourceCallStackIndex parentStack, bool isDir, UseType useType)
-			{
-				var lastBackslashIdx = path.LastIndexOf('\\');
-				if (lastBackslashIdx >= 0)
-				{
-					var dir = path.Substring(0, lastBackslashIdx);
-					parentStack = AddDirPathNodes(dir, parentStack, true, useType);
-				}
-
-				var kindName = (useType == UseType.MappedFile) ? "MappedFile" : "Image";
-				var prefix = isDir ? kindName + "s in" : kindName;
-				return AddFrame(prefix + " " + path, parentStack);
-			}
-			private void AddSample(string memoryKind, ulong metric, StackSourceCallStackIndex parentStack)
-			{
-				m_sample.Metric = metric / 1024F;
-				var frameName = string.Format("{0,-15} {1}K WS", memoryKind, metric / 1024);
-				m_sample.StackIndex = AddFrame(frameName, parentStack);
-				AddSample(m_sample);
-			}
-			private StackSourceCallStackIndex AddFrame(string frameName, StackSourceCallStackIndex parentStack)
-			{
-				var moduleIdx = Interner.ModuleIntern("");
-				var frameIdx = Interner.FrameIntern(frameName, moduleIdx);
-				return Interner.CallStackIntern(frameIdx, parentStack);
-			}
-			StackSourceSample m_sample;
-
-		}
-		#endregion
-	}
-
-	class PdbScopePerfViewFile : PerfViewFile
-	{
-		public override string FormatName { get { return ".NET Native Size Graph"; } }
-		public override string[] FileExtensions { get { return new string[] { ".imageSize.xml", ".pdb.xml" }; } }   // TODO remove pdb.xml after 1/2015
-
-		protected internal override StackSource OpenStackSourceImpl(TextWriter log)
-		{
-			Graph graph = new PdbScopeMemoryGraph(FilePath);
-
-			log.WriteLine(
-				   "Opened Graph {0} Bytes: {1:f3}M NumObjects: {2:f3}K  NumRefs: {3:f3}K Types: {4:f3}K RepresentationSize: {5:f1}M",
-				   FilePath, graph.TotalSize / 1000000.0, (int)graph.NodeIndexLimit / 1000.0,
-				   graph.TotalNumberOfReferences / 1000.0, (int)graph.NodeTypeIndexLimit / 1000.0,
-				   graph.SizeOfGraphDescription() / 1000000.0);
-
-			log.WriteLine("Type Histograph > 1% of heap size");
-			log.Write(graph.HistogramByTypeXml(graph.TotalSize / 100));
+                {
+                    var child = Children[--i];
+                    if (child.Address <= newNode.Address && newNode.End <= child.End)
+                    {
+                        child.Insert(newNode);
+                        return;
+                    }
+                }
+                Children.Add(newNode);
+                newNode.Parent = this;
+            }
+            private MemoryNode() { }
+            private MemoryNode(XmlReader reader)
+            {
+                Address = FetchLong(reader, "Address");
+                Blocks = FetchLong(reader, "Blocks");
+                ShareableWS = FetchLong(reader, "ShareableWS");
+                SharedWS = FetchLong(reader, "SharedWS");
+                Size = FetchLong(reader, "Size");
+                Commit = FetchLong(reader, "Commit");
+                PrivateBytes = FetchLong(reader, "PrivateBytes");
+                PrivateWS = FetchLong(reader, "PrivateWS");
+                Id = FetchLong(reader, "Id");     // This identifies the heap (for Heap type data)
+                Protection = (PageProtection)int.Parse(reader.GetAttribute("Protection") ?? "0");
+                Storage = FetchLong(reader, "Storage");
+                UseType = (UseType)int.Parse(reader.GetAttribute("UseType") ?? "0");
+                Type = reader.GetAttribute("Type") ?? "";
+                Details = reader.GetAttribute("Details") ?? "";
+            }
+
+            static ulong FetchLong(XmlReader reader, string attributeName)
+            {
+                ulong ret = 0L;
+                var attrValue = reader.GetAttribute(attributeName);
+                if (attrValue != null)
+                    ulong.TryParse(attrValue, out ret);
+                return ret;
+            }
+            #endregion
+        }
+
+        class VMMapStackSource : InternStackSource
+        {
+            public VMMapStackSource(XmlReader reader)
+            {
+                m_sample = new StackSourceSample(this);
+                MemoryNode top = MemoryNode.Root();
+                while (reader.Read())
+                {
+                    if (reader.NodeType == XmlNodeType.Element)
+                    {
+                        // Start over if we see another snapshot.  THus we read the last one.   
+                        // THis is present VMMAP behavior.  TODO We should think about doing better.   
+                        if (reader.Name == "Snapshot")
+                            top = MemoryNode.Root();
+                        else if (reader.Name == "Region")
+                            top.Add(reader);
+                    }
+                }
+
+                foreach (var child in top.Children)
+                    AddToSource(child, StackSourceCallStackIndex.Invalid);
+                Interner.DoneInterning();
+            }
+
+            /// <summary>
+            /// Add all the nodes represented by 'node' to the source.  'parentStack' is the
+            /// stack that represents the parent of 'node' (thus the top node is Invalid, 
+            /// which represents the empty stack)
+            /// </summary>
+            private void AddToSource(MemoryNode node, StackSourceCallStackIndex parentStack)
+            {
+                if (node.Children != null)
+                {
+                    // At the topmost level we have group (UseType), for the node
+                    if (parentStack == StackSourceCallStackIndex.Invalid)
+                        parentStack = AddFrame("Group " + node.UseType.ToString(), parentStack);
+
+                    if (node.Details.Length != 0)
+                    {
+                        // Group directories together.  
+                        if (node.UseType == UseType.Image || node.UseType == UseType.MappedFile)
+                            parentStack = AddDirPathNodes(node.Details, parentStack, false, node.UseType);
+                        else
+                            parentStack = AddFrame(node.Details, parentStack);
+                    }
+
+                    foreach (var child in node.Children)
+                        AddToSource(child, parentStack);
+                    return;
+                }
+
+                var details = node.Details;
+                if (node.UseType == UseType.Image && details.Length != 0)
+                {
+                    details = "Image Section " + details;
+                }
+
+                if (details.Length == 0)
+                    details = node.Type;
+
+                var frameName = string.Format("{0,-20} address 0x{1:x} size 0x{2:x}", details, node.Address, node.Size);
+                StackSourceCallStackIndex nodeStack = AddFrame(frameName, parentStack);
+
+                if (node.PrivateWS != 0)
+                    AddSample("Block Private", node.PrivateWS, nodeStack);
+
+                if (node.ShareableWS != 0)
+                    AddSample("Block Sharable", node.ShareableWS, nodeStack);
+            }
+            /// <summary>
+            /// Adds nodes for each parent directory that has more than one 'child' (its count is different than it child) 
+            /// </summary>
+            private StackSourceCallStackIndex AddDirPathNodes(string path, StackSourceCallStackIndex parentStack, bool isDir, UseType useType)
+            {
+                var lastBackslashIdx = path.LastIndexOf('\\');
+                if (lastBackslashIdx >= 0)
+                {
+                    var dir = path.Substring(0, lastBackslashIdx);
+                    parentStack = AddDirPathNodes(dir, parentStack, true, useType);
+                }
+
+                var kindName = (useType == UseType.MappedFile) ? "MappedFile" : "Image";
+                var prefix = isDir ? kindName + "s in" : kindName;
+                return AddFrame(prefix + " " + path, parentStack);
+            }
+            private void AddSample(string memoryKind, ulong metric, StackSourceCallStackIndex parentStack)
+            {
+                m_sample.Metric = metric / 1024F;
+                var frameName = string.Format("{0,-15} {1}K WS", memoryKind, metric / 1024);
+                m_sample.StackIndex = AddFrame(frameName, parentStack);
+                AddSample(m_sample);
+            }
+            private StackSourceCallStackIndex AddFrame(string frameName, StackSourceCallStackIndex parentStack)
+            {
+                var moduleIdx = Interner.ModuleIntern("");
+                var frameIdx = Interner.FrameIntern(frameName, moduleIdx);
+                return Interner.CallStackIntern(frameIdx, parentStack);
+            }
+            StackSourceSample m_sample;
+
+        }
+        #endregion
+    }
+
+    class PdbScopePerfViewFile : PerfViewFile
+    {
+        public override string FormatName { get { return ".NET Native Size Graph"; } }
+        public override string[] FileExtensions { get { return new string[] { ".imageSize.xml", ".pdb.xml" }; } }   // TODO remove pdb.xml after 1/2015
+
+        protected internal override StackSource OpenStackSourceImpl(TextWriter log)
+        {
+            Graph graph = new PdbScopeMemoryGraph(FilePath);
+
+            log.WriteLine(
+                   "Opened Graph {0} Bytes: {1:f3}M NumObjects: {2:f3}K  NumRefs: {3:f3}K Types: {4:f3}K RepresentationSize: {5:f1}M",
+                   FilePath, graph.TotalSize / 1000000.0, (int)graph.NodeIndexLimit / 1000.0,
+                   graph.TotalNumberOfReferences / 1000.0, (int)graph.NodeTypeIndexLimit / 1000.0,
+                   graph.SizeOfGraphDescription() / 1000000.0);
+
+            log.WriteLine("Type Histograph > 1% of heap size");
+            log.Write(graph.HistogramByTypeXml(graph.TotalSize / 100));
 
 #if false // TODO FIX NOW remove
             using (StreamWriter writer = File.CreateText(Path.ChangeExtension(this.FilePath, ".Clrprof.xml")))
@@ -5500,41 +5493,41 @@
                 ((MemoryGraph)graph).DumpNormalized(writer);
             }
 #endif
-			var ret = new MemoryGraphStackSource(graph, log);
-			return ret;
-		}
-		protected internal override void ConfigureStackWindow(string stackSourceName, StackWindow stackWindow)
-		{
-			stackWindow.ScalingPolicy = ScalingPolicyKind.TimeMetric;
-			stackWindow.IsMemoryWindow = true;
-			stackWindow.RemoveColumn("WhichColumn");
-			stackWindow.GroupRegExTextBox.Items.Add("[group PDBKinds]          #{%}#->type $1");
-			stackWindow.GroupRegExTextBox.Items.Add("[raw group modules]       {%}!->module $1");
-
-			stackWindow.FoldRegExTextBox.Items.Add("^RUNTIME_DATA");
-			stackWindow.FoldRegExTextBox.Items.Add("^RUNTIME_DATA;^Section;^Image Header");
-		}
-	}
-
-	class ClrProfilerHeapPerfViewFile : PerfViewFile
-	{
-		public override string FormatName { get { return "CLR Profiler Heap"; } }
-		public override string[] FileExtensions { get { return new string[] { ".gcheap", ".clrprofiler" }; } }
-
-		protected internal override StackSource OpenStackSourceImpl(TextWriter log)
-		{
-			Graph graph = new ClrProfilerMemoryGraph(FilePath);
-
-			// TODO FIX NOW var refGraph = new Experimental.RefGraph(graph);
-
-			log.WriteLine(
-				   "Opened Graph {0} Bytes: {1:f3}M NumObjects: {2:f3}K  NumRefs: {3:f3}K Types: {4:f3}K RepresentationSize: {5:f1}M",
-				   FilePath, graph.TotalSize / 1000000.0, (int)graph.NodeIndexLimit / 1000.0,
-				   graph.TotalNumberOfReferences / 1000.0, (int)graph.NodeTypeIndexLimit / 1000.0,
-				   graph.SizeOfGraphDescription() / 1000000.0);
-
-			log.WriteLine("Type Histograph > 1% of heap size");
-			log.Write(graph.HistogramByTypeXml(graph.TotalSize / 100));
+            var ret = new MemoryGraphStackSource(graph, log);
+            return ret;
+        }
+        protected internal override void ConfigureStackWindow(string stackSourceName, StackWindow stackWindow)
+        {
+            stackWindow.ScalingPolicy = ScalingPolicyKind.TimeMetric;
+            stackWindow.IsMemoryWindow = true;
+            stackWindow.RemoveColumn("WhichColumn");
+            stackWindow.GroupRegExTextBox.Items.Add("[group PDBKinds]          #{%}#->type $1");
+            stackWindow.GroupRegExTextBox.Items.Add("[raw group modules]       {%}!->module $1");
+
+            stackWindow.FoldRegExTextBox.Items.Add("^RUNTIME_DATA");
+            stackWindow.FoldRegExTextBox.Items.Add("^RUNTIME_DATA;^Section;^Image Header");
+        }
+    }
+
+    class ClrProfilerHeapPerfViewFile : PerfViewFile
+    {
+        public override string FormatName { get { return "CLR Profiler Heap"; } }
+        public override string[] FileExtensions { get { return new string[] { ".gcheap", ".clrprofiler" }; } }
+
+        protected internal override StackSource OpenStackSourceImpl(TextWriter log)
+        {
+            Graph graph = new ClrProfilerMemoryGraph(FilePath);
+
+            // TODO FIX NOW var refGraph = new Experimental.RefGraph(graph);
+
+            log.WriteLine(
+                   "Opened Graph {0} Bytes: {1:f3}M NumObjects: {2:f3}K  NumRefs: {3:f3}K Types: {4:f3}K RepresentationSize: {5:f1}M",
+                   FilePath, graph.TotalSize / 1000000.0, (int)graph.NodeIndexLimit / 1000.0,
+                   graph.TotalNumberOfReferences / 1000.0, (int)graph.NodeTypeIndexLimit / 1000.0,
+                   graph.SizeOfGraphDescription() / 1000000.0);
+
+            log.WriteLine("Type Histograph > 1% of heap size");
+            log.Write(graph.HistogramByTypeXml(graph.TotalSize / 100));
 
 #if false // TODO FIX NOW remove
             using (StreamWriter writer = File.CreateText(Path.ChangeExtension(this.FilePath, ".Clrprof.xml")))
@@ -5542,35 +5535,35 @@
                 ((MemoryGraph)graph).DumpNormalized(writer);
             }
 #endif
-			var ret = new MemoryGraphStackSource(graph, log);
-			return ret;
-		}
-		protected internal override void ConfigureStackWindow(string stackSourceName, StackWindow stackWindow)
-		{
-			ConfigureAsMemoryWindow(stackSourceName, stackWindow);
-		}
-	}
-
-	class HeapDumpPerfViewFile : PerfViewFile
-	{
-		internal const string Gen0WalkableObjectsViewName = "Gen 0 Walkable Objects";
-		internal const string Gen1WalkableObjectsViewName = "Gen 1 Walkable Objects";
-
-		public override string FormatName { get { return "CLR Heap Dump"; } }
-		public override string[] FileExtensions { get { return new string[] { ".gcDump", ".gcDump.xml" }; } }
-
-		public const string DiagSessionIdentity = "Microsoft.Diagnostics.GcDump";
-
-		public override string DefaultStackSourceName { get { return "Heap"; } }
-
-		public GCHeapDump GCDump { get { return m_gcDump; } }
-
-		protected internal override StackSource OpenStackSourceImpl(string streamName, TextWriter log, double startRelativeMSec, double endRelativeMSec, Predicate<TraceEvent> predicate)
-		{
-			OpenDump(log);
-
-			Graph graph = m_gcDump.MemoryGraph;
-			GCHeapDump gcDump = m_gcDump;
+            var ret = new MemoryGraphStackSource(graph, log);
+            return ret;
+        }
+        protected internal override void ConfigureStackWindow(string stackSourceName, StackWindow stackWindow)
+        {
+            ConfigureAsMemoryWindow(stackSourceName, stackWindow);
+        }
+    }
+
+    class HeapDumpPerfViewFile : PerfViewFile
+    {
+        internal const string Gen0WalkableObjectsViewName = "Gen 0 Walkable Objects";
+        internal const string Gen1WalkableObjectsViewName = "Gen 1 Walkable Objects";
+
+        public override string FormatName { get { return "CLR Heap Dump"; } }
+        public override string[] FileExtensions { get { return new string[] { ".gcDump", ".gcDump.xml" }; } }
+
+        public const string DiagSessionIdentity = "Microsoft.Diagnostics.GcDump";
+
+        public override string DefaultStackSourceName { get { return "Heap"; } }
+
+        public GCHeapDump GCDump { get { return m_gcDump; } }
+
+        protected internal override StackSource OpenStackSourceImpl(string streamName, TextWriter log, double startRelativeMSec, double endRelativeMSec, Predicate<TraceEvent> predicate)
+        {
+            OpenDump(log);
+
+            Graph graph = m_gcDump.MemoryGraph;
+            GCHeapDump gcDump = m_gcDump;
 
 #if false  // TODO FIX NOW remove
             using (StreamWriter writer = File.CreateText(Path.ChangeExtension(this.FilePath, ".heapDump.xml")))
@@ -5578,19 +5571,19 @@
                 ((MemoryGraph)graph).DumpNormalized(writer);
             }
 #endif
-			int gen = -1;
-			if (streamName == Gen0WalkableObjectsViewName)
-			{
-				Debug.Assert(m_gcDump.DotNetHeapInfo != null);
-				gen = 0;
-			}
-			else if (streamName == Gen1WalkableObjectsViewName)
-			{
-				Debug.Assert(m_gcDump.DotNetHeapInfo != null);
-				gen = 1;
-			}
-
-			var ret = GenerationAwareMemoryGraphBuilder.CreateStackSource(m_gcDump, log, gen);
+            int gen = -1;
+            if (streamName == Gen0WalkableObjectsViewName)
+            {
+                Debug.Assert(m_gcDump.DotNetHeapInfo != null);
+                gen = 0;
+            }
+            else if (streamName == Gen1WalkableObjectsViewName)
+            {
+                Debug.Assert(m_gcDump.DotNetHeapInfo != null);
+                gen = 1;
+            }
+
+            var ret = GenerationAwareMemoryGraphBuilder.CreateStackSource(m_gcDump, log, gen);
 
 #if false // TODO FIX NOW: support post collection filtering?   
             // Set the sampling ratio so that the number of objects does not get too far out of control.  
@@ -5602,136 +5595,136 @@
                     "The sampling rate has been set " + ret.SamplingRate.ToString() + " to keep the GUI responsive.");
             }
 #endif
-			m_extraTopStats = "";
-
-			double unreachableMemory;
-			double totalMemory;
-			ComputeUnreachableMemory(ret, out unreachableMemory, out totalMemory);
-
-			if (unreachableMemory != 0)
-				m_extraTopStats += string.Format(" Unreachable Memory: {0:n3}MB ({1:f1}%)",
-					unreachableMemory / 1000000.0, unreachableMemory * 100.0 / totalMemory);
-
-			if (gcDump.CountMultipliersByType != null)
-			{
-				m_extraTopStats += string.Format(" Heap Sampled: Mean Count Multiplier {0:f2} Mean Size Multiplier {1:f2}",
-						gcDump.AverageCountMultiplier, gcDump.AverageSizeMultiplier);
-			}
-
-			log.WriteLine("Type Histograph > 1% of heap size");
-			log.Write(graph.HistogramByTypeXml(graph.TotalSize / 100));
-			return ret;
-		}
-
-		protected override Action<Action> OpenImpl(Window parentWindow, StatusBar worker)
-		{
-			if (AppLog.InternalUser)
-			{
-				OpenDump(worker.LogWriter);
-				m_Children = new List<PerfViewTreeItem>(4);
-				if (m_gcDump.InteropInfo != null)
-				{
-					m_Children.Add(new HeapDumpInteropObjects(this));
-				}
-
-				var defaultSource = new PerfViewStackSource(this, DefaultStackSourceName);
-				defaultSource.IsSelected = true;
-				m_Children.Add(defaultSource);
-				if (m_gcDump.DotNetHeapInfo != null)
-				{
-					m_Children.Add(new PerfViewStackSource(this, Gen0WalkableObjectsViewName));
-					m_Children.Add(new PerfViewStackSource(this, Gen1WalkableObjectsViewName));
-				}
-				return null;
-			}
+            m_extraTopStats = "";
+
+            double unreachableMemory;
+            double totalMemory;
+            ComputeUnreachableMemory(ret, out unreachableMemory, out totalMemory);
+
+            if (unreachableMemory != 0)
+                m_extraTopStats += string.Format(" Unreachable Memory: {0:n3}MB ({1:f1}%)",
+                    unreachableMemory / 1000000.0, unreachableMemory * 100.0 / totalMemory);
+
+            if (gcDump.CountMultipliersByType != null)
+            {
+                m_extraTopStats += string.Format(" Heap Sampled: Mean Count Multiplier {0:f2} Mean Size Multiplier {1:f2}",
+                        gcDump.AverageCountMultiplier, gcDump.AverageSizeMultiplier);
+            }
+
+            log.WriteLine("Type Histograph > 1% of heap size");
+            log.Write(graph.HistogramByTypeXml(graph.TotalSize / 100));
+            return ret;
+        }
+
+        protected override Action<Action> OpenImpl(Window parentWindow, StatusBar worker)
+        {
+            if (AppLog.InternalUser)
+            {
+                OpenDump(worker.LogWriter);
+                m_Children = new List<PerfViewTreeItem>(4);
+                if (m_gcDump.InteropInfo != null)
+                {
+                    m_Children.Add(new HeapDumpInteropObjects(this));
+                }
+
+                var defaultSource = new PerfViewStackSource(this, DefaultStackSourceName);
+                defaultSource.IsSelected = true;
+                m_Children.Add(defaultSource);
+                if (m_gcDump.DotNetHeapInfo != null)
+                {
+                    m_Children.Add(new PerfViewStackSource(this, Gen0WalkableObjectsViewName));
+                    m_Children.Add(new PerfViewStackSource(this, Gen1WalkableObjectsViewName));
+                }
+                return null;
+            }
 			return delegate (Action doAfter)
-			{
-				// By default we have a singleton source (which we dont show on the GUI) and we immediately open it
-				m_singletonStackSource = new PerfViewStackSource(this, "");
-				m_singletonStackSource.Open(parentWindow, worker);
-				if (doAfter != null)
-					doAfter();
-			};
-		}
-
-		protected internal override void ConfigureStackWindow(string stackSourceName, StackWindow stackWindow)
-		{
-			ConfigureAsMemoryWindow(stackSourceName, stackWindow);
-			stackWindow.ExtraTopStats = m_extraTopStats;
-
-			if (stackSourceName.Equals(Gen0WalkableObjectsViewName) || stackSourceName.Equals(Gen1WalkableObjectsViewName))
-			{
-				stackWindow.CallTreeTab.IsSelected = true;      // start with the call tree view
-			}
-		}
-
-		#region private
-
-		protected internal void OpenDump(TextWriter log)
-		{
-			if (m_gcDump == null)
-			{
-				// TODO this is kind of backwards.   The super class should not know about the subclasses.  
-				var asSnapshot = this as PerfViewHeapSnapshot;
-				if (asSnapshot != null)
-				{
-					DotNetHeapInfo dotNetHeapInfo = null;
-					var etlFile = FilePath;
-					ETLPerfViewData.UnZipIfNecessary(ref etlFile, log);
-
-					MemoryGraph memoryGraph = null;
-					if (asSnapshot.Kind == "JS")
-					{
-						var dumper = new JavaScriptDumpGraphReader(log);
-						memoryGraph = dumper.Read(etlFile, asSnapshot.m_processId, asSnapshot.m_timeRelativeMSec);
-					}
-					else if (asSnapshot.Kind == ".NET")
-					{
-						var dumper = new DotNetHeapDumpGraphReader(log);
-						dumper.DotNetHeapInfo = dotNetHeapInfo = new DotNetHeapInfo();
-						memoryGraph = dumper.Read(etlFile, asSnapshot.m_processId.ToString(), asSnapshot.m_timeRelativeMSec);
-						var resolver = new TypeNameSymbolResolver(FilePath, log);
-						memoryGraph.ResolveTypeName = resolver.ResolveTypeName;
-					}
-
-					if (memoryGraph == null)
-					{
-						log.WriteLine("Error Unknown dump kind {0} found, ", asSnapshot.Kind);
-						return;
-					}
-					m_gcDump = new GCHeapDump(memoryGraph);
-					m_gcDump.DotNetHeapInfo = dotNetHeapInfo;
-				}
-				else
-				{
-
-					if (FilePath.EndsWith(".gcDump.xml", StringComparison.OrdinalIgnoreCase))
-						m_gcDump = XmlGcHeapDump.ReadGCHeapDumpFromXml(FilePath);
-					else
-					{
-						m_gcDump = new GCHeapDump(FilePath);
-
-						// set it up so we resolve any types 
-						var resolver = new TypeNameSymbolResolver(FilePath, log);
-						m_gcDump.MemoryGraph.ResolveTypeName = resolver.ResolveTypeName;
-					}
-				}
-
-				if (m_gcDump.TimeCollected.Ticks != 0)
-					log.WriteLine("GCDump collected on {0}", m_gcDump.TimeCollected);
-				if (m_gcDump.MachineName != null)
-					log.WriteLine("GCDump collected on Machine {0}", m_gcDump.MachineName);
-				if (m_gcDump.ProcessName != null)
-					log.WriteLine("GCDump collected on Process {0} ({1})", m_gcDump.MachineName, m_gcDump.ProcessName, m_gcDump.ProcessID);
-				if (m_gcDump.TotalProcessCommit != 0)
-					log.WriteLine("Total Process CommitSize {0:n1} MB Working Set {1:n1} MB", m_gcDump.TotalProcessCommit / 1000000.0, m_gcDump.TotalProcessWorkingSet / 1000000.0);
-
-				if (m_gcDump.CollectionLog != null)
-				{
-					log.WriteLine("******************** START OF LOG FILE FROM TIME OF COLLECTION **********************");
-					log.Write(m_gcDump.CollectionLog);
-					log.WriteLine("********************  END OF LOG FILE FROM TIME OF COLLECTION  **********************");
-				}
+            {
+                // By default we have a singleton source (which we dont show on the GUI) and we immediately open it
+                m_singletonStackSource = new PerfViewStackSource(this, "");
+                m_singletonStackSource.Open(parentWindow, worker);
+                if (doAfter != null)
+                    doAfter();
+            };
+        }
+
+        protected internal override void ConfigureStackWindow(string stackSourceName, StackWindow stackWindow)
+        {
+            ConfigureAsMemoryWindow(stackSourceName, stackWindow);
+            stackWindow.ExtraTopStats = m_extraTopStats;
+
+            if (stackSourceName.Equals(Gen0WalkableObjectsViewName) || stackSourceName.Equals(Gen1WalkableObjectsViewName))
+            {
+                stackWindow.CallTreeTab.IsSelected = true;      // start with the call tree view
+            }
+        }
+
+        #region private
+
+        protected internal void OpenDump(TextWriter log)
+        {
+            if (m_gcDump == null)
+            {
+                // TODO this is kind of backwards.   The super class should not know about the subclasses.  
+                var asSnapshot = this as PerfViewHeapSnapshot;
+                if (asSnapshot != null)
+                {
+                    DotNetHeapInfo dotNetHeapInfo = null;
+                    var etlFile = FilePath;
+                    ETLPerfViewData.UnZipIfNecessary(ref etlFile, log);
+
+                    MemoryGraph memoryGraph = null;
+                    if (asSnapshot.Kind == "JS")
+                    {
+                        var dumper = new JavaScriptDumpGraphReader(log);
+                        memoryGraph = dumper.Read(etlFile, asSnapshot.m_processId, asSnapshot.m_timeRelativeMSec);
+                    }
+                    else if (asSnapshot.Kind == ".NET")
+                    {
+                        var dumper = new DotNetHeapDumpGraphReader(log);
+                        dumper.DotNetHeapInfo = dotNetHeapInfo = new DotNetHeapInfo();
+                        memoryGraph = dumper.Read(etlFile, asSnapshot.m_processId.ToString(), asSnapshot.m_timeRelativeMSec);
+                        var resolver = new TypeNameSymbolResolver(FilePath, log);
+                        memoryGraph.ResolveTypeName = resolver.ResolveTypeName;
+                    }
+
+                    if (memoryGraph == null)
+                    {
+                        log.WriteLine("Error Unknown dump kind {0} found, ", asSnapshot.Kind);
+                        return;
+                    }
+                    m_gcDump = new GCHeapDump(memoryGraph);
+                    m_gcDump.DotNetHeapInfo = dotNetHeapInfo;
+                }
+                else
+                {
+
+                    if (FilePath.EndsWith(".gcDump.xml", StringComparison.OrdinalIgnoreCase))
+                        m_gcDump = XmlGcHeapDump.ReadGCHeapDumpFromXml(FilePath);
+                    else
+                    {
+                        m_gcDump = new GCHeapDump(FilePath);
+
+                        // set it up so we resolve any types 
+                        var resolver = new TypeNameSymbolResolver(FilePath, log);
+                        m_gcDump.MemoryGraph.ResolveTypeName = resolver.ResolveTypeName;
+                    }
+                }
+
+                if (m_gcDump.TimeCollected.Ticks != 0)
+                    log.WriteLine("GCDump collected on {0}", m_gcDump.TimeCollected);
+                if (m_gcDump.MachineName != null)
+                    log.WriteLine("GCDump collected on Machine {0}", m_gcDump.MachineName);
+                if (m_gcDump.ProcessName != null)
+                    log.WriteLine("GCDump collected on Process {0} ({1})", m_gcDump.MachineName, m_gcDump.ProcessName, m_gcDump.ProcessID);
+                if (m_gcDump.TotalProcessCommit != 0)
+                    log.WriteLine("Total Process CommitSize {0:n1} MB Working Set {1:n1} MB", m_gcDump.TotalProcessCommit / 1000000.0, m_gcDump.TotalProcessWorkingSet / 1000000.0);
+
+                if (m_gcDump.CollectionLog != null)
+                {
+                    log.WriteLine("******************** START OF LOG FILE FROM TIME OF COLLECTION **********************");
+                    log.Write(m_gcDump.CollectionLog);
+                    log.WriteLine("********************  END OF LOG FILE FROM TIME OF COLLECTION  **********************");
+                }
 
 #if false // TODO FIX NOW REMOVE
                 using (StreamWriter writer = File.CreateText(Path.ChangeExtension(FilePath, ".rawGraph.xml")))
@@ -5739,582 +5732,582 @@
                     m_gcDump.MemoryGraph.WriteXml(writer);
                 }
 #endif
-			}
-
-			MemoryGraph graph = m_gcDump.MemoryGraph;
-			log.WriteLine(
-				   "Opened Graph {0} Bytes: {1:f3}M NumObjects: {2:f3}K  NumRefs: {3:f3}K Types: {4:f3}K RepresentationSize: {5:f1}M",
-				   FilePath, graph.TotalSize / 1000000.0, (int)graph.NodeIndexLimit / 1000.0,
-				   graph.TotalNumberOfReferences / 1000.0, (int)graph.NodeTypeIndexLimit / 1000.0,
-				   graph.SizeOfGraphDescription() / 1000000.0);
-		}
-
-		/// <summary>
-		/// These hold stacks which we know they either have an '[not reachable from roots]' or not
-		/// </summary>
-		private struct UnreachableCacheEntry
-		{
-			public StackSourceCallStackIndex stack;
-			public bool unreachable;
-			public bool valid;
-		};
-
-		/// <summary>
-		/// Returns true if 'stackIdx' is reachable from the roots (that is, it does not have '[not reachable from roots]' as one
-		/// of its parent nodes.    'cache' is simply an array used to speed up this process because it remembers the answers for
-		/// nodes up the stack that are likely to be used for the next index.   
-		/// </summary>
-		private static bool IsUnreachable(StackSource memoryStackSource, StackSourceCallStackIndex stackIdx, UnreachableCacheEntry[] cache, int depth)
-		{
-			if (stackIdx == StackSourceCallStackIndex.Invalid)
-				return false;
-
-			int entryIdx = ((int)stackIdx) % cache.Length;
-			UnreachableCacheEntry entry = cache[entryIdx];
-			if (stackIdx != entry.stack || !entry.valid)
-			{
-				var callerIdx = memoryStackSource.GetCallerIndex(stackIdx);
-				if (callerIdx == StackSourceCallStackIndex.Invalid)
-				{
-					var frameIdx = memoryStackSource.GetFrameIndex(stackIdx);
-					var name = memoryStackSource.GetFrameName(frameIdx, false);
-					entry.unreachable = string.Compare(name, "[not reachable from roots]", StringComparison.OrdinalIgnoreCase) == 0;
-				}
-				else
-					entry.unreachable = IsUnreachable(memoryStackSource, callerIdx, cache, depth + 1);
-
-				entry.stack = stackIdx;
-				entry.valid = true;
-				cache[entryIdx] = entry;
-			}
-			return entry.unreachable;
-		}
-
-		private static void ComputeUnreachableMemory(StackSource memoryStackSource, out double unreachableMemoryRet, out double totalMemoryRet)
-		{
-			double unreachableMemory = 0;
-			double totalMemory = 0;
-
-			var cache = new UnreachableCacheEntry[10000];
+            }
+
+            MemoryGraph graph = m_gcDump.MemoryGraph;
+            log.WriteLine(
+                   "Opened Graph {0} Bytes: {1:f3}M NumObjects: {2:f3}K  NumRefs: {3:f3}K Types: {4:f3}K RepresentationSize: {5:f1}M",
+                   FilePath, graph.TotalSize / 1000000.0, (int)graph.NodeIndexLimit / 1000.0,
+                   graph.TotalNumberOfReferences / 1000.0, (int)graph.NodeTypeIndexLimit / 1000.0,
+                   graph.SizeOfGraphDescription() / 1000000.0);
+        }
+
+        /// <summary>
+        /// These hold stacks which we know they either have an '[not reachable from roots]' or not
+        /// </summary>
+        private struct UnreachableCacheEntry
+        {
+            public StackSourceCallStackIndex stack;
+            public bool unreachable;
+            public bool valid;
+        };
+
+        /// <summary>
+        /// Returns true if 'stackIdx' is reachable from the roots (that is, it does not have '[not reachable from roots]' as one
+        /// of its parent nodes.    'cache' is simply an array used to speed up this process because it remembers the answers for
+        /// nodes up the stack that are likely to be used for the next index.   
+        /// </summary>
+        private static bool IsUnreachable(StackSource memoryStackSource, StackSourceCallStackIndex stackIdx, UnreachableCacheEntry[] cache, int depth)
+        {
+            if (stackIdx == StackSourceCallStackIndex.Invalid)
+                return false;
+
+            int entryIdx = ((int)stackIdx) % cache.Length;
+            UnreachableCacheEntry entry = cache[entryIdx];
+            if (stackIdx != entry.stack || !entry.valid)
+            {
+                var callerIdx = memoryStackSource.GetCallerIndex(stackIdx);
+                if (callerIdx == StackSourceCallStackIndex.Invalid)
+                {
+                    var frameIdx = memoryStackSource.GetFrameIndex(stackIdx);
+                    var name = memoryStackSource.GetFrameName(frameIdx, false);
+                    entry.unreachable = string.Compare(name, "[not reachable from roots]", StringComparison.OrdinalIgnoreCase) == 0;
+                }
+                else
+                    entry.unreachable = IsUnreachable(memoryStackSource, callerIdx, cache, depth + 1);
+
+                entry.stack = stackIdx;
+                entry.valid = true;
+                cache[entryIdx] = entry;
+            }
+            return entry.unreachable;
+        }
+
+        private static void ComputeUnreachableMemory(StackSource memoryStackSource, out double unreachableMemoryRet, out double totalMemoryRet)
+        {
+            double unreachableMemory = 0;
+            double totalMemory = 0;
+
+            var cache = new UnreachableCacheEntry[10000];
 			memoryStackSource.ForEach(delegate (StackSourceSample sample)
-			{
-				totalMemory += sample.Metric;
-				if (IsUnreachable(memoryStackSource, sample.StackIndex, cache, 0))
-					unreachableMemory += sample.Metric;
-			});
-
-			unreachableMemoryRet = unreachableMemory;
-			totalMemoryRet = totalMemory;
-		}
-
-		internal protected GCHeapDump m_gcDump;
-		string m_extraTopStats;
-		#endregion
-	}
-
-	/// <summary>
-	/// A simple helper class that looks up symbols for Project N GCDumps 
-	/// </summary>
-	class TypeNameSymbolResolver
-	{
-		public enum TypeNameOptions
-		{
-			None,
-			StripModuleName,
-		}
-
-		/// <summary>
-		/// Create a new symbol resolver.  You give it a context file path (PDBS are looked up next to this if non-null) and
-		/// a text writer in which to write symbol diagnostic messages.  
-		/// </summary>
-		public TypeNameSymbolResolver(string contextFilePath, TextWriter log) { m_contextFilePath = contextFilePath; m_log = log; }
-
-		public string ResolveTypeName(int typeID, TraceLoadedModule module, TypeNameOptions options = TypeNameOptions.None)
-		{
-			Module mod = new Module(module.ImageBase);
-			mod.BuildTime = module.ModuleFile.BuildTime;
-			mod.Path = module.ModuleFile.FilePath;
-			mod.PdbAge = module.ModuleFile.PdbAge;
-			mod.PdbGuid = module.ModuleFile.PdbSignature;
-			mod.PdbName = module.ModuleFile.PdbName;
-			mod.Size = module.ModuleFile.ImageSize;
-
-			string typeName = ResolveTypeName(typeID, mod);
-
-			// Trim the module from the type name if requested.
-			if (options == TypeNameOptions.StripModuleName && !string.IsNullOrEmpty(typeName))
-			{
-				// Strip off the module name if present.
-				string[] typeNameParts = typeName.Split(new char[] { '!' }, 2);
-				if (typeNameParts.Length == 2)
-				{
-					typeName = typeNameParts[1];
-				}
-			}
-
-			return typeName;
-		}
-
-		public string ResolveTypeName(int typeID, Graphs.Module module)
-		{
-			if (module == null || module.Path == null)
-			{
-				m_log.WriteLine("Error: null module looking up typeID  0x{0:x}", typeID);
-				return null;
-			}
-			if (module.PdbName == null || module.PdbGuid == Guid.Empty)
-			{
-				m_log.WriteLine("Error: module for typeID 0x{0:x} {1} does not have PDB signature info.", typeID, module.Path);
-				return null;
-			}
-			if (module.PdbGuid == m_badPdb && m_badPdb != Guid.Empty)
-				return null;
-			if (m_pdbLookupFailures != null && m_pdbLookupFailures.ContainsKey(module.PdbGuid))  // TODO we are assuming unique PDB names (at least for failures). 
-				return null;
-
-			// We check the PDB age and GUID as a proxy for comparing the module itself.
-			// This is because the module is per-process, and in a trace where there are many
-			// processes of the same application, we end up creating many symbol modules which seems
-			// to create memory leaks and takes a very long time to resolve symbols.
-			if (!(m_lastModule != null && module != null && m_lastModule.PdbGuid == module.PdbGuid && m_lastModule.PdbAge == module.PdbAge))
-			{
-				m_lastModule = module;
-				m_lastSymModule = null;
-
-				if (m_symReader == null)
-					m_symReader = App.GetSymbolReader(m_contextFilePath);
-
-				m_log.WriteLine("TYPE LOOKUP: Looking up PDB for Module {0}", module.Path);
-				var pdbPath = m_symReader.FindSymbolFilePath(module.PdbName, module.PdbGuid, module.PdbAge, module.Path);
-				if (pdbPath != null)
-					m_lastSymModule = m_symReader.OpenSymbolFile(pdbPath);
-				else
-				{
-					if (m_pdbLookupFailures == null)
-						m_pdbLookupFailures = new Dictionary<Guid, bool>();
-					m_pdbLookupFailures.Add(module.PdbGuid, true);
-				}
-			}
-			if (m_lastSymModule == null)
-			{
-				m_numFailures++;
-				if (m_numFailures <= 5)
-				{
-					if (m_numFailures == 1 && !Path.GetFileName(module.Path).StartsWith("mrt", StringComparison.OrdinalIgnoreCase))
-					{
+            {
+                totalMemory += sample.Metric;
+                if (IsUnreachable(memoryStackSource, sample.StackIndex, cache, 0))
+                    unreachableMemory += sample.Metric;
+            });
+
+            unreachableMemoryRet = unreachableMemory;
+            totalMemoryRet = totalMemory;
+        }
+
+        internal protected GCHeapDump m_gcDump;
+        string m_extraTopStats;
+        #endregion
+    }
+
+    /// <summary>
+    /// A simple helper class that looks up symbols for Project N GCDumps 
+    /// </summary>
+    class TypeNameSymbolResolver
+    {
+        public enum TypeNameOptions
+        {
+            None,
+            StripModuleName,
+        }
+
+        /// <summary>
+        /// Create a new symbol resolver.  You give it a context file path (PDBS are looked up next to this if non-null) and
+        /// a text writer in which to write symbol diagnostic messages.  
+        /// </summary>
+        public TypeNameSymbolResolver(string contextFilePath, TextWriter log) { m_contextFilePath = contextFilePath; m_log = log; }
+
+        public string ResolveTypeName(int typeID, TraceLoadedModule module, TypeNameOptions options = TypeNameOptions.None)
+        {
+            Module mod = new Module(module.ImageBase);
+            mod.BuildTime = module.ModuleFile.BuildTime;
+            mod.Path = module.ModuleFile.FilePath;
+            mod.PdbAge = module.ModuleFile.PdbAge;
+            mod.PdbGuid = module.ModuleFile.PdbSignature;
+            mod.PdbName = module.ModuleFile.PdbName;
+            mod.Size = module.ModuleFile.ImageSize;
+
+            string typeName = ResolveTypeName(typeID, mod);
+
+            // Trim the module from the type name if requested.
+            if (options == TypeNameOptions.StripModuleName && !string.IsNullOrEmpty(typeName))
+            {
+                // Strip off the module name if present.
+                string[] typeNameParts = typeName.Split(new char[] { '!' }, 2);
+                if (typeNameParts.Length == 2)
+                {
+                    typeName = typeNameParts[1];
+                }
+            }
+
+            return typeName;
+        }
+
+        public string ResolveTypeName(int typeID, Graphs.Module module)
+        {
+            if (module == null || module.Path == null)
+            {
+                m_log.WriteLine("Error: null module looking up typeID  0x{0:x}", typeID);
+                return null;
+            }
+            if (module.PdbName == null || module.PdbGuid == Guid.Empty)
+            {
+                m_log.WriteLine("Error: module for typeID 0x{0:x} {1} does not have PDB signature info.", typeID, module.Path);
+                return null;
+            }
+            if (module.PdbGuid == m_badPdb && m_badPdb != Guid.Empty)
+                return null;
+            if (m_pdbLookupFailures != null && m_pdbLookupFailures.ContainsKey(module.PdbGuid))  // TODO we are assuming unique PDB names (at least for failures). 
+                return null;
+
+            // We check the PDB age and GUID as a proxy for comparing the module itself.
+            // This is because the module is per-process, and in a trace where there are many
+            // processes of the same application, we end up creating many symbol modules which seems
+            // to create memory leaks and takes a very long time to resolve symbols.
+            if (!(m_lastModule != null && module != null && m_lastModule.PdbGuid == module.PdbGuid && m_lastModule.PdbAge == module.PdbAge))
+            {
+                m_lastModule = module;
+                m_lastSymModule = null;
+
+                if (m_symReader == null)
+                    m_symReader = App.GetSymbolReader(m_contextFilePath);
+
+                m_log.WriteLine("TYPE LOOKUP: Looking up PDB for Module {0}", module.Path);
+                var pdbPath = m_symReader.FindSymbolFilePath(module.PdbName, module.PdbGuid, module.PdbAge, module.Path);
+                if (pdbPath != null)
+                    m_lastSymModule = m_symReader.OpenSymbolFile(pdbPath);
+                else
+                {
+                    if (m_pdbLookupFailures == null)
+                        m_pdbLookupFailures = new Dictionary<Guid, bool>();
+                    m_pdbLookupFailures.Add(module.PdbGuid, true);
+                }
+            }
+            if (m_lastSymModule == null)
+            {
+                m_numFailures++;
+                if (m_numFailures <= 5)
+                {
+                    if (m_numFailures == 1 && !Path.GetFileName(module.Path).StartsWith("mrt", StringComparison.OrdinalIgnoreCase))
+                    {
 						GuiApp.MainWindow.Dispatcher.BeginInvoke((Action)delegate ()
-						{
-							MessageBox.Show(GuiApp.MainWindow,
-								"Warning: Could not find PDB for module " + Path.GetFileName(module.Path) + "\r\n" +
-								"Some types will not have symbolic names.\r\n" +
-								"See log for more details.\r\n" +
-								"Fix by placing PDB on symbol path or in a directory called 'symbols' beside .gcdump file.",
-								"PDB lookup failure");
-						});
-					}
-					m_log.WriteLine("Failed to find PDB for module {0} to look up type 0x{1:x}", module.Path, typeID);
-					if (m_numFailures == 5)
-						m_log.WriteLine("Discontinuing PDB module lookup messages");
-				}
-				return null;
-			}
-
-			string typeName;
-			try
-			{
-				typeName = m_lastSymModule.FindNameForRva((uint)typeID);
-			}
-			catch (OutOfMemoryException)
-			{
-				// TODO find out why this happens?   I think this is because we try to do a ReadRVA 
-				m_log.WriteLine("Error: Caught out of memory exception on file " + m_lastSymModule.SymbolFilePath + ".   Skipping.");
-				m_badPdb = module.PdbGuid;
-				return null;
-			}
-
-			typeName = typeName.Replace(@"::`vftable'", "");
-			typeName = typeName.Replace(@"::", ".");
-			typeName = typeName.Replace(@"EEType__", "");
-			typeName = typeName.Replace(@".Boxed_", ".");
-
-			return typeName;
-		}
-
-		TextWriter m_log;
-		string m_contextFilePath;
-		SymbolReader m_symReader;
-		SymbolModule m_lastSymModule;
-		Graphs.Module m_lastModule;
-		int m_numFailures;
-		Guid m_badPdb;        // If we hit a bad PDB remember it to avoid logging too much 
-		Dictionary<Guid, bool> m_pdbLookupFailures;
-	}
-
-	class ClrProfilerCodeSizePerfViewFile : PerfViewFile
-	{
-		public override string FormatName { get { return "Clr Profiler Code Size"; } }
-		public override string[] FileExtensions { get { return new string[] { ".codesize" }; } }
-
-		protected internal override StackSource OpenStackSourceImpl(TextWriter log)
-		{
-			var codeSizeSource = new ClrProfiler.ClrProfilerMethodSizeStackSource(FilePath);
-			log.WriteLine("Info Read:  method called:{0}  totalILSize called:{1}  totalCalls:{2}",
-					codeSizeSource.TotalMethodCount, codeSizeSource.TotalMethodSize, codeSizeSource.TotalCalls);
-			return codeSizeSource;
-		}
-		protected internal override void ConfigureStackWindow(string stackSourceName, StackWindow stackWindow)
-		{
-			var defaultGroup = "[group framework] !System.=> CLR;!Microsoft.=>CLR";
-			stackWindow.GroupRegExTextBox.Text = defaultGroup;
-			stackWindow.GroupRegExTextBox.Items.Insert(0, defaultGroup);
-		}
-	}
-
-	class ClrProfilerAllocStacksPerfViewFile : PerfViewFile
-	{
-		public override string FormatName { get { return "Clr Profiler Alloc"; } }
-		public override string[] FileExtensions { get { return new string[] { ".allocStacks" }; } }
-
-		protected internal override StackSource OpenStackSourceImpl(TextWriter log)
-		{
-			return new ClrProfiler.ClrProfilerAllocStackSource(FilePath);
-		}
-		protected internal override void ConfigureStackWindow(string stackSourceName, StackWindow stackWindow)
-		{
-			var defaultGroup = "[group framework] !System.=> CLR;!Microsoft.=>CLR";
-			stackWindow.GroupRegExTextBox.Text = defaultGroup;
-			stackWindow.GroupRegExTextBox.Items.Insert(0, defaultGroup);
-		}
-	}
-
-	public class ProcessDumpPerfViewFile : PerfViewFile
-	{
-		public override string FormatName { get { return "Process Dump"; } }
-		public override string[] FileExtensions { get { return new string[] { ".dmp" }; } }
-
-		public override void Open(Window parentWindow, StatusBar worker, Action doAfter = null)
-		{
-			App.CommandLineArgs.ProcessDumpFile = FilePath;
-			GuiApp.MainWindow.TakeHeapShapshot(null);
-		}
-		public override void Close() { }
-		public override ImageSource Icon { get { return GuiApp.MainWindow.Resources["FileBitmapImage"] as ImageSource; } }
-
-		public const string DiagSessionIdentity = "Microsoft.Diagnostics.Minidump";
-	}
-
-	public class ScenarioSetPerfViewFile : PerfViewFile
-	{
-		public override string FormatName { get { return "Scenario Set"; } }
-		public override string[] FileExtensions { get { return new string[] { ".scenarioSet.xml" }; } }
-
-		public override string HelpAnchor { get { return "ViewingMultipleScenarios"; } }
-
-		protected internal override StackSource OpenStackSourceImpl(TextWriter log)
-		{
-			Dictionary<string, string> pathDict = null;
-			XmlReaderSettings settings = new XmlReaderSettings() { IgnoreWhitespace = true, IgnoreComments = true };
-			using (Stream dataStream = new FileStream(FilePath, FileMode.Open, FileAccess.Read, FileShare.Read | FileShare.Delete))
-			{
-				using (XmlReader reader = XmlTextReader.Create(dataStream, settings))
-				{
-					pathDict = DeserializeConfig(reader, log);
-				}
-			}
-
-			if (pathDict.Count == 0)
-				throw new ApplicationException("No scenarios found");
-
-			// Open XmlStackSources on each of our paths.
-			var sources = pathDict.Select(
-				(pair, idx) =>
-				{
-					string name = pair.Key, path = pair.Value;
-					log.WriteLine("[Opening [{0}/{1}] {2} ({3})]", idx + 1, pathDict.Count, name, path);
-					var source = new XmlStackSource(path);
-					return new KeyValuePair<string, StackSource>(name, source);
-				}
-			).ToList(); // Copy to list to prevent repeated enumeration from having an effect.
-
-			return new AggregateStackSource(sources);
-		}
-
-		protected internal override void ConfigureStackWindow(string stackSourceName, StackWindow stackWindow)
-		{
-			ConfigureAsEtwStackWindow(stackWindow, false, false);
-		}
-
-		#region private
-
-		/// <summary>
-		/// Search for scenario data files matching a pattern, and add them to a dictionary.
-		/// </summary>
-		/// <param name="filePattern">The wildcard file pattern to match. Must not be null.</param>
-		/// <param name="namePattern">The pattern by which to name scenarios. If null, defaults to "scenario $1".</param>
-		/// <param name="includePattern">If non-null, a pattern which must be matched for the scenario to be added</param>
-		/// <param name="excludePattern">If non-null, a pattern which if matched causes the scenario to be excluded</param>
-		/// <param name="dict">The dictionary to which to add the scenarios found.</param>
-		/// <param name="log">A log file to write log messages.</param>
-		/// <param name="baseDir">
-		/// The directory used to resolve relative paths.
-		/// Defaults to the directory of the XML file represented by this ScenarioSetPerfViewFile.
-		/// </param>
-		private void AddScenariosToDictionary(
-			string filePattern, string namePattern, string includePattern, string excludePattern,
-			Dictionary<string, string> dict, TextWriter log,
-			string baseDir = null)
-		{
-			Debug.Assert(filePattern != null);
-
-			if (baseDir == null)
-				baseDir = Path.GetDirectoryName(FilePath);
-
-			if (namePattern == null)
-				namePattern = "scenario $1";
-
-			string replacePattern = Regex.Escape(filePattern)
-									.Replace(@"\*", @"([^\\]*)")
-									.Replace(@"\?", @"[^\\]");
-
-			if (!(filePattern.EndsWith(".perfView.xml", StringComparison.OrdinalIgnoreCase) ||
-				  filePattern.EndsWith(".perfView.xml.zip", StringComparison.OrdinalIgnoreCase)))
-				throw new ApplicationException("Files must be PerfView XML files");
-
-			string pattern = Path.GetFileName(filePattern);
-			string dir = Path.GetDirectoryName(filePattern);
-
-			// Tack on the base directory if we're not already an absolute path.
-			if (!Path.IsPathRooted(dir))
-				dir = Path.Combine(baseDir, dir);
-
-			var replaceRegex = new Regex(replacePattern, RegexOptions.IgnoreCase);
-			var defaultRegex = new Regex(@"(.*)", RegexOptions.IgnoreCase);
-
-			// TODO: Directory.GetFile
-			foreach (string file in Directory.GetFiles(dir, pattern, SearchOption.AllDirectories))
-			{
-				// Filter out those that don't match the include pattern 
-				if (includePattern != null && !Regex.IsMatch(file, includePattern))
-					continue;
-				// or do match the exclude pattern.  
-				if (excludePattern != null && Regex.IsMatch(file, excludePattern))
-					continue;
-
-				string name = null;
-				if (namePattern != null)
-				{
-					var match = replaceRegex.Match(file);
-
-					// We won't have a group to match if there were no wildcards in the pattern.
-					if (match.Groups.Count < 1)
-						match = defaultRegex.Match(GetFileNameWithoutExtension(file));
-
-					name = match.Result(namePattern);
-				}
-
-				dict[name] = file;
-
-				log.WriteLine("Added '{0}' ({1})", name, file);
-			}
-		}
-
-		/// <summary>
-		/// Deserialize a scenario XML config file.
-		/// </summary>
-		/// <param name="reader">The XmlReader containing the data to deserialize.</param>
-		/// <param name="log">The TextWriter to log output to.</param>
-		/// <returns>A Dictionary mapping scenario names to .perfView.xml(.zip) data file paths.</returns>
-		/// <remarks>
-		/// Scenario XML config files contain a ScenarioSet root element. That element contains
-		/// one or more Scenarios elements. A Scenarios element has two attributes: "files" is a required
-		/// filename pattern, and namePattern is a pattern by which to name the scenario.
-		/// 
-		/// files is a required attribute specifying where to find the data files for the scenario(s). Wildcards
-		/// are acceptable - any files matched by the wildcard will be added to the scenario set. All paths are
-		/// relative to the location of the XML config file.
-		/// 
-		/// namePattern can contain substitutions as specified in Regex.Replace. Each * in the wildcard
-		/// pattern will be converted to an appropriate capturing group. If no wildcards are specified, $1 will be
-		/// set to the base name of the data file as specified by <see cref="PerfViewFile.GetFileNameWithoutExtension"/>.
-		/// 
-		/// files is a required attribute. namePattern is optional, and defaults to "scenario $1".
-		/// 
-		/// If multiple scenarios have the same name, scenarios later in the file will override scenarios
-		/// earlier in the file.
-		/// </remarks>
-		/// <example>
-		/// Example config file:
-		/// <ScenarioSet>
-		/// <Scenarios files="*.perfView.xml.zip" namePattern="Example scenario [$1]" />
-		/// <Scenarios files="foo.perfView.xml.zip" namePattern="Example scenario [baz]" />
-		/// </ScenarioSet>
-		/// 
-		/// Files in the directory:
-		/// foo.perfView.xml.zip
-		/// bar.perfView.xml.zip
-		/// baz.perfView.xml.zip
-		/// 
-		/// Return value:
-		/// "Example scenario [foo]" => "foo.perfView.xml.zip"
-		/// "Example scenario [bar]" => "bar.perfView.xml.zip"
-		/// "Example scenario [baz]" => "foo.perfView.xml.zip"
-		/// </example>
-		private Dictionary<string, string> DeserializeConfig(XmlReader reader, TextWriter log)
-		{
-			var pathDict = new Dictionary<string, string>();
-
-			if (!reader.ReadToDescendant("ScenarioSet"))
-				throw new ApplicationException("The file " + FilePath + " does not have a Scenario element");
-
-			if (!reader.ReadToDescendant("Scenarios"))
-				throw new ApplicationException("No scenarios specified");
-
-			do
-			{
-				string filePattern = reader["files"];
-				string namePattern = reader["namePattern"];
-				string includePattern = reader["includePattern"];
-				string excludePattern = reader["excludePattern"];
-
-				if (filePattern == null)
-					throw new ApplicationException("File path is required.");
-
-				AddScenariosToDictionary(filePattern, namePattern, includePattern, excludePattern, pathDict, log);
-			}
-			while (reader.ReadToNextSibling("Scenarios"));
-
-			return pathDict;
-		}
-
-		#endregion
-	}
-
-	/// <summary>
-	/// Class to represent the Visual Studio .diagsesion file format that is defined
-	/// as part of Microsoft.DiagnosticsHub.Packaging
-	/// </summary>
-	public class DiagSessionPerfViewFile : PerfViewFile
-	{
-		public override string FormatName { get { return "Diagnostics Session"; } }
-		public override string[] FileExtensions { get { return new string[] { ".diagsession" }; } }
-
-		public override IList<PerfViewTreeItem> Children
-		{
-			get
-			{
-				if (m_Children == null)
-				{
-					m_Children = new List<PerfViewTreeItem>();
-				}
-
-				return m_Children;
-			}
-		}
-
-		public override void Open(Window parentWindow, StatusBar worker, Action doAfter = null)
-		{
-			if (!m_opened)
-			{
-				IsExpanded = false;
+                        {
+                            MessageBox.Show(GuiApp.MainWindow,
+                                "Warning: Could not find PDB for module " + Path.GetFileName(module.Path) + "\r\n" +
+                                "Some types will not have symbolic names.\r\n" +
+                                "See log for more details.\r\n" +
+                                "Fix by placing PDB on symbol path or in a directory called 'symbols' beside .gcdump file.",
+                                "PDB lookup failure");
+                        });
+                    }
+                    m_log.WriteLine("Failed to find PDB for module {0} to look up type 0x{1:x}", module.Path, typeID);
+                    if (m_numFailures == 5)
+                        m_log.WriteLine("Discontinuing PDB module lookup messages");
+                }
+                return null;
+            }
+
+            string typeName;
+            try
+            {
+                typeName = m_lastSymModule.FindNameForRva((uint)typeID);
+            }
+            catch (OutOfMemoryException)
+            {
+                // TODO find out why this happens?   I think this is because we try to do a ReadRVA 
+                m_log.WriteLine("Error: Caught out of memory exception on file " + m_lastSymModule.SymbolFilePath + ".   Skipping.");
+                m_badPdb = module.PdbGuid;
+                return null;
+            }
+
+            typeName = typeName.Replace(@"::`vftable'", "");
+            typeName = typeName.Replace(@"::", ".");
+            typeName = typeName.Replace(@"EEType__", "");
+            typeName = typeName.Replace(@".Boxed_", ".");
+
+            return typeName;
+        }
+
+        TextWriter m_log;
+        string m_contextFilePath;
+        SymbolReader m_symReader;
+        SymbolModule m_lastSymModule;
+        Graphs.Module m_lastModule;
+        int m_numFailures;
+        Guid m_badPdb;        // If we hit a bad PDB remember it to avoid logging too much 
+        Dictionary<Guid, bool> m_pdbLookupFailures;
+    }
+
+    class ClrProfilerCodeSizePerfViewFile : PerfViewFile
+    {
+        public override string FormatName { get { return "Clr Profiler Code Size"; } }
+        public override string[] FileExtensions { get { return new string[] { ".codesize" }; } }
+
+        protected internal override StackSource OpenStackSourceImpl(TextWriter log)
+        {
+            var codeSizeSource = new ClrProfiler.ClrProfilerMethodSizeStackSource(FilePath);
+            log.WriteLine("Info Read:  method called:{0}  totalILSize called:{1}  totalCalls:{2}",
+                    codeSizeSource.TotalMethodCount, codeSizeSource.TotalMethodSize, codeSizeSource.TotalCalls);
+            return codeSizeSource;
+        }
+        protected internal override void ConfigureStackWindow(string stackSourceName, StackWindow stackWindow)
+        {
+            var defaultGroup = "[group framework] !System.=> CLR;!Microsoft.=>CLR";
+            stackWindow.GroupRegExTextBox.Text = defaultGroup;
+            stackWindow.GroupRegExTextBox.Items.Insert(0, defaultGroup);
+        }
+    }
+
+    class ClrProfilerAllocStacksPerfViewFile : PerfViewFile
+    {
+        public override string FormatName { get { return "Clr Profiler Alloc"; } }
+        public override string[] FileExtensions { get { return new string[] { ".allocStacks" }; } }
+
+        protected internal override StackSource OpenStackSourceImpl(TextWriter log)
+        {
+            return new ClrProfiler.ClrProfilerAllocStackSource(FilePath);
+        }
+        protected internal override void ConfigureStackWindow(string stackSourceName, StackWindow stackWindow)
+        {
+            var defaultGroup = "[group framework] !System.=> CLR;!Microsoft.=>CLR";
+            stackWindow.GroupRegExTextBox.Text = defaultGroup;
+            stackWindow.GroupRegExTextBox.Items.Insert(0, defaultGroup);
+        }
+    }
+
+    public class ProcessDumpPerfViewFile : PerfViewFile
+    {
+        public override string FormatName { get { return "Process Dump"; } }
+        public override string[] FileExtensions { get { return new string[] { ".dmp" }; } }
+
+        public override void Open(Window parentWindow, StatusBar worker, Action doAfter = null)
+        {
+            App.CommandLineArgs.ProcessDumpFile = FilePath;
+            GuiApp.MainWindow.TakeHeapShapshot(null);
+        }
+        public override void Close() { }
+        public override ImageSource Icon { get { return GuiApp.MainWindow.Resources["FileBitmapImage"] as ImageSource; } }
+
+        public const string DiagSessionIdentity = "Microsoft.Diagnostics.Minidump";
+    }
+
+    public class ScenarioSetPerfViewFile : PerfViewFile
+    {
+        public override string FormatName { get { return "Scenario Set"; } }
+        public override string[] FileExtensions { get { return new string[] { ".scenarioSet.xml" }; } }
+
+        public override string HelpAnchor { get { return "ViewingMultipleScenarios"; } }
+
+        protected internal override StackSource OpenStackSourceImpl(TextWriter log)
+        {
+            Dictionary<string, string> pathDict = null;
+            XmlReaderSettings settings = new XmlReaderSettings() { IgnoreWhitespace = true, IgnoreComments = true };
+            using (Stream dataStream = new FileStream(FilePath, FileMode.Open, FileAccess.Read, FileShare.Read | FileShare.Delete))
+            {
+                using (XmlReader reader = XmlTextReader.Create(dataStream, settings))
+                {
+                    pathDict = DeserializeConfig(reader, log);
+                }
+            }
+
+            if (pathDict.Count == 0)
+                throw new ApplicationException("No scenarios found");
+
+            // Open XmlStackSources on each of our paths.
+            var sources = pathDict.Select(
+                (pair, idx) =>
+                {
+                    string name = pair.Key, path = pair.Value;
+                    log.WriteLine("[Opening [{0}/{1}] {2} ({3})]", idx + 1, pathDict.Count, name, path);
+                    var source = new XmlStackSource(path);
+                    return new KeyValuePair<string, StackSource>(name, source);
+                }
+            ).ToList(); // Copy to list to prevent repeated enumeration from having an effect.
+
+            return new AggregateStackSource(sources);
+        }
+
+        protected internal override void ConfigureStackWindow(string stackSourceName, StackWindow stackWindow)
+        {
+            ConfigureAsEtwStackWindow(stackWindow, false, false);
+        }
+
+        #region private
+
+        /// <summary>
+        /// Search for scenario data files matching a pattern, and add them to a dictionary.
+        /// </summary>
+        /// <param name="filePattern">The wildcard file pattern to match. Must not be null.</param>
+        /// <param name="namePattern">The pattern by which to name scenarios. If null, defaults to "scenario $1".</param>
+        /// <param name="includePattern">If non-null, a pattern which must be matched for the scenario to be added</param>
+        /// <param name="excludePattern">If non-null, a pattern which if matched causes the scenario to be excluded</param>
+        /// <param name="dict">The dictionary to which to add the scenarios found.</param>
+        /// <param name="log">A log file to write log messages.</param>
+        /// <param name="baseDir">
+        /// The directory used to resolve relative paths.
+        /// Defaults to the directory of the XML file represented by this ScenarioSetPerfViewFile.
+        /// </param>
+        private void AddScenariosToDictionary(
+            string filePattern, string namePattern, string includePattern, string excludePattern,
+            Dictionary<string, string> dict, TextWriter log,
+            string baseDir = null)
+        {
+            Debug.Assert(filePattern != null);
+
+            if (baseDir == null)
+                baseDir = Path.GetDirectoryName(FilePath);
+
+            if (namePattern == null)
+                namePattern = "scenario $1";
+
+            string replacePattern = Regex.Escape(filePattern)
+                                    .Replace(@"\*", @"([^\\]*)")
+                                    .Replace(@"\?", @"[^\\]");
+
+            if (!(filePattern.EndsWith(".perfView.xml", StringComparison.OrdinalIgnoreCase) ||
+                  filePattern.EndsWith(".perfView.xml.zip", StringComparison.OrdinalIgnoreCase)))
+                throw new ApplicationException("Files must be PerfView XML files");
+
+            string pattern = Path.GetFileName(filePattern);
+            string dir = Path.GetDirectoryName(filePattern);
+
+            // Tack on the base directory if we're not already an absolute path.
+            if (!Path.IsPathRooted(dir))
+                dir = Path.Combine(baseDir, dir);
+
+            var replaceRegex = new Regex(replacePattern, RegexOptions.IgnoreCase);
+            var defaultRegex = new Regex(@"(.*)", RegexOptions.IgnoreCase);
+
+            // TODO: Directory.GetFile
+            foreach (string file in Directory.GetFiles(dir, pattern, SearchOption.AllDirectories))
+            {
+                // Filter out those that don't match the include pattern 
+                if (includePattern != null && !Regex.IsMatch(file, includePattern))
+                    continue;
+                // or do match the exclude pattern.  
+                if (excludePattern != null && Regex.IsMatch(file, excludePattern))
+                    continue;
+
+                string name = null;
+                if (namePattern != null)
+                {
+                    var match = replaceRegex.Match(file);
+
+                    // We won't have a group to match if there were no wildcards in the pattern.
+                    if (match.Groups.Count < 1)
+                        match = defaultRegex.Match(GetFileNameWithoutExtension(file));
+
+                    name = match.Result(namePattern);
+                }
+
+                dict[name] = file;
+
+                log.WriteLine("Added '{0}' ({1})", name, file);
+            }
+        }
+
+        /// <summary>
+        /// Deserialize a scenario XML config file.
+        /// </summary>
+        /// <param name="reader">The XmlReader containing the data to deserialize.</param>
+        /// <param name="log">The TextWriter to log output to.</param>
+        /// <returns>A Dictionary mapping scenario names to .perfView.xml(.zip) data file paths.</returns>
+        /// <remarks>
+        /// Scenario XML config files contain a ScenarioSet root element. That element contains
+        /// one or more Scenarios elements. A Scenarios element has two attributes: "files" is a required
+        /// filename pattern, and namePattern is a pattern by which to name the scenario.
+        /// 
+        /// files is a required attribute specifying where to find the data files for the scenario(s). Wildcards
+        /// are acceptable - any files matched by the wildcard will be added to the scenario set. All paths are
+        /// relative to the location of the XML config file.
+        /// 
+        /// namePattern can contain substitutions as specified in Regex.Replace. Each * in the wildcard
+        /// pattern will be converted to an appropriate capturing group. If no wildcards are specified, $1 will be
+        /// set to the base name of the data file as specified by <see cref="PerfViewFile.GetFileNameWithoutExtension"/>.
+        /// 
+        /// files is a required attribute. namePattern is optional, and defaults to "scenario $1".
+        /// 
+        /// If multiple scenarios have the same name, scenarios later in the file will override scenarios
+        /// earlier in the file.
+        /// </remarks>
+        /// <example>
+        /// Example config file:
+        /// <ScenarioSet>
+        /// <Scenarios files="*.perfView.xml.zip" namePattern="Example scenario [$1]" />
+        /// <Scenarios files="foo.perfView.xml.zip" namePattern="Example scenario [baz]" />
+        /// </ScenarioSet>
+        /// 
+        /// Files in the directory:
+        /// foo.perfView.xml.zip
+        /// bar.perfView.xml.zip
+        /// baz.perfView.xml.zip
+        /// 
+        /// Return value:
+        /// "Example scenario [foo]" => "foo.perfView.xml.zip"
+        /// "Example scenario [bar]" => "bar.perfView.xml.zip"
+        /// "Example scenario [baz]" => "foo.perfView.xml.zip"
+        /// </example>
+        private Dictionary<string, string> DeserializeConfig(XmlReader reader, TextWriter log)
+        {
+            var pathDict = new Dictionary<string, string>();
+
+            if (!reader.ReadToDescendant("ScenarioSet"))
+                throw new ApplicationException("The file " + FilePath + " does not have a Scenario element");
+
+            if (!reader.ReadToDescendant("Scenarios"))
+                throw new ApplicationException("No scenarios specified");
+
+            do
+            {
+                string filePattern = reader["files"];
+                string namePattern = reader["namePattern"];
+                string includePattern = reader["includePattern"];
+                string excludePattern = reader["excludePattern"];
+
+                if (filePattern == null)
+                    throw new ApplicationException("File path is required.");
+
+                AddScenariosToDictionary(filePattern, namePattern, includePattern, excludePattern, pathDict, log);
+            }
+            while (reader.ReadToNextSibling("Scenarios"));
+
+            return pathDict;
+        }
+
+        #endregion
+    }
+
+    /// <summary>
+    /// Class to represent the Visual Studio .diagsesion file format that is defined
+    /// as part of Microsoft.DiagnosticsHub.Packaging
+    /// </summary>
+    public class DiagSessionPerfViewFile : PerfViewFile
+    {
+        public override string FormatName { get { return "Diagnostics Session"; } }
+        public override string[] FileExtensions { get { return new string[] { ".diagsession" }; } }
+
+        public override IList<PerfViewTreeItem> Children
+        {
+            get
+            {
+                if (m_Children == null)
+                {
+                    m_Children = new List<PerfViewTreeItem>();
+                }
+
+                return m_Children;
+            }
+        }
+
+        public override void Open(Window parentWindow, StatusBar worker, Action doAfter = null)
+        {
+            if (!m_opened)
+            {
+                IsExpanded = false;
 
 				worker.StartWork("Opening " + Name, delegate ()
-				{
-					OpenImpl(parentWindow, worker);
-					ExecuteOnOpenCommand(worker);
+                {
+                    OpenImpl(parentWindow, worker);
+                    ExecuteOnOpenCommand(worker);
 
 					worker.EndWork(delegate ()
-					{
-						m_opened = true;
-
-						FirePropertyChanged("Children");
-
-						IsExpanded = true;
-
-						if (doAfter != null)
-						{
-							doAfter();
-						}
-					});
-				});
-			}
-		}
-
-		protected override Action<Action> OpenImpl(Window parentWindow, StatusBar worker)
-		{
-			worker.Log("Opening diagnostics session file " + Path.GetFileName(FilePath));
-
-			using (DhPackage dhPackage = DhPackage.Open(FilePath))
-			{
-				// Get all heap dump resources
-				AddResourcesAsChildren(worker, dhPackage, HeapDumpPerfViewFile.DiagSessionIdentity, ".gcdump", (localFilePath) =>
-					{
-						return HeapDumpPerfViewFile.Get(localFilePath);
-					});
-
-				// Get all process dump resources
-				AddResourcesAsChildren(worker, dhPackage, ProcessDumpPerfViewFile.DiagSessionIdentity, ".dmp", (localFilePath) =>
-					{
-						return ProcessDumpPerfViewFile.Get(localFilePath);
-					});
-
-				// Get all ETL files
-				AddResourcesAsChildren(worker, dhPackage, "DiagnosticsHub.Resource.EtlFile", ".etl", (localFilePath) =>
-					{
-						return ETLPerfViewData.Get(localFilePath);
-					});
-			}
-
-			return null;
-		}
-
-		public override void Close() { }
-		public override ImageSource Icon { get { return GuiApp.MainWindow.Resources["FileBitmapImage"] as ImageSource; } }
-
-		/// <summary>
-		/// Gets a new local file path for the given resource, extracting it from the .diagsession if required
-		/// </summary>
-		/// <param name="package">The diagsession package object</param>
-		/// <param name="resource">The diagsession resource object</param>
-		/// <param name="fileExtension">The final extension to use</param>
-		/// <returns>The full local file path to the resource</returns>
-		private static string GetLocalFilePath(DhPackage package, ResourceInfo resource, string fileExtension)
-		{
-			string localFileName = Path.GetFileNameWithoutExtension(resource.Name);
-			string localFilePath = CacheFiles.FindFile(localFileName, fileExtension);
-
-			if (!File.Exists(localFilePath))
-			{
-				package.ExtractResourceToPath(ref resource.ResourceId, localFilePath);
-			}
-
-			return localFilePath;
-		}
-
-		/// <summary>
-		/// Adds child files from resources in the DhPackage
-		/// </summary>
-		private void AddResourcesAsChildren(StatusBar worker, DhPackage dhPackage, string resourceIdentity, string fileExtension, Func<string/*localFileName*/, PerfViewFile> getPerfViewFile)
-		{
-			ResourceInfo[] resources;
-			dhPackage.GetResourceInformationByType(resourceIdentity, out resources);
-
-			IEnumerable<ResourceInfo> orderedResources = resources
-					.OrderBy(r => DhPackagingExtensions.ToDateTime(r.TimeAddedUTC));
-
-			foreach (var resource in resources)
-			{
-				Guid resourceId = resource.ResourceId;
-
-				string localFilePath = GetLocalFilePath(dhPackage, resource, fileExtension);
-
-				worker.Log("Found '" + resource.ResourceId + "' resource '" + resource.Name + "'. Loading ...");
-
-				PerfViewFile perfViewFile = getPerfViewFile(localFilePath);
-
-				this.Children.Add(perfViewFile);
-
-				worker.Log("Loaded " + resource.Name + ". Loading ...");
-			}
-		}
-	}
+                    {
+                        m_opened = true;
+
+                        FirePropertyChanged("Children");
+
+                        IsExpanded = true;
+
+                        if (doAfter != null)
+                        {
+                            doAfter();
+                        }
+                    });
+                });
+            }
+        }
+
+        protected override Action<Action> OpenImpl(Window parentWindow, StatusBar worker)
+        {
+            worker.Log("Opening diagnostics session file " + Path.GetFileName(FilePath));
+
+            using (DhPackage dhPackage = DhPackage.Open(FilePath))
+            {
+                // Get all heap dump resources
+                AddResourcesAsChildren(worker, dhPackage, HeapDumpPerfViewFile.DiagSessionIdentity, ".gcdump", (localFilePath) =>
+                    {
+                        return HeapDumpPerfViewFile.Get(localFilePath);
+                    });
+
+                // Get all process dump resources
+                AddResourcesAsChildren(worker, dhPackage, ProcessDumpPerfViewFile.DiagSessionIdentity, ".dmp", (localFilePath) =>
+                    {
+                        return ProcessDumpPerfViewFile.Get(localFilePath);
+                    });
+
+                // Get all ETL files
+                AddResourcesAsChildren(worker, dhPackage, "DiagnosticsHub.Resource.EtlFile", ".etl", (localFilePath) =>
+                    {
+                        return ETLPerfViewData.Get(localFilePath);
+                    });
+            }
+
+            return null;
+        }
+
+        public override void Close() { }
+        public override ImageSource Icon { get { return GuiApp.MainWindow.Resources["FileBitmapImage"] as ImageSource; } }
+
+        /// <summary>
+        /// Gets a new local file path for the given resource, extracting it from the .diagsession if required
+        /// </summary>
+        /// <param name="package">The diagsession package object</param>
+        /// <param name="resource">The diagsession resource object</param>
+        /// <param name="fileExtension">The final extension to use</param>
+        /// <returns>The full local file path to the resource</returns>
+        private static string GetLocalFilePath(DhPackage package, ResourceInfo resource, string fileExtension)
+        {
+            string localFileName = Path.GetFileNameWithoutExtension(resource.Name);
+            string localFilePath = CacheFiles.FindFile(localFileName, fileExtension);
+
+            if (!File.Exists(localFilePath))
+            {
+                package.ExtractResourceToPath(ref resource.ResourceId, localFilePath);
+            }
+
+            return localFilePath;
+        }
+
+        /// <summary>
+        /// Adds child files from resources in the DhPackage
+        /// </summary>
+        private void AddResourcesAsChildren(StatusBar worker, DhPackage dhPackage, string resourceIdentity, string fileExtension, Func<string/*localFileName*/, PerfViewFile> getPerfViewFile)
+        {
+            ResourceInfo[] resources;
+            dhPackage.GetResourceInformationByType(resourceIdentity, out resources);
+
+            IEnumerable<ResourceInfo> orderedResources = resources
+                    .OrderBy(r => DhPackagingExtensions.ToDateTime(r.TimeAddedUTC));
+
+            foreach (var resource in resources)
+            {
+                Guid resourceId = resource.ResourceId;
+
+                string localFilePath = GetLocalFilePath(dhPackage, resource, fileExtension);
+
+                worker.Log("Found '" + resource.ResourceId + "' resource '" + resource.Name + "'. Loading ...");
+
+                PerfViewFile perfViewFile = getPerfViewFile(localFilePath);
+
+                this.Children.Add(perfViewFile);
+
+                worker.Log("Loaded " + resource.Name + ". Loading ...");
+            }
+        }
+    }
 }
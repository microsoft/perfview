--- conflicted
+++ resolved
@@ -4094,46 +4094,5 @@
 
             return manifest;
         }
-<<<<<<< HEAD
-
-        #region private
-
-#if !NET
-        private static void GetStaticReferencedAssemblies(Assembly assembly, Dictionary<Assembly, Assembly> soFar)
-        {
-            soFar[assembly] = assembly;
-            string assemblyDirectory = Path.GetDirectoryName(assembly.ManifestModule.FullyQualifiedName);
-            foreach (AssemblyName childAssemblyName in assembly.GetReferencedAssemblies())
-            {
-                try
-                {
-                    // TODO is this is at best heuristic.  
-                    string childPath = Path.Combine(assemblyDirectory, childAssemblyName.Name + ".dll");
-                    Assembly childAssembly = null;
-                    if (File.Exists(childPath))
-                    {
-                        childAssembly = Assembly.ReflectionOnlyLoadFrom(childPath);
-                    }
-
-                    //TODO do we care about things in the GAC?   it expands the search quite a bit. 
-                    //else
-                    //    childAssembly = Assembly.Load(childAssemblyName);
-
-                    if (childAssembly != null && !soFar.ContainsKey(childAssembly))
-                    {
-                        GetStaticReferencedAssemblies(childAssembly, soFar);
-                    }
-                }
-                catch (Exception)
-                {
-                    Console.WriteLine("Could not load assembly " + childAssemblyName + " skipping.");
-                }
-            }
-        }
-#endif
-
-        #endregion
-=======
->>>>>>> 65d4403f
     }
 }
--- conflicted
+++ resolved
@@ -2766,19 +2766,13 @@
                             goto RETRY;
                         }
                         if (matchAnyKeywordsStr == "*")
-<<<<<<< HEAD
-                            matchAnyKeywords = ulong.MaxValue;
-                        else 
-                            matchAnyKeywords = ParseKeywords(matchAnyKeywordsStr, providerStr);
-=======
                         {
                             matchAnyKeywords = unlong.MaxValue;
                         }
                         else
                         {
-                            matchAnyKeywords = ParseKeywords(matchAnyKeywordsStr, providerStr);
-                        }
->>>>>>> 46b18321
+                        matchAnyKeywords = ParseKeywords(matchAnyKeywordsStr, providerStr);
+                    }
                     }
 
                     // handle level 

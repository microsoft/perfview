﻿// Copyright (c) Microsoft Corporation.  All rights reserved
using Azure.Core;
using Microsoft.Diagnostics.Symbols.Authentication;
using PerfView.Dialogs;
using System;
using System.Collections.Generic;
using System.Diagnostics;
using System.IO;
using System.Net;
using System.Net.Http;
using System.Net.Http.Headers;
using System.Text;
using System.Text.Json;
using System.Text.Json.Serialization;
using System.Threading;
using System.Threading.Tasks;
using System.Windows;

namespace PerfView
{
    /// <summary>
<<<<<<< HEAD
    /// A handler for <see cref="HttpClient"/> that allows interception and
    /// modification of requests by a chain of <see cref="IAsyncSymbolReaderHandler"/>
    /// instances.
    /// </summary>
    /// <remarks>
    /// In PerfView, this is usually passed to the constructor of
    /// <see cref="Microsoft.Diagnostics.Symbols.SymbolReader"/>.
    /// </remarks>
    internal class SymbolReaderHttpHandler : DelegatingHandler
    {
        /// <summary>
        /// A list of handlers.
        /// </summary>
        private readonly List<IAsyncSymbolReaderHandler> _handlers = new List<IAsyncSymbolReaderHandler>();

        internal static HttpClientHandler CreateClientHandler()
        {
            var handler = new HttpClientHandler();
            try
            {
                handler.CheckCertificateRevocationList = true;
            }
            catch (PlatformNotSupportedException)
            {
                // Depending on which binary loads at runtime, it might fail to set the CheckCertificateRevocationList
                // property. This should never occur on .NET builds.
#if NET
                throw;
#endif
            }

            return handler;
        }

        /// <summary>
        /// Construct a new <see cref="SymbolReaderHttpHandler"/> instance.
        /// </summary>
        public SymbolReaderHttpHandler() : base(CreateClientHandler())
        {
        }

        /// <summary>
        /// Gets or sets whether this instance has been disposed.
        /// </summary>
        public bool IsDisposed { get; private set; }

        /// <inheritdoc/>
        protected override void Dispose(bool disposing)
        {
            IsDisposed = true;
            base.Dispose(disposing);
        }

        /// <summary>
        /// Process the request by forwarding it to all the handlers.
        /// </summary>
        /// <param name="request">The request.</param>
        /// <param name="cancellationToken">A cancellation token.</param>
        /// <returns>The response.</returns>
        protected async override Task<HttpResponseMessage> SendAsync(HttpRequestMessage request, CancellationToken cancellationToken)
        {
            var context = new RequestContext(request);

            // Build a delegate chain, starting with the root handler.
            SymbolReaderHandlerDelegate chain = () => RootHandlerAsync(context, cancellationToken);

            // Prevent modification while we build the chain.
            lock (_handlers)
            {
                // Loop through the handlers in reverse so that the resulting
                // chain is in the order the handlers were added.
                for (int i = _handlers.Count - 1; i >= 0; i--)
                {
                    IAsyncSymbolReaderHandler handler = _handlers[i];
                    var next = new SymbolReaderHandlerDelegate(chain);
                    chain = () => handler.ProcessRequestAsync(context, next, cancellationToken);
                }
            }

            await chain().ConfigureAwait(false);
            return context.Response;
        }

        /// <summary>
        /// The root of the delegate chain.
        /// Calls the inner handler and sets the response
        /// on the <see cref="RequestContext"/> object.
        /// </summary>
        /// <param name="context">The request context.</param>
        /// <param name="cancellationToken">A cancellation token.</param>
        /// <returns>A task that completes when the response has been set.</returns>
        private async Task RootHandlerAsync(RequestContext context, CancellationToken cancellationToken)
        {
            context.Response = await base.SendAsync(context.Request, cancellationToken).ConfigureAwait(false);
        }

        /// <summary>
        /// Remove all the handlers.
        /// </summary>
        public void ClearHandlers()
        {
            lock (_handlers)
            {
                foreach (var handler in _handlers)
                {
                    if (handler is IDisposable disposable)
                    {
                        disposable.Dispose();
                    }
                }

                _handlers.Clear();
            }
        }

        /// <summary>
        /// Add a handler. Handlers will be called in the order they are added.
        /// </summary>
        /// <param name="handler">The handler to add.</param>
        /// <returns>This instance for fluent chaining.</returns>
        public SymbolReaderHttpHandler AddHandler(IAsyncSymbolReaderHandler handler)
        {
            lock (_handlers)
            {
                _handlers.Add(handler);
            }

            return this;
        }

        /// <summary>
        /// Add a handler that uses Git Credential Manager for authentication.
        /// </summary>
        /// <param name="log">A logger.</param>
        /// <param name="mainWindow">The main window to use when parenting modal dialogs.</param>
        /// <returns>This instance for fluent chaining.</returns>
        public SymbolReaderHttpHandler AddGitCredentialManagerAuthentication(TextWriter log, Window mainWindow)
            => AddHandler(new GitCredentialManagerHandler(log, GetWindowHandle(mainWindow)));

        /// <summary>
        /// Add a handler for Azure DevOps authentication using local credentials.
        /// It will try to use cached credentials from Visual Studio, VS Code, 
        /// Azure Powershell and Azure CLI.
        /// </summary>
        /// <param name="log">A logger.</param>
        /// <param name="silent">If no local credentials can be found, then a browser window will
        /// be opened to prompt the user. Set this to true to if you don't want that.</param>
        /// <returns>This instance for fluent chaining.</returns>
        public SymbolReaderHttpHandler AddAzureDevOpsAuthentication(TextWriter log, bool silent = false)
        {
            DefaultAzureCredentialOptions options = new DefaultAzureCredentialOptions
            {
                ExcludeInteractiveBrowserCredential = silent,
                ExcludeManagedIdentityCredential = true // This is not designed to be used in a service.
            };

            return AddHandler(new AzureDevOpsHandler(log, new DefaultAzureCredential(options)));
        }

        /// <summary>
        /// Add a handler for GitHub device flow authentication.
        /// </summary>
        /// <param name="log">A logger.</param>
        /// <param name="mainWindow">The Window to use for parenting any modal
        /// dialogs needed for authentication.</param>
        /// <returns>This instance for fluent chaining.</returns>
        public SymbolReaderHttpHandler AddGitHubDeviceCodeAuthentication(TextWriter log, Window mainWindow)
            => AddHandler(new GitHubDeviceFlowHandler(log, mainWindow));

        public SymbolReaderHttpHandler AddBasicHttpAuthentication(TextWriter log, Window mainWindow)
            => AddHandler(new BasicHttpAuthHandler(log));

        /// <summary>
        /// Get the HWND of the given WPF window in a way that honors WPF
        /// threading rules.
        /// </summary>
        /// <param name="window">The WPF window.</param>
        /// <returns>The handle (HWND) of the given window.</returns>
        private static IntPtr GetWindowHandle(Window window)
            => window.Dispatcher.Invoke(() => new WindowInteropHelper(window).Handle);
    }

    /// <summary>
    /// The delegate type that handlers invoke to chain to the next handler.
    /// </summary>
    /// <returns>A task.</returns>
    internal delegate Task SymbolReaderHandlerDelegate();

    /// <summary>
    /// Context object passed to <see cref="IAsyncSymbolReaderHandler.ProcessRequestAsync(RequestContext, SymbolReaderHandlerDelegate, CancellationToken)"/>
    /// </summary>
    internal sealed class RequestContext
    {
        /// <summary>
        /// The response.
        /// </summary>
        private HttpResponseMessage _response;

        public RequestContext(HttpRequestMessage request)
        {
            Request = request;
        }

        /// <summary>
        /// The request. Handlers may modify this as necessary
        /// before or after calling the next handler in the chain.
        /// </summary>
        public HttpRequestMessage Request { get; }

        /// <summary>
        /// Gets or sets the response.It is initially null, and
        /// it will be set by the innermost handler. Handlers
        /// may examine it and modify it, if necessary, after
        /// calling the next handler in the chain.
        /// </summary>
        public HttpResponseMessage Response
        {
            get => _response;
            set
            {
                if (value != _response)
                {
                    if (_response != null)
                    {
                        _response.Dispose();
                    }

                    _response = value;
                }
            }
        }
    }

    /// <summary>
    /// Enumeration of supported authentication schemes.
    /// </summary>
    internal enum AuthScheme
    {
        /// <summary>
        /// Basic authentication.
        /// </summary>
        Basic,

        /// <summary>
        /// Bearer token.
        /// </summary>
        Bearer
    }

    /// <summary>
    /// This is similar to <see cref="AccessToken"/>, but it includes
    /// the authentication scheme.
    /// </summary>
    internal readonly struct AuthToken : IEquatable<AuthToken>
    {
        /// <summary>
        /// Creates a new instance of <see cref="AuthToken"/> using the supplied
        /// parameters.
        /// </summary>
        /// <param name="scheme">The scheme.</param>
        /// <param name="token">The token value.</param>
        /// <param name="expiresOn">The token's expiry time.</param>
        /// <param name="userName">Optional user name.</param>
        public AuthToken(AuthScheme scheme, string token, DateTime expiresOn, string userName = null)
        {
            Scheme = scheme;
            Token = token;
            ExpiresOn = expiresOn;
            UserName = userName;
            Password = null;
        }

        /// <summary>
        /// Create a <see cref="AuthScheme.Basic"/> using the given username
        /// and password.
        /// </summary>
        /// <param name="username">The username.</param>
        /// <param name="password">The password.</param>
        private AuthToken(string username, string password)
        {
            Scheme = AuthScheme.Basic;
            UserName = username;
            Password = password;
            ExpiresOn = DateTime.UtcNow + TimeSpan.FromDays(60);

            // The Token is the Base-64-encoded value representing the
            // username and password combined.
            // The lifetime is set to 60 days.
            string secret = username + ':' + password;
            byte[] utf8Secret = Encoding.UTF8.GetBytes(secret);
            Token = Convert.ToBase64String(utf8Secret);
        }

        /// <summary>
        /// Creates a new <see cref="AuthToken"/> with the <see cref="AuthScheme.Basic"/> 
        /// scheme from a user name and password. A single token value is computed as a
        /// Base-64 encoded value representing the username and password combined.
        /// If no lifetime is specified, the token will be valid for 60 days.
        /// </summary>
        /// <param name="username">The user name.</param>
        /// <param name="password">The password.</param>
        /// <returns>A constructed <see cref="AuthToken"/>.</returns>
        public static AuthToken CreateBasicFromUsernameAndPassword(string username, string password)
        {
            if (string.IsNullOrEmpty(username))
            {
                throw new ArgumentException($"'{nameof(username)}' cannot be null or empty.", nameof(username));
            }

            if (string.IsNullOrEmpty(password))
            {
                throw new ArgumentException($"'{nameof(password)}' cannot be null or empty.", nameof(password));
            }

            return new AuthToken(username, password);
        }

        /// <summary>
        /// Try to parse an <see cref="AuthToken"/> from an OAuth bearer token
        /// as a Json Web Token.
        /// </summary>
        /// <param name="userName">The user name, if any.</param>
        /// <param name="token">The Json Web Token (JWT) value.</param>
        /// <param name="authToken">The auth token.</param>
        /// <returns>True if the token could be parsed.</returns>
        public static bool TryParseFromOAuthToken(string userName, string token, out AuthToken authToken)
        {
            try
            {
                var jwt = new JsonWebToken(token);
                authToken= new AuthToken(AuthScheme.Bearer, token, jwt.ValidTo, userName);
                return true;
            }
            catch (Exception)
            {
                authToken = default;
                return false;
            }
        }

        /// <summary>
        /// Creates a new instance of <see cref="AuthToken"/> from an <see cref="AccessToken"/>
        /// using the <see cref="AuthScheme.Bearer"/> scheme.
        /// </summary>
        /// <param name="token">The access token from Azure.Core</param>
        public static AuthToken FromAzureCoreAccessToken(AccessToken token)
            => new AuthToken(AuthScheme.Bearer, token.Token, token.ExpiresOn.UtcDateTime);

        /// <summary>
        /// Gets the authentication scheme to use with this token.
        /// </summary>
        public AuthScheme Scheme { get; }

        /// <summary>
        /// Gets the value of the token.
        /// </summary>
        public string Token { get; }

        /// <summary>
        /// Gets the time when the token expires.
        /// </summary>
        public DateTime ExpiresOn { get; }

        /// <summary>
        /// The username. May be null.
        /// </summary>
        public string UserName { get; }

        /// <summary>
        /// The password part of a basic authentication token.
        /// </summary>
        public string Password { get; }

        public override bool Equals(object obj) => obj is AuthToken token && Equals(token);

        public bool Equals(AuthToken other)
        {
            // Only the Scheme and Token take part
            // in equality.
            return Scheme == other.Scheme &&
                   Token == other.Token;
        }

        public override int GetHashCode()
        {
            // Only the Scheme and Token take part
            // in equality.
            int hashCode = -41169086;
            hashCode = hashCode * -1521134295 + Scheme.GetHashCode();
            hashCode = hashCode * -1521134295 + StringComparer.Ordinal.GetHashCode(Token);
            return hashCode;
        }

        public static bool operator ==(AuthToken left, AuthToken right) => left.Equals(right);

        public static bool operator !=(AuthToken left, AuthToken right) => !(left == right);
    }

    /// <summary>
    /// Interface for asynchronous symbol reader handlers.
    /// </summary>
    internal interface IAsyncSymbolReaderHandler
    {
        /// <summary>
        /// Process the given request, modifying it if necessary and passing it on to the next handler.
        /// </summary>
        /// <param name="context">The request context.</param>
        /// <param name="next">The next handler in the chain.</param>
        /// <param name="cancellationToken">A cancellation token.</param>
        /// <returns>A task that completes when desired modifications have been made.</returns>
        Task ProcessRequestAsync(RequestContext context, SymbolReaderHandlerDelegate next, CancellationToken cancellationToken);
    }

    /// <summary>
    /// Common base class for all <see cref="IAsyncSymbolReaderHandler"/> implementations.
    /// Adds a logger with a handler-specific prefix.
    /// </summary>
    internal abstract class SymbolReaderHandlerBase : IAsyncSymbolReaderHandler
    {
        /// <summary>
        /// The logger.
        /// </summary>
        private readonly TextWriter _log;

        /// <summary>
        /// A prefix for all messages written by <see cref="WriteLog(string, object[])"/>.
        /// </summary>
        private readonly string _logPrefix;

        /// <summary>
        /// Creates a new <see cref="SymbolReaderHandlerBase"/> with the given parameters.
        /// </summary>
        /// <param name="log">A logger. May be null.</param>
        /// <param name="logPrefix">A prefix for log messages. May be null.</param>
        protected SymbolReaderHandlerBase(TextWriter log, string logPrefix)
        {
            _log = log ?? TextWriter.Null;
            _logPrefix = logPrefix;
        }

        /// <summary>
        /// Implemented in derived classes to handle the requests.
        /// Implementations should process the given request, modifying it if necessary
        /// before calling the next handler.
        /// </summary>
        /// <param name="context">The request context.</param>
        /// <param name="next">The next handler in the chain.</param>
        /// <param name="cancellationToken">A cancellation token.</param>
        /// <returns>A task that completes when desired modifications have been made.</returns>
        public abstract Task ProcessRequestAsync(RequestContext context, SymbolReaderHandlerDelegate next, CancellationToken cancellationToken);

        /// <summary>
        /// Write a line to the log, prefixed with <see cref="_logPrefix"/>.
        /// </summary>
        /// <param name="format">A composite format string with optional placeholders.</param>
        /// <param name="args">An object array that contains zero or more objects to format and write.</param>
        protected void WriteLog(string format, params object[] args)
        {
            if (!string.IsNullOrEmpty(_logPrefix))
            {
                _log.Write(_logPrefix);
            }

            _log.WriteLine(format, args);
        }

        /// <summary>
        /// Write a line to the log file and enclose it in square brackets
        /// so that the status bar logger will pick it up.
        /// </summary>
        /// <param name="format">A composite format string with optional placeholders.</param>
        /// <param name="args">An object array that contains zero or more objects to format and write.</param>
        protected void WriteStatusLog(string format, params object[] args)
        {
            if (!string.IsNullOrEmpty(_logPrefix))
            {
                _log.Write(_logPrefix);
            }

            _log.WriteLine('[' + string.Format(format, args) + ']');
        }
    }

    /// <summary>
    /// Base class for request handlers that add authorization headers to
    /// requests.
    /// </summary>
    internal abstract class SymbolReaderAuthHandlerBase : SymbolReaderHandlerBase
    {
        /// <summary>
        /// The scheme name for Bearer tokens.
        /// </summary>
        protected const string BearerScheme = "Bearer";

        /// <summary>
        /// The scheme for Basic tokens.
        /// </summary>
        private const string BasicScheme = "Basic";

        /// <summary>
        /// A cache of access tokens per authority. It is shared by all
        /// <see cref="SymbolReaderAuthHandlerBase"/> implementations.
        /// </summary>
        private static readonly ConcurrentDictionary<Uri, AuthToken> s_tokenCache = new ConcurrentDictionary<Uri, AuthToken>();

        /// <summary>
        /// Constructor to be called from derived classes.
        /// </summary>
        /// <param name="log">A logger. May be null.</param>
        /// <param name="logPrefix">A prefix for log messages. May be null.</param>
        protected SymbolReaderAuthHandlerBase(TextWriter log, string logPrefix) : base(log, logPrefix)
        {
        }

        /// <summary>
        /// Handles the request and calls the next handler in the chain, if necessary.
        /// </summary>
        /// <param name="context">The request context.</param>
        /// <param name="next">The next handler.</param>
        /// <param name="cancellationToken">A cancellation token.</param>
        /// <returns>A task that completes when the request has been handled.</returns>
        public override Task ProcessRequestAsync(RequestContext context, SymbolReaderHandlerDelegate next, CancellationToken cancellationToken)
        {
            HttpRequestMessage request = context.Request;
            if (request.RequestUri.Scheme == Uri.UriSchemeHttps &&  // Require a secure connection
                request.Headers.Authorization is null &&            // No existing auth header
                TryGetAuthority(request.RequestUri, out Uri authority) // Is a recognized authority
                )
            {
                if (!TryGetCachedToken(authority, logExpiration: true, out AuthToken cachedToken))
                {
                    return GetAuthTokenCoreAsync(context, next, authority, cancellationToken);
                }

                AddAuthorizationHeader(request, cachedToken);
            }

            return next();
        }

        /// <summary>
        /// Call the derived class to get an access token for the given authority.
        /// </summary>
        /// <param name="context">The request context.</param>
        /// <param name="next">The next handler.</param>
        /// <param name="authority">The authority to use to acquire a new token.</param>
        /// <param name="cancellationToken">A cancellation token.</param>
        /// <returns></returns>
        private async Task GetAuthTokenCoreAsync(RequestContext context, SymbolReaderHandlerDelegate next, Uri authority, CancellationToken cancellationToken)
        {
            AuthToken? token = await GetAuthTokenAsync(context, next, authority, cancellationToken).ConfigureAwait(false);
            if (!token.HasValue)
            {
                // Call the next handler only if the derived class didn't.
                if (context.Response is null)
                {
                    await next().ConfigureAwait(false);
                }

                return;
            }

            TryAddCachedToken(authority, token.Value);
            AddAuthorizationHeader(context.Request, token.Value);

            await next().ConfigureAwait(false);

            if (context.Response?.StatusCode == HttpStatusCode.Unauthorized)
            {
                s_tokenCache.TryRemove(authority, out _);
                await RejectTokenAsync(context, authority, token.Value, cancellationToken).ConfigureAwait(false);
            }
            else
            {
                await AcceptTokenAsync(context, authority, token.Value, cancellationToken).ConfigureAwait(false);
            }
        }

        /// <summary>
        /// May be overridden in derived classes to handle the case when 
        /// authorization with a token succeeded.
        /// </summary>
        /// <param name="context">The request context.</param>
        /// <param name="authority">The authority.</param>
        /// <param name="token">The bad token.</param>
        /// <param name="cancellationToken">A cancellation token.</param>
        /// <returns>A task that completes when token acceptance has finished.</returns>
        protected virtual Task AcceptTokenAsync(RequestContext context, Uri authority, AuthToken token, CancellationToken cancellationToken) => Task.CompletedTask;

        /// <summary>
        /// May be overridden in derived classes to handle the case when 
        /// authorization failed.
        /// </summary>
        /// <param name="context">The request context.</param>
        /// <param name="authority">The authority.</param>
        /// <param name="token">The bad token.</param>
        /// <param name="cancellationToken">A cancellation token.</param>
        /// <returns>A task that completes when token rejection has finished.</returns>
        protected virtual Task RejectTokenAsync(RequestContext context, Uri authority, AuthToken token, CancellationToken cancellationToken) => Task.CompletedTask;

        /// <summary>
        /// Implemented in derived classes to try and determine the authority from the request URI.
        /// </summary>
        /// <param name="requestUri">The request URI.</param>
        /// <param name="authority">The authority, if known.</param>
        /// <returns>True if <paramref name="requestUri"/> is one you recognize and know the authority.</returns>
        protected abstract bool TryGetAuthority(Uri requestUri, out Uri authority);

        /// <summary>
        /// Overridden in derived classes to get an access token for the given authority.
        /// </summary>
        /// <param name="context">The request context.</param>
        /// <param name="next">The next handler. Derived implementations do not need to
        /// call this unless they need to handle the unauthenticated response. The base
        /// class will check if <see cref="RequestContext.Response"/> is already set and
        /// stop further processing.</param>
        /// <param name="authority">The authority.</param>
        /// <param name="cancellationToken">A cancellation token.</param>
        /// <returns>An access token, if available, or null otherwise.</returns>
        protected virtual Task<AuthToken?> GetAuthTokenAsync(RequestContext context, SymbolReaderHandlerDelegate next, Uri authority, CancellationToken cancellationToken) => Task.FromResult<AuthToken?>(null);

        /// <summary>
        /// Add an authorization header to the request using the Bearer scheme.
        /// </summary>
        /// <param name="request">The request to modify.</param>
        /// <param name="authToken">The authorization token to add.</param>
        protected static void AddAuthorizationHeader(HttpRequestMessage request, AuthToken authToken)
        {
            string scheme = GetAuthenticationHeaderScheme(authToken);
            request.Headers.Authorization = new AuthenticationHeaderValue(scheme, authToken.Token);
        }

        /// <summary>
        /// Checks if the access token is still valid vis-à-vis its lifetime.
        /// </summary>
        /// <param name="token">The access token.</param>
        /// <returns><c>true</c> if the access token has not expired and is not
        /// going to expire soon.</returns>
        protected static bool IsAccessTokenStillGood(in AuthToken token)
        {
            if (token.ExpiresOn == default || token.Token == null)
            {
                return false;
            }

            TimeSpan timeLeft = token.ExpiresOn - DateTime.UtcNow;

            // Try to refresh at least 5 minutes before expiration.
            return timeLeft > TimeSpan.FromMinutes(5);
        }

        /// <summary>
        /// Derived classes may call this if they need to cache additional access tokens
        /// for authorities other than the one returned by <see cref="TryGetAuthority(Uri, out Uri)"/> 
        /// (which are already cached by <see cref="SymbolReaderAuthHandlerBase"/>).
        /// </summary>
        /// <param name="authority">The authority.</param>
        /// <param name="token">The token.</param>
        /// <returns>True if the token was successfully cached.</returns>
        protected bool TryAddCachedToken(Uri authority, in AuthToken token) => s_tokenCache.TryAdd(authority, token);

        /// <summary>
        /// Retrieve a token from the cache. If a cached token has expired, or is close to
        /// the end of its lifetime, then it will be removed from the cache and this
        /// will return false.
        /// </summary>
        /// <param name="authority">The authority.</param>
        /// <param name="token">The token.</param>
        /// <returns>True if a good access token was found in the cache.</returns>
        protected bool TryGetCachedToken(Uri authority, out AuthToken token) => TryGetCachedToken(authority, logExpiration: false, out token);

        /// <summary>
        /// Retrieve a token from the cache. If a cached token has expired, or is close to
        /// the end of its lifetime, then it will be removed from the cache and this
        /// will return false.
        /// </summary>
        /// <param name="authority">The authority.</param>
        /// <param name="logExpiration">Whether to write a line to the log when an expired token is removed from the cache.</param>
        /// <param name="token">The token.</param>
        /// <returns>True if a good access token was found in the cache.</returns>
        private bool TryGetCachedToken(Uri authority, bool logExpiration, out AuthToken token)
        {
            if (s_tokenCache.TryGetValue(authority, out token))
            {
                if (IsAccessTokenStillGood(token))
                {
                    return true;
                }

                if (logExpiration)
                {
                    WriteLog("The authorization token for {0} has expired (or is close to expiration).");
                }

                s_tokenCache.TryRemove(authority, out _);
            }

            token = default;
            return false;
        }

        /// <summary>
        /// Examines the <see cref="AuthToken.Scheme"/> value of an
        /// <see cref="AuthToken"/> and converts it to a string suitable for
        /// an HTTP Authorization header.
        /// </summary>
        /// <param name="authToken">The authorization token.</param>
        /// <returns>A string version of the scheme.</returns>
        /// <exception cref="ArgumentException">The scheme is unrecognized.</exception>
        private static string GetAuthenticationHeaderScheme(AuthToken authToken)
        {
            switch (authToken.Scheme)
            {
                case AuthScheme.Bearer:
                    return BearerScheme;

                case AuthScheme.Basic:
                    return BasicScheme;

                default:
                    throw new ArgumentException($"'{nameof(authToken)}' specified an unrecognized {nameof(AuthToken.Scheme)}", nameof(authToken));
            }
        }
    }

    /// <summary>
=======
>>>>>>> 65d4403f
    /// A handler that adds support for basic username:password authentication over HTTP
    /// </summary>
    internal sealed class BasicHttpAuthHandler : SymbolReaderAuthHandler
    {
        private static readonly char[] delimiter = { ':' };
        /// <summary>
        /// Prefix to put in front of logging messages.
        /// </summary>
        private const string LogPrefix = "BasicAuth: ";

        public BasicHttpAuthHandler(TextWriter log) : base(log, LogPrefix)
        {
        }

        protected override bool TryGetAuthority(Uri requestUri, out Uri authority)
        {
            if (string.IsNullOrEmpty(requestUri.UserInfo) || !requestUri.UserInfo.Contains(":"))
            {
                authority = null;
                return false;
            }
            authority = requestUri;
            return true;
        }

        protected override Task<AuthToken?> GetAuthTokenAsync(RequestContext context, SymbolReaderHandlerDelegate next, Uri authority, CancellationToken cancellationToken)
        {
            var strings = authority.UserInfo.Split(delimiter, StringSplitOptions.RemoveEmptyEntries);
            if (strings.Length < 2)
            {
                return base.GetAuthTokenAsync(context, next, authority, cancellationToken);
            }

            this.WriteStatusLog("auth token for basic HTTP auth provided");

            var token = AuthToken.CreateBasicFromUsernameAndPassword(strings[0], strings[1]);
            return Task.FromResult<AuthToken?>(token);
        }
    }

    /// <summary>
    /// A handler that uses Git Credential Manager (GCM) to authenticate source look-ups.
    /// </summary>
    internal sealed class GitCredentialManagerHandler : SymbolReaderAuthHandler
    {
        /// <summary>
        /// Prefix to put in front of logging messages.
        /// </summary>
        private const string LogPrefix = "GCMAuth: ";

        /// <summary>
        /// The file name of the Git Credential Manager executable.
        /// </summary>
        private const string GitCredentialManagerExecutable = "git-credential-manager-core.exe";

        /// <summary>
        /// Set of paths relative to the root of a Git installation where
        /// extensions (such as GCM) are installed.
        /// </summary>
        private static readonly string[] GitCoreFoldersRelativeToGitRootFolder = new[]
        {
            @"mingw64\bin",                 // Current Git For Windows (2.37.1) installs it here
            @"mingw64\libexec\git-core",    // Older Git For Windows location.
        };

        /// <summary>
        /// A lazy task that discovers the location of the Git Credential Manager.
        /// </summary>
        private static readonly Lazy<Task<string>> s_gcmExecutableLocation = new Lazy<Task<string>>(LocateGcmExecutableAsync);

        /// <summary>
        /// A window handle to be used as the parent of modal dialogs.
        /// </summary>
        private readonly IntPtr _modalDialogParent;

        /// <summary>
        /// Creates a new <see cref="GitCredentialManagerHandler"/> instance with the given
        /// parameters.
        /// </summary>
        /// <param name="log">The logger to use.</param>
        /// <param name="modalDialogParent">The HWND of a window to be used as the parent for modal dialogs.</param>
        public GitCredentialManagerHandler(TextWriter log, IntPtr modalDialogParent) : base(log, LogPrefix)
        {
            _modalDialogParent = modalDialogParent;
        }

        /// <summary>
        /// Gets a value indicating whether the Git Credential Manager is installed.
        /// </summary>
        public static bool IsGitCredentialManagerInstalled
        {
            get
            {
                string location = s_gcmExecutableLocation.Value.GetAwaiter().GetResult();
                return !string.IsNullOrEmpty(location);
            }
        }

        /// <summary>
        /// Try to determine the authority from the request URI.
        /// </summary>
        /// <param name="requestUri">The request URI.</param>
        /// <param name="authority">The authority, if found.</param>
        /// <returns>True if the <paramref name="requestUri"/> is for a host we
        /// recognize  and the authority can be determined.</returns>
        protected override bool TryGetAuthority(Uri requestUri, out Uri authority)
        {
            // TODO: Add GitLab, BitBucket and others that GCM supports.
            return GitHub.TryGetAuthority(requestUri, out authority)
                || AzureDevOps.TryGetAuthority(requestUri, out authority);
        }

        /// <summary>
        /// Try to get a token for the given authority.
        /// </summary>
        /// <param name="context">The request context.</param>
        /// <param name="next">The next handler.</param>
        /// <param name="authority">The authority.</param>
        /// <param name="cancellationToken">A cancellation token.</param>
        /// <returns>An access token, or null if one could not be obtained.</returns>
        protected override async Task<AuthToken?> GetAuthTokenAsync(RequestContext context, SymbolReaderHandlerDelegate next, Uri authority, CancellationToken cancellationToken)
        {
            if (authority == GitHub.Authority)
            {
                // Because users can view public repositories in GitHub
                // even without a GitHub account, we don't want to prompt
                // unnecessarily. Sadly, GitHub doesn't give any indication
                // when a request fails due to lack of authorization. It
                // just returns 404, making it indistinguishable from other
                // "not found" results.
                // To deal with this, we'll try an unauthenticated call
                // first and prompt for authorization only if we get back a
                // 404. If we're able to get an access token, then we'll
                // retry the original request.
                await next().ConfigureAwait(false);
                if (context.Response.StatusCode != HttpStatusCode.NotFound)
                {
                    // No need to call GCM because the unauthenticated call
                    // worked -- or it failed in an unexpected way.
                    return null;
                }
            }

            AuthToken? token = await GetGcmAccessTokenForHostAsync(authority, cancellationToken).ConfigureAwait(false);
            if (token.HasValue)
            {
                // We got an auth token. Clear out the response, so
                // that the caller will retry with the added token.
                context.Response = null;
            }

            return token;
        }

        /// <summary>
        /// Handle the case when a token was used successfully for the first
        /// time. Store it in the GCM cache.
        /// </summary>
        /// <param name="context">The request context.</param>
        /// <param name="authority">The authority.</param>
        /// <param name="token">The good token.</param>
        /// <param name="cancellationToken">A cancellation token.</param>
        /// <returns></returns>
        protected override async Task AcceptTokenAsync(RequestContext context, Uri authority, AuthToken token, CancellationToken cancellationToken)
        {
            if (string.IsNullOrEmpty(token.UserName))
            {
                WriteStatusLog("Something went wrong. We should have an auth token with a UserName at this point.");
            }
            else
            {
                WriteLog("Storing successful token.");
                GcmCommand storeCommand = GcmCommand.Store(authority, token.UserName, token.Password ?? token.Token);
                _ = await InvokeGcmAsync(storeCommand, cancellationToken).ConfigureAwait(false);
            }

            await base.AcceptTokenAsync(context, authority, token, cancellationToken).ConfigureAwait(false);
        }

        /// <summary>
        /// Handle the case when a GCM token didn't work the first time
        /// we used it. Erase it from the GCM store.
        /// </summary>
        /// <param name="context">The request context.</param>
        /// <param name="authority">The authority.</param>
        /// <param name="token">The bad token.</param>
        /// <param name="cancellationToken">A cancellation token.</param>
        /// <returns></returns>
        protected override async Task RejectTokenAsync(RequestContext context, Uri authority, AuthToken token, CancellationToken cancellationToken)
        {
            WriteLog("The token provided by GCM didn't work. Removing it from GCM.");
            GcmCommand eraseCommand = GcmCommand.Erase(authority);
            _ = await InvokeGcmAsync(eraseCommand, cancellationToken).ConfigureAwait(false);
            await base.RejectTokenAsync(context, authority, token, cancellationToken).ConfigureAwait(false);
        }

        /// <summary>
        /// Get an access token from Git Credential Manager for the given host
        /// </summary>
        /// <param name="authority">The authority.</param>
        /// <param name="cancellationToken">A cancellation token.</param>
        /// <returns>The access token as a string, or null if one could not be obtained.</returns>
        /// <exception cref="NotImplementedException"></exception>
        private async Task<AuthToken?> GetGcmAccessTokenForHostAsync(Uri authority, CancellationToken cancellationToken)
        {
            WriteLog("Trying to get an access token for {0}", authority);
            GcmCommand getCommand = GcmCommand.Get(authority);
            string stdOut = await InvokeGcmAsync(getCommand, cancellationToken).ConfigureAwait(false);
            return CreateAuthTokenFromGcmOutput(stdOut);
        }

        /// <summary>
        /// Run the Git Credential Manager with the given command and input.
        /// </summary>
        /// <param name="command">The command to execute.</param>
        /// <param name="cancellationToken">A cancellation token.</param>
        /// <returns>The contents of stdout.</returns>
        private async Task<string> InvokeGcmAsync(GcmCommand command, CancellationToken cancellationToken)
        {
            string gcmExecutableLocation = await s_gcmExecutableLocation.Value.ConfigureAwait(false);
            if (string.IsNullOrEmpty(gcmExecutableLocation))
            {
                WriteStatusLog("Couldn't find the GCM executable.");
                return null;
            }

            using (Process gcmProcess = new Process())
            {
                ProcessStartInfo startInfo = new ProcessStartInfo
                {
                    FileName = gcmExecutableLocation,
                    Arguments = command.Argument,
                    CreateNoWindow = true,
                    UseShellExecute = false,
                    RedirectStandardOutput = true,
                    RedirectStandardInput = true,
                    RedirectStandardError = true,
                    StandardOutputEncoding = Encoding.UTF8,
                };

                startInfo.EnvironmentVariables.Add("GCM_INTERACTIVE", "auto");
                startInfo.EnvironmentVariables.Add("GCM_MODAL_PARENTHWND", _modalDialogParent.ToString());
                startInfo.EnvironmentVariables.Add("GCM_AZREPOS_CREDENTIALTYPE", "oauth");

                gcmProcess.StartInfo = startInfo;
                gcmProcess.EnableRaisingEvents = true;
                TaskCompletionSource<object> exitedTcs = new TaskCompletionSource<object>();
                gcmProcess.Exited += (sender, e) => exitedTcs.TrySetResult(null);

                cancellationToken.ThrowIfCancellationRequested();

                gcmProcess.Start();
                void OnCancelled()
                {
                    gcmProcess.Kill();
                    exitedTcs.TrySetCanceled();
                }

                using (cancellationToken.Register(OnCancelled))
                {
                    gcmProcess.StandardInput.Write(command.GetInputString());
                    await exitedTcs.Task.ConfigureAwait(false);
                    cancellationToken.ThrowIfCancellationRequested();

                    if (!gcmProcess.HasExited)
                    {
                        WriteStatusLog("Git Credential Manager timed out.");
                        gcmProcess.Kill();
                        return null;
                    }

                    if (gcmProcess.ExitCode != 0)
                    {
                        string stdError = "";
                        try
                        {
                            stdError = await gcmProcess.StandardError.ReadToEndAsync().ConfigureAwait(false);
                        }
                        catch
                        {
                        }

                        WriteStatusLog("Git Credential Manager exited with error code {0}.", gcmProcess.ExitCode);
                        WriteLog(stdError);
                        return null;
                    }

                    return await gcmProcess.StandardOutput.ReadToEndAsync().ConfigureAwait(false);
                }
            }
        }

        /// <summary>
        /// Create an <see cref="AuthToken"/> from the standard output of a Git
        /// Credential Manager process.
        /// </summary>
        /// <param name="output">The standard output from GCM.</param>
        /// <returns>A new <see cref="AuthToken"/> or null if we couldn't parse
        /// the output.</returns>
        private AuthToken? CreateAuthTokenFromGcmOutput(string output)
        {
            if (string.IsNullOrEmpty(output))
            {
                WriteStatusLog("The Git Credential Manager output was empty.");
                return null;
            }

            // Example GCM output:
            // protocol=https
            // host=github.com
            // path=
            // username=<username>
            // password=<password>
            const string UserNameKeyName = "username=";
            const string PasswordKeyName = "password=";
            string username = null, password = null;
            using (var reader = new StringReader(output))
            {
                string line;
                while ((line = reader.ReadLine()) != null)
                {
                    if (string.IsNullOrWhiteSpace(line))
                    {
                        continue;
                    }

                    if (line.StartsWith(UserNameKeyName, StringComparison.Ordinal))
                    {
                        username = line.Substring(UserNameKeyName.Length);
                    }
                    else if (line.StartsWith(PasswordKeyName, StringComparison.Ordinal))
                    {
                        password = line.Substring(PasswordKeyName.Length);
                    }
                }
            }

            if (username != null && password != null)
            {
                // Try OAuth first and, if that fails, assume Basic auth.
                return AuthToken.TryParseFromOAuthToken(username, password, out AuthToken token)
                    ? token
                    : AuthToken.CreateBasicFromUsernameAndPassword(username, password);
            }

            WriteStatusLog("Couldn't find a username and password in the output of Git Credential Manager.");
            return null;
        }

        /// <summary>
        /// Try to find the full path to the Git Credential Manager executable.
        /// </summary>
        /// <returns>The path, or null if one could not be found.</returns>
        private static Task<string> LocateGcmExecutableAsync()
        {
            return Task.Run(() =>
            {
                foreach (string path in EnumeratePossibleGcmExecutableLocations())
                {
                    if (!string.IsNullOrEmpty(path) && File.Exists(path))
                    {
                        return path;
                    }
                }

                return null;
            });
        }

        /// <summary>
        /// Try to locate the GCM executable in various places on disk.
        /// </summary>
        /// <returns>An enumeration of places to search. The values may not necessarily exist.</returns>
        private static IEnumerable<string> EnumeratePossibleGcmExecutableLocations()
        {
            // Do not allow GCM_CORE_PATH override if the app is running elevated as
            // this would potentially allow untrusted code to run as an administrator.
            if (!App.IsElevated)
            {
                // The GCM_CORE_PATH environment variable.
                yield return Environment.GetEnvironmentVariable("GCM_CORE_PATH");
            }

            // Well-known installation path.
            string gitRootFolder = Path.Combine(Environment.GetEnvironmentVariable("ProgramFiles"), "Git");
            if (Directory.Exists(gitRootFolder))
            {
                foreach (var subFolder in GitCoreFoldersRelativeToGitRootFolder)
                {
                    yield return Path.Combine(gitRootFolder, subFolder, GitCredentialManagerExecutable);
                }
            }

            // Find git.exe on the path.
            string gitExePath = GetFileOnEnvironmentPath("git.exe");
            if (!string.IsNullOrEmpty(gitExePath))
            {
                // git.exe is in {gitRootFolder}\Cmd\git.exe
                gitRootFolder = Path.GetDirectoryName(Path.GetDirectoryName(gitExePath));
                foreach (var subFolder in GitCoreFoldersRelativeToGitRootFolder)
                {
                    yield return Path.Combine(gitRootFolder, subFolder, GitCredentialManagerExecutable);
                }
            }
        }

        /// <summary>
        /// Try to find the given filename in one of the folders specified
        /// in the PATH environment variable.
        /// </summary>
        /// <param name="fileName">The file name to find.</param>
        /// <returns>The full path to the first instance of <paramref name="fileName"/>
        /// on the PATH, or null if it couldn't be found.</returns>
        private static string GetFileOnEnvironmentPath(string fileName)
        {
            foreach (string folder in Environment.GetEnvironmentVariable("PATH").Split(new[] { ';' }, StringSplitOptions.RemoveEmptyEntries))
            {
                string path = Path.Combine(folder, fileName);
                if (File.Exists(path))
                {
                    return path;
                }
            }

            return null;
        }

        /// <summary>
        /// A command passed to Git Credential Manager.
        /// </summary>
        private class GcmCommand
        {
            /// <summary>
            /// A char array with a single slash used for trimming URI paths.
            /// </summary>
            private static readonly char[] s_singleSlashCharArray = new char[] { '/' };

            /// <summary>
            /// Create a new <see cref="GcmCommand"/> instance.
            /// </summary>
            /// <param name="argument">The command-line argument (get, store, erase).</param>
            /// <param name="authority">The authority part of the input string.</param>
            /// <exception cref="ArgumentException"><paramref name="argument"/> is null or empty.</exception>
            /// <exception cref="ArgumentNullException"><paramref name="authority"/> is null.</exception>
            private GcmCommand(string argument, Uri authority)
            {
                if (string.IsNullOrEmpty(argument))
                {
                    throw new ArgumentException($"'{nameof(argument)}' cannot be null or empty.", nameof(argument));
                }

                if (authority is null)
                {
                    throw new ArgumentNullException(nameof(authority));
                }

                Argument = argument;
                Protocol = authority.Scheme;
                Host = authority.DnsSafeHost;
                Path = authority.AbsolutePath.Trim(s_singleSlashCharArray);
            }

            /// <summary>
            /// The argument (get, store, erase)
            /// </summary>
            public string Argument { get; }

            /// <summary>
            /// The protocol (usually https)
            /// </summary>
            public string Protocol { get; }

            /// <summary>
            /// The host name.
            /// </summary>
            public string Host { get; }
            
            /// <summary>
            /// The path. May be null or empty.
            /// </summary>
            public string Path { get; }

            /// <summary>
            /// The user name. Neede only for stores.
            /// </summary>
            public string UserName { get; private set; }

            /// <summary>
            /// The password. Needed only for stores.
            /// </summary>
            public string Password { get; private set; }

            /// <summary>
            /// Compose an input string for Git Credential Manager from the command parameters.
            /// </summary>
            /// <returns>The composed string.</returns>
            public string GetInputString()
            {
                StringBuilder sb = new StringBuilder();
                sb.Append("protocol=").AppendLine(Protocol);
                sb.Append("host=").AppendLine(Host);
                if (!string.IsNullOrEmpty(Path))
                {
                    sb.Append("path=").AppendLine(Path);
                }

                if (!string.IsNullOrEmpty(UserName))
                {
                    sb.Append("username=").AppendLine(UserName);
                }

                if (!string.IsNullOrEmpty(Password))
                {
                    sb.Append("password=").AppendLine(Password);
                }

                // Terminate with a blank line.
                return sb.AppendLine().ToString();
            }

            /// <summary>
            /// Create a Git Credential Manager "get" command.
            /// </summary>
            /// <param name="authority">The authority.</param>
            /// <returns>A new <see cref="GcmCommand"/> instance.</returns>
            public static GcmCommand Get(Uri authority) => new GcmCommand("get", authority);

            /// <summary>
            /// Create a Git Credential Manager "store" command.
            /// </summary>
            /// <param name="authority">The authority.</param>
            /// <param name="userName">The user name.</param>
            /// <param name="password">The password.</param>
            /// <returns>A new <see cref="GcmCommand"/> instance.</returns>
            /// <exception cref="ArgumentException">One of the string parameters is null or empty.</exception>
            public static GcmCommand Store(Uri authority, string userName, string password)
            {
                if (string.IsNullOrEmpty(userName))
                {
                    throw new ArgumentException($"'{nameof(userName)}' cannot be null or empty.", nameof(userName));
                }

                if (string.IsNullOrEmpty(password))
                {
                    throw new ArgumentException($"'{nameof(password)}' cannot be null or empty.", nameof(password));
                }

                return new GcmCommand("store", authority)
                {
                    UserName = userName,
                    Password = password
                };
            }

            /// <summary>
            /// Create a Git Credential Manager "erase" command.
            /// </summary>
            /// <param name="authority">The authority.</param>
            /// <returns>A new <see cref="GcmCommand"/> instance.</returns>
            public static GcmCommand Erase(Uri authority) => new GcmCommand("erase", authority);
        }
    }

    /// <summary>
    /// A handler that adds authorization for Azure DevOps instances.
    /// It works for both symbol server (artifacts) and SourceLink.
    /// </summary>
    internal sealed class AzureDevOpsHandler : SymbolReaderAuthHandler
    {
        /// <summary>
        /// The value of <see cref="AzureDevOps.Scope"/> stored in a single element
        /// array suitable for passing to 
        /// <see cref="TokenCredential.GetTokenAsync(TokenRequestContext, CancellationToken)"/>.
        /// </summary>
        private static readonly string[] s_scopes = new[] { AzureDevOps.Scope };

        /// <summary>
        /// Prefix to put in front of logging messages.
        /// </summary>
        private const string LogPrefix = "AzDOAuth: ";

        /// <summary>
        /// A provider of access tokens.
        /// </summary>
        private readonly TokenCredential _tokenCredential;

        /// <summary>
        /// Protect <see cref="_tokenCredential"/> against concurrent access.
        /// </summary>
        private readonly SemaphoreSlim _tokenCredentialGate = new SemaphoreSlim(initialCount: 1);

        /// <summary>
        /// An HTTP client used to discover the authority (login endpoint and tenant) for an Azure Dev Ops instance.
        /// </summary>
        private readonly HttpClient _httpClient = new HttpClient(SymbolReaderHttpHandler.CreateClientHandler());

        /// <summary>
        /// Construct a new <see cref="AzureDevOpsHandler"/> instance.
        /// </summary>
        /// <param name="tokenCredential">A provider of access tokens.</param>
        public AzureDevOpsHandler(TextWriter log, TokenCredential tokenCredential) : base(log, LogPrefix)
        {
            _tokenCredential = tokenCredential ?? throw new ArgumentNullException(nameof(tokenCredential));

            // I can't in the docs what this does, but all the Azure DevOps samples do this.
            _httpClient.DefaultRequestHeaders.Add("X-TFS-FedAuthRedirect", "Suppress");
        }

        /// <summary>
        /// Try to find the authority endpoint for an Azure DevOps instance
        /// given a full URI.
        /// </summary>
        /// <param name="requestUri">The request URI.</param>
        /// <param name="authority">The authortiy, if found.</param>
        /// <returns>True if <paramref name="requestUri"/> represents a path to a
        /// resource in an Azure DevOps instance.</returns>
        protected override bool TryGetAuthority(Uri requestUri, out Uri authority) => AzureDevOps.TryGetAuthority(requestUri, out authority);

        /// <summary>
        /// Get a token to access the given Azure DevOps instance.
        /// </summary>
        /// <param name="context">The request context.</param>
        /// <param name="next">The next handler.</param>
        /// <param name="authority">The Azure DevOps instance.</param>
        /// <param name="cancellationToken">A cancellation token.</param>
        /// <returns>An access token, or null if one could not be obtained.</returns>
        protected override async Task<AuthToken?> GetAuthTokenAsync(RequestContext context, SymbolReaderHandlerDelegate next, Uri authority, CancellationToken cancellationToken)
        {
            // Generate an authentication challenge from the Azure Dev Ops authority.
            using (HttpResponseMessage challenge = await GetChallengeAsync(authority, cancellationToken).ConfigureAwait(false))
            {
                if (!TryGetBearerAuthority(challenge.Headers.WwwAuthenticate, out Uri authorizationUri))
                {
                    WriteStatusLog("We expected a sign-in challenge from Azure DevOps, but we didn't get one. The response status code was {0}.", challenge.StatusCode);
                    return null;
                }

                // Check our authority cache again. This helps in the case where you have
                // several Azure DevOps instances (different organizations) in the same
                // tenant. They can share the same access token.
                // It also handles cases like "artifacts.dev.azure.com/org" and "dev.azure.com/org"
                // or "{org}.artifacts.visualstudio.com" and "{org}.visualstudio.com"
                if (TryGetCachedToken(authorizationUri, out AuthToken token))
                {
                    return token;
                }

                // Get a new access token from the credential provider.
                WriteLog("Asking for authorization to access {0}", authority);
                token = await GetTokenAsync(authorizationUri, cancellationToken).ConfigureAwait(false);

                // Store the token in the cache for both the OAuth authority.
                // The caller will cache the new token for the Azure DevOps authority.
                TryAddCachedToken(authorizationUri, token);
                return token;
            }
        }

        /// <summary>
        /// Send a HEAD request to the given authority in order to generate an
        /// authentication challenge.
        /// </summary>
        /// <param name="authority">The Azure DevOps authority (e.g. https://dev.azure.com/yourorg)</param>
        /// <param name="cancellationToken">A cancellation token.</param>
        /// <returns>The challenge response.</returns>
        private async Task<HttpResponseMessage> GetChallengeAsync(Uri authority, CancellationToken cancellationToken)
        {
            using (var challengeRequest = new HttpRequestMessage(HttpMethod.Head, authority))
            {
                return await _httpClient.SendAsync(challengeRequest, HttpCompletionOption.ResponseHeadersRead, cancellationToken).ConfigureAwait(false);
            }
        }

        /// <summary>
        /// Get a new access token for Azure DevOps from the <see cref="TokenCredential"/>.
        /// </summary>
        /// <param name="authorizationUri">The authorization URI. Usually https://login.microsoftonline.com/{tenantId}</param>
        /// <param name="cancellationToken">A cancellation token.</param>
        /// <returns>The access token.</returns>
        private async Task<AuthToken> GetTokenAsync(Uri authorizationUri, CancellationToken cancellationToken)
        {
            await _tokenCredentialGate.WaitAsync(cancellationToken).ConfigureAwait(false);
            try
            {
                // Use the token credential provider to acquire a new token.
                TokenRequestContext requestContext = new TokenRequestContext(s_scopes, tenantId: GetTenantIdFromAuthority(authorizationUri));
                AccessToken accessToken = await _tokenCredential.GetTokenAsync(requestContext, cancellationToken).ConfigureAwait(false);
                return AuthToken.FromAzureCoreAccessToken(accessToken);
            }
            catch (Exception ex)
            {
                WriteStatusLog("Exception getting token. {0}", ex);
                throw;
            }
            finally
            {
                _tokenCredentialGate.Release();
            }
        }

        /// <summary>
        /// Extract the tenant ID part of an authority.
        /// </summary>
        /// <example>
        /// For https://login.windows.net/77777777-8888-4444-9999-222222222222 the tenant ID is 77777777-8888-4444-9999-222222222222
        /// </example>
        /// <param name="authorizationUri">The authorization URI (authority)</param>
        /// <returns>The tenant ID part.</returns>
        private static string GetTenantIdFromAuthority(Uri authorizationUri) => authorizationUri.Segments[1].Trim('/');

        /// <summary>
        /// Try to extract the authorization URI (authority) from the parameter of a WWW-Authenticate
        /// header with Bearer scheme.
        /// </summary>
        /// <example>
        /// Given WWW-Authenticate: Bearer authorization_uri=https://login.authority.com/my-tenant-id
        /// The authorizationUri is https://login.authority.com/my-tenant-id
        /// </example>
        /// <param name="wwwAuthenticateHeaders">The set of WWW-Authenticate headers.</param>
        /// <param name="authorizationUri">The authorization URI, if found.</param>
        /// <returns><c>true</c> if the authority could be found.</returns>
        private static bool TryGetBearerAuthority(HttpHeaderValueCollection<AuthenticationHeaderValue> wwwAuthenticateHeaders, out Uri authorizationUri)
        {
            if (wwwAuthenticateHeaders != null)
            {
                foreach (AuthenticationHeaderValue wwwAuthenticate in wwwAuthenticateHeaders)
                {
                    if (wwwAuthenticate.Scheme.Equals(BearerScheme, StringComparison.OrdinalIgnoreCase))
                    {
                        // The parameter looks like: authorization_uri=https://login.windows.net/77777777-8888-4444-9999-222222222222
                        string authorization
                            = GetChallengeParameterValue(wwwAuthenticate, "authorization_uri")
                            ?? GetChallengeParameterValue(wwwAuthenticate, "authorization");

                        return Uri.TryCreate(authorization, UriKind.Absolute, out authorizationUri);
                    }
                }
            }

            authorizationUri = null;
            return false;
        }

        /// <summary>
        /// Parse the parameter of a WWW-Authenticate header to find the value for a given key.
        /// </summary>
        /// <param name="headerValue">The <see cref="AuthenticationHeaderValue" /> from a response.</param>
        /// <param name="key">The key of the key/value pair to locate.</param>
        /// <returns>The value, if found associated with the <paramref name="key"/>, or null if it is not present.</returns>
        private static string GetChallengeParameterValue(AuthenticationHeaderValue headerValue, string key)
        {
            ReadOnlySpan<char> parameter = headerValue.Parameter.AsSpan();
            ReadOnlySpan<char> wantedKey = key.AsSpan();

            while (TryGetNextChallengeParameter(ref parameter, out ReadOnlySpan<char> foundKey, out ReadOnlySpan<char> value))
            {
                if (wantedKey.Equals(foundKey, StringComparison.OrdinalIgnoreCase))
                {
                    return value.ToString();
                }
            }

            return null;
        }

        /// <summary>
        /// Iterates through the parameter key=value pairs of a WWW-Authenticate challenge header.
        /// </summary>
        /// <param name="parameter">The full parameter value (after the scheme).</param>
        /// <param name="key">The parsed key.</param>
        /// <param name="value">The parsed value.</param>
        /// <returns>
        /// <c>true</c> if the next available challenge parameter was successfully parsed.
        /// <c>false</c> if there are no more parameters for the current challenge scheme or an additional challenge scheme was encountered in the <paramref name="parameter"/>.
        /// </returns>
        private static bool TryGetNextChallengeParameter(ref ReadOnlySpan<char> parameter, out ReadOnlySpan<char> key, out ReadOnlySpan<char> value)
        {
            const char separator = '=';
            key = default;
            value = default;
            ReadOnlySpan<char> spaceOrComma = " ,".AsSpan();

            // Trim any separator prefixes.
            parameter = parameter.TrimStart(spaceOrComma);

            int nextSpace = parameter.IndexOf(' ');
            int nextSeparator = parameter.IndexOf(separator);
            if (nextSpace < nextSeparator && nextSpace != -1)
            {
                // We encountered another challenge value.
                return false;
            }

            if (nextSeparator < 0)
            {
                return false;
            }

            // Get the paramKey.
            key = parameter.Slice(0, nextSeparator).Trim();

            // Slice to remove the 'paramKey=' from the parameters.
            parameter = parameter.Slice(nextSeparator + 1);

            // The start of paramValue will usually be a quoted string. Find the first quote.
            int quoteIndex = parameter.IndexOf('\"');

            // Get the paramValue, which is delimited by the trailing quote.
            parameter = parameter.Slice(quoteIndex + 1);
            if (quoteIndex >= 0)
            {
                // The values are quote wrapped
                quoteIndex = parameter.IndexOf('\"');
                if (quoteIndex >= 0)
                {
                    value = parameter.Slice(0, quoteIndex);
                }
            }
            else
            {
                // The values are not quote wrapped.
                // Either find the next space, or go to the end since this is the last value.
                int trailingDelimiterIndex = parameter.IndexOfAny(spaceOrComma);
                if (trailingDelimiterIndex >= 0)
                {
                    value = parameter.Slice(0, trailingDelimiterIndex);
                }
                else
                {
                    value = parameter;
                }
            }

            // Slice to remove the '"paramValue"' from the parameters.
            if (parameter != value)
            {
                parameter = parameter.Slice(value.Length + 1);
            }

            return true;
        }
    }

    /// <summary>
    /// A handler that handles GitHub device flow authorization.
    /// </summary>
    internal sealed class GitHubDeviceFlowHandler : SymbolReaderAuthHandler
    {
        /// <summary>
        /// This is the OAuth client ID for the PerfView application.
        /// </summary>
        private const string PerfViewClientId = "19ac885cec7949d42a72";

        /// <summary>
        /// The scope requested. We need repo access to fetch source code from private repos.
        /// </summary>
        /// <remarks>
        /// See https://docs.github.com/en/developers/apps/building-oauth-apps/scopes-for-oauth-apps
        /// TODO: repo scope gives us write access which we don't need. Is there a narrower
        /// scope that gives us read-only?
        /// </remarks>
        private const string Scope = "repo";

        /// <summary>
        /// Prefix to put in front of logging messages.
        /// </summary>
        private const string LogPrefix = "GitHubDeviceFlow: ";

        /// <summary>
        /// An HTTP client for making device flow calls
        /// </summary>
        private readonly HttpClient _httpClient = new HttpClient(SymbolReaderHttpHandler.CreateClientHandler());

        /// <summary>
        /// Gate to protect against multiple calls to the device flow.
        /// </summary>
        private readonly SemaphoreSlim _deviceFlowGate = new SemaphoreSlim(initialCount: 1);

        /// <summary>
        /// The main window to use for parenting modal dialogs.
        /// </summary>
        private readonly Window _mainWindow;

        /// <summary>
        /// JSON serialization options. Adds a string-to-enum converter to the default options.
        /// </summary>
        private static readonly JsonSerializerOptions s_jsonSerializerOptions = new JsonSerializerOptions
        {
            Converters = { new JsonStringEnumConverter() }
        };

        /// <summary>
        /// Creates a new <see cref="GitHubDeviceFlowHandler"/> instance.
        /// </summary>
        /// <param name="log">The logger.</param>
        /// <param name="mainWindow">The Window to use for parenting any modal
        /// dialogs needed for authentication.</param>
        public GitHubDeviceFlowHandler(TextWriter log, Window mainWindow) : base(log, LogPrefix)
        {
            _httpClient.DefaultRequestHeaders.Accept.TryParseAdd("application/json");
            _httpClient.DefaultRequestHeaders.UserAgent.TryParseAdd("PerfView");
            _mainWindow = mainWindow;
        }

        /// <summary>
        /// Detect whether this request could be authenticated by the GitHub authority.
        /// </summary>
        /// <param name="requestUri">The request URI.</param>
        /// <param name="authority">The authority, if recognized.</param>
        /// <returns>True if the URI is recognized as a GitHub URI.</returns>
        protected override bool TryGetAuthority(Uri requestUri, out Uri authority) => GitHub.TryGetAuthority(requestUri, out authority);

        /// <summary>
        /// Process the request.
        /// </summary>
        /// <param name="context">The request context.</param>
        /// <param name="next">The next handler in the chain.</param>
        /// <param name="cancellationToken">A cancellation token.</param>
        /// <returns></returns>
        protected override async Task<AuthToken?> GetAuthTokenAsync(RequestContext context, SymbolReaderHandlerDelegate next, Uri authority, CancellationToken cancellationToken)
        {
            // Because users can view public repositories in GitHub
            // even without a GitHub account, we don't want to prompt
            // unnecessarily. Sadly, GitHub doesn't give any indication
            // when a request fails due to lack of authorization. It
            // just returns 404, making it indistinguishable from other
            // "not found" results.
            // To deal with this, we'll try an unauthenticated call
            // first and prompt for authorization only if we get back a
            // 404. If we're able to get an access token, then we'll
            // retry the original request.
            await next().ConfigureAwait(false);
            if (context.Response.StatusCode != HttpStatusCode.NotFound)
            {
                // The call completed without needing further authorization.
                return null;
            }

            AuthToken? token = await TryGetAccessTokenAsync(cancellationToken).ConfigureAwait(false);
            if (token.HasValue)
            {
                // Clear out the original response and fall through to retry the request.
                context.Response = null;
            }
            else
            {
                WriteStatusLog("Device flow failed.");
            }

            return token;
        }

        /// <summary>
        /// Try to get an access token to call GitHub by using the device flow.
        /// </summary>
        /// <param name="cancellationToken">A cancellation token.</param>
        /// <returns>The access token, or null if one could not be obtained.</returns>
        private async Task<AuthToken?> TryGetAccessTokenAsync(CancellationToken cancellationToken)
        {
            // Start the device flow.
            await _deviceFlowGate.WaitAsync(cancellationToken).ConfigureAwait(false);
            try
            {
                WriteLog("Start device flow authorization.");
                DeviceFlowResponse deviceFlowResponse = await PostDeviceFlowRequestAsync(cancellationToken).ConfigureAwait(false);

                // The user now needs to go to open a web browser and follow the device flow
                // to log into GitHub.
                Uri pollingUri = new Uri(GitHub.GetAccessTokenUri, $"?client_id={PerfViewClientId}&device_code={deviceFlowResponse.DeviceCode}&grant_type=urn:ietf:params:oauth:grant-type:device_code");
                using (var sharedCancellationTokenSource = CancellationTokenSource.CreateLinkedTokenSource(cancellationToken))
                {
                    // Automatically cancel after the device code expires.
                    sharedCancellationTokenSource.CancelAfter(TimeSpan.FromSeconds(deviceFlowResponse.ExpiresIn));

                    // There are three ways to exit the device flow:
                    // 1. Closing the dialog will cancel the polling task.
                    // 2. The polling task will signal the dialog to close on success.
                    // 3. The original request is cancelled.
                    CancellationToken sharedCancellationToken = sharedCancellationTokenSource.Token;
                    Task<AuthToken?> pollingTask = Task.Run(() => PollForAccessTokenAsync(pollingUri, TimeSpan.FromSeconds(deviceFlowResponse.Interval), sharedCancellationTokenSource, sharedCancellationToken));

                    // Show the dialog and wait until it is closed.
                    WriteStatusLog("Showing device flow dialog so you can log into GitHub.");
                    await _mainWindow.Dispatcher.InvokeAsync(() =>
                    {
                        var deviceCodeDialog = new GitHubDeviceFlowDialog(_mainWindow, deviceFlowResponse.VerificationUri, deviceFlowResponse.UserCode, sharedCancellationToken);
                        _ = deviceCodeDialog.ShowDialog();
                    });

                    sharedCancellationTokenSource.Cancel();
                    return await pollingTask.ConfigureAwait(false);
                }
            }
            finally
            {
                _deviceFlowGate.Release();
            }
        }

        /// <summary>
        /// Poll the access token API until the device flow completes.
        /// </summary>
        /// <param name="uri">The access token URI to poll.</param>
        /// <param name="pollingInterval">The minimum polling interval.</param>
        /// <param name="cancelDialog">A <see cref="CancellationTokenSource"/> that should be canceled when the token is obtained.</param>
        /// <param name="cancellationToken">A cancellation token to stop polling.</param>
        /// <returns>The access token.</returns>
        private async Task<AuthToken?> PollForAccessTokenAsync(Uri uri, TimeSpan pollingInterval, CancellationTokenSource cancelDialog, CancellationToken cancellationToken)
        {
            try
            {
                while (true)
                {
                    await Task.Delay(pollingInterval, cancellationToken).ConfigureAwait(false);
                    using (HttpResponseMessage response = await _httpClient.GetAsync(uri, cancellationToken).ConfigureAwait(false))
                    {
                        if (response.IsSuccessStatusCode)
                        {
                            Stream stream = await response.Content.ReadAsStreamAsync().ConfigureAwait(false);
                            try
                            {
                                AccessTokenResponse accessTokenResponse = await JsonSerializer.DeserializeAsync<AccessTokenResponse>(stream, s_jsonSerializerOptions, cancellationToken).ConfigureAwait(false);
                                string token = accessTokenResponse.AccessToken;
                                if (!string.IsNullOrEmpty(token))
                                {
                                    cancelDialog.Cancel();
                                    // As far as I can tell, these tokens never expire.
                                    // Give them a really long lifetime.
                                    return new AuthToken(accessTokenResponse.TokenType, token, DateTime.UtcNow + TimeSpan.FromDays(60));
                                }
                            }
                            catch (JsonException ex)
                            {
                                WriteLog("JsonException deserializing device auth response. {0}", ex);
                                return null;
                            }
                        }
                    }
                }
            }
            catch (OperationCanceledException)
            {
                return null;
            }
        }

        /// <summary>
        /// Start a device flow by posting a request to GitHub's device flow endpoint.
        /// </summary>
        /// <param name="cancellationToken">A cancellation token.</param>
        /// <returns>The device flow response.</returns>
        /// <remarks>
        /// See https://docs.github.com/en/developers/apps/building-oauth-apps/authorizing-oauth-apps#step-1-app-requests-the-device-and-user-verification-codes-from-github
        /// </remarks>
        private async Task<DeviceFlowResponse> PostDeviceFlowRequestAsync(CancellationToken cancellationToken)
        {
            string query = $"?client_id={PerfViewClientId}&scope={Scope}";
            Uri requestUri = new Uri(GitHub.DeviceFlowUri, query);
            using (HttpResponseMessage response = await _httpClient.PostAsync(requestUri, content: null, cancellationToken).ConfigureAwait(false))
            {
                response.EnsureSuccessStatusCode();
                var stream = await response.Content.ReadAsStreamAsync().ConfigureAwait(false);
                return await JsonSerializer.DeserializeAsync<DeviceFlowResponse>(stream, s_jsonSerializerOptions, cancellationToken).ConfigureAwait(false);
            }
        }

        /// <summary>
        /// Response from a device flow request.
        /// </summary>
        /// <remarks>
        /// See https://docs.github.com/en/developers/apps/building-oauth-apps/authorizing-oauth-apps#response-1
        /// </remarks>
        private sealed class DeviceFlowResponse
        {
            /// <summary>
            /// The device verification code is 40 characters and used to verify the device.
            /// </summary>
            [JsonPropertyName("device_code")]
            public string DeviceCode { get; set; }

            /// <summary>
            ///  The user verification code is displayed on the device so the user can enter
            ///  the code in a browser. This code is 8 characters with a hyphen in the middle.
            /// </summary>
            [JsonPropertyName("user_code")]
            public string UserCode { get; set; }

            /// <summary>
            /// The verification URL where users need to enter the user_code: https://github.com/login/device.
            /// </summary>
            [JsonPropertyName("verification_uri")]
            public Uri VerificationUri { get; set; }

            /// <summary>
            /// The number of seconds before the device_code and user_code expire.
            /// The default is 900 seconds or 15 minutes.
            /// </summary>
            [JsonPropertyName("expires_in")]
            public int ExpiresIn { get; set; }

            /// <summary>
            /// The minimum polling interval in seconds.
            /// </summary>
            [JsonPropertyName("interval")]
            public int Interval { get; set; }
        }

        /// <summary>
        /// The result of a call to acquire an access token.
        /// </summary>
        private sealed class AccessTokenResponse
        {
            /// <summary>
            /// The access token.
            /// </summary>
            [JsonPropertyName("access_token")]
            public string AccessToken { get; set; }

            /// <summary>
            /// The token type. Usually <see cref="AuthScheme.Bearer"/>.
            /// </summary>
            [JsonPropertyName("token_type")]
            public AuthScheme TokenType { get; set; }

            /// <summary>
            /// The scope granted.
            /// </summary>
            [JsonPropertyName("scope")]
            public string Scope { get; set; }
        }
    }

    /// <summary>
    /// Contains constants, static properties and helper methods pertinent to Azure DevOps.
    /// </summary>
    internal static class AzureDevOps
    {
        /// <summary>
        /// The OAuth scope to use when requesting tokens for Azure DevOps.
        /// </summary>
        public const string Scope = "499b84ac-1321-427f-aa17-267ca6975798/.default";

        /// <summary>
        /// The suffix of the host name in URIs such as https://yourorg.visualstudio.com
        /// </summary>
        public const string VisualStudioDotComSuffix = ".visualstudio.com";

        /// <summary>
        /// The suffix of the host name in URIs such as https://yourorg.artifacts.visualstudio.com
        /// </summary>
        public const string ArtifactsVisualStudioDotComSuffix = ".artifacts" + VisualStudioDotComSuffix;

        /// <summary>
        /// The host name for Azure DevOps.
        /// </summary>
        public const string AzureDevOpsHost = "dev.azure.com";

        /// <summary>
        /// The host name for Azure DevOps' artifacts endpoint.
        /// </summary>
        public const string AzureDevOpsArtifactsHost = "artifacts." + AzureDevOpsHost;

        /// <summary>
        /// Determines if the given URI is hosted on Azure DevOps.
        /// </summary>
        /// <param name="uri">The URI to test.</param>
        /// <returns>True if the URI belongs to Azure DevOps.</returns>
        public static bool IsAzureDevOpsHost(Uri uri)
        {
            string host = uri.DnsSafeHost;
            return host.Equals(AzureDevOpsHost, StringComparison.OrdinalIgnoreCase) ||
                   host.Equals(AzureDevOpsArtifactsHost, StringComparison.OrdinalIgnoreCase) ||
                   host.EndsWith(VisualStudioDotComSuffix, StringComparison.OrdinalIgnoreCase);
        }

        /// <summary>
        /// Try to find the authority endpoint for an Azure DevOps instance
        /// given a full URI. The authority endpoint is where we go to discover
        /// the tenant prior to signing in.
        /// </summary>
        /// <example>
        /// For https://artifacts.dev.azure.com/yourorg/_apis/Symbols/etc
        /// or  https://dev.azure.com/yourorg/yourproject/_apis/git/repositories/yourrepo/etc
        /// this generates https://dev.azure.com/yourorg
        /// </example>
        /// <example>
        /// For https://yourorg.artifacts.visualstudio.com/_apis/Symbol/symsrv/etc
        /// or https://yourorg.visualstudio.com/yourproject/_apis/git/repositories/yourrepo/etc
        /// this generates https://yourorg.visualstudio.com
        /// </example>
        /// <param name="requestUri">The request URI.</param>
        /// <param name="authority">The authortiy, if found.</param>
        /// <returns>True if <paramref name="requestUri"/> represents a path to a
        /// resource in an Azure DevOps instance.</returns>
        public static bool TryGetAuthority(Uri requestUri, out Uri authority)
        {
            if (!requestUri.IsAbsoluteUri)
            {
                authority = null;
                return false;
            }

            UriBuilder builder = null;
            string host = requestUri.DnsSafeHost;
            if (host.Equals(AzureDevOpsHost, StringComparison.OrdinalIgnoreCase) ||
                host.Equals(AzureDevOpsArtifactsHost, StringComparison.OrdinalIgnoreCase))
            {
                // For dev.azure.com, the organization is the first part of the path.
                var segments = requestUri.Segments;
                if (segments.Length >= 2)
                {
                    builder = new UriBuilder
                    {
                        Host = AzureDevOpsHost,
                        Path = segments[1]
                    };
                }
            }

            if (host.EndsWith(VisualStudioDotComSuffix, StringComparison.OrdinalIgnoreCase))
            {
                string org;

                // For *.visualstudio.com, the organization is included in the host name.
                // e.g. yourorg.visualstudio.com or yourorg.artifacts.visualstudio.com
                if (host.EndsWith(ArtifactsVisualStudioDotComSuffix, StringComparison.OrdinalIgnoreCase))
                {
                    // For *.artifacts.visualstudio.com, we want to drop the artifacts bit.
                    org = host.Substring(0, host.Length - ArtifactsVisualStudioDotComSuffix.Length);
                }
                else
                {
                    org = host.Substring(0, host.Length - VisualStudioDotComSuffix.Length);
                }

                builder = new UriBuilder
                {
                    Host = org + VisualStudioDotComSuffix
                };
            }

            if (builder is null)
            {
                // Not an Azure DevOps URI.
                authority = null;
                return false;
            }

            builder.Scheme = requestUri.Scheme;
            if (!requestUri.IsDefaultPort)
            {
                builder.Port = requestUri.Port;
            }

            authority = builder.Uri;
            return true;
        }
    }

    /// <summary>
    /// Contains constants, static properties and helper methods pertinent to GitHub.
    /// </summary>
    internal static class GitHub
    {
        /// <summary>
        /// GitHub's host name
        /// </summary>
        public const string GitHubComHostName = "github.com";

        /// <summary>
        /// The authority for GitHUb
        /// </summary>
        public static Uri Authority { get; } = new Uri("https://" + GitHubComHostName);

        /// <summary>
        /// GitHub's host for downloading raw source files.
        /// </summary>
        public const string RawGitHubUserContentHostName = "raw.githubusercontent.com";

        /// <summary>
        /// GitHub URI to start the device flow. Requests a unique
        /// device code and user code.
        /// </summary>
        public static Uri DeviceFlowUri { get; } = new Uri("https://github.com/login/device/code");

        /// <summary>
        /// GitHub URI to finish the device flow. We poll this endpoint
        /// while the user completes the device flow (by signing into
        /// GitHub in the Browser).
        /// </summary>
        public static Uri GetAccessTokenUri { get; } = new Uri("https://github.com/login/oauth/access_token");

        /// <summary>
        /// Determines if the given URI represents a GitHub endpoint.
        /// </summary>
        /// <param name="uri">The URI.</param>
        /// <returns>True if <paramref name="uri"/> belongs to GitHub.</returns>
        public static bool IsGitHubHost(Uri uri)
            => uri.DnsSafeHost.Equals(GitHubComHostName, StringComparison.OrdinalIgnoreCase)
            || uri.DnsSafeHost.Equals(RawGitHubUserContentHostName, StringComparison.OrdinalIgnoreCase);

        /// <summary>
        /// Detect whether this request could be authenticated by the GitHub authority.
        /// </summary>
        /// <param name="requestUri">The request URI.</param>
        /// <param name="authority">The authority, if recognized.</param>
        /// <returns>True if the URI is recognized as a GitHub URI.</returns>
        public static bool TryGetAuthority(Uri requestUri, out Uri authority)
        {
            if (requestUri.IsAbsoluteUri && IsGitHubHost(requestUri))
            {
                var builder = new UriBuilder
                {
                    Scheme = requestUri.Scheme,
                    Host = GitHubComHostName,
                };

                if (!requestUri.IsDefaultPort)
                {
                    builder.Port = requestUri.Port;
                }

                authority = builder.Uri;
                return true;
            }

            authority = null;
            return false;
        }
    }
}<|MERGE_RESOLUTION|>--- conflicted
+++ resolved
@@ -18,23 +18,8 @@
 
 namespace PerfView
 {
-    /// <summary>
-<<<<<<< HEAD
-    /// A handler for <see cref="HttpClient"/> that allows interception and
-    /// modification of requests by a chain of <see cref="IAsyncSymbolReaderHandler"/>
-    /// instances.
-    /// </summary>
-    /// <remarks>
-    /// In PerfView, this is usually passed to the constructor of
-    /// <see cref="Microsoft.Diagnostics.Symbols.SymbolReader"/>.
-    /// </remarks>
-    internal class SymbolReaderHttpHandler : DelegatingHandler
+    internal static class SymbolReaderHttpHandler
     {
-        /// <summary>
-        /// A list of handlers.
-        /// </summary>
-        private readonly List<IAsyncSymbolReaderHandler> _handlers = new List<IAsyncSymbolReaderHandler>();
-
         internal static HttpClientHandler CreateClientHandler()
         {
             var handler = new HttpClientHandler();
@@ -53,701 +38,9 @@
 
             return handler;
         }
-
-        /// <summary>
-        /// Construct a new <see cref="SymbolReaderHttpHandler"/> instance.
-        /// </summary>
-        public SymbolReaderHttpHandler() : base(CreateClientHandler())
-        {
-        }
-
-        /// <summary>
-        /// Gets or sets whether this instance has been disposed.
-        /// </summary>
-        public bool IsDisposed { get; private set; }
-
-        /// <inheritdoc/>
-        protected override void Dispose(bool disposing)
-        {
-            IsDisposed = true;
-            base.Dispose(disposing);
-        }
-
-        /// <summary>
-        /// Process the request by forwarding it to all the handlers.
-        /// </summary>
-        /// <param name="request">The request.</param>
-        /// <param name="cancellationToken">A cancellation token.</param>
-        /// <returns>The response.</returns>
-        protected async override Task<HttpResponseMessage> SendAsync(HttpRequestMessage request, CancellationToken cancellationToken)
-        {
-            var context = new RequestContext(request);
-
-            // Build a delegate chain, starting with the root handler.
-            SymbolReaderHandlerDelegate chain = () => RootHandlerAsync(context, cancellationToken);
-
-            // Prevent modification while we build the chain.
-            lock (_handlers)
-            {
-                // Loop through the handlers in reverse so that the resulting
-                // chain is in the order the handlers were added.
-                for (int i = _handlers.Count - 1; i >= 0; i--)
-                {
-                    IAsyncSymbolReaderHandler handler = _handlers[i];
-                    var next = new SymbolReaderHandlerDelegate(chain);
-                    chain = () => handler.ProcessRequestAsync(context, next, cancellationToken);
-                }
-            }
-
-            await chain().ConfigureAwait(false);
-            return context.Response;
-        }
-
-        /// <summary>
-        /// The root of the delegate chain.
-        /// Calls the inner handler and sets the response
-        /// on the <see cref="RequestContext"/> object.
-        /// </summary>
-        /// <param name="context">The request context.</param>
-        /// <param name="cancellationToken">A cancellation token.</param>
-        /// <returns>A task that completes when the response has been set.</returns>
-        private async Task RootHandlerAsync(RequestContext context, CancellationToken cancellationToken)
-        {
-            context.Response = await base.SendAsync(context.Request, cancellationToken).ConfigureAwait(false);
-        }
-
-        /// <summary>
-        /// Remove all the handlers.
-        /// </summary>
-        public void ClearHandlers()
-        {
-            lock (_handlers)
-            {
-                foreach (var handler in _handlers)
-                {
-                    if (handler is IDisposable disposable)
-                    {
-                        disposable.Dispose();
-                    }
-                }
-
-                _handlers.Clear();
-            }
-        }
-
-        /// <summary>
-        /// Add a handler. Handlers will be called in the order they are added.
-        /// </summary>
-        /// <param name="handler">The handler to add.</param>
-        /// <returns>This instance for fluent chaining.</returns>
-        public SymbolReaderHttpHandler AddHandler(IAsyncSymbolReaderHandler handler)
-        {
-            lock (_handlers)
-            {
-                _handlers.Add(handler);
-            }
-
-            return this;
-        }
-
-        /// <summary>
-        /// Add a handler that uses Git Credential Manager for authentication.
-        /// </summary>
-        /// <param name="log">A logger.</param>
-        /// <param name="mainWindow">The main window to use when parenting modal dialogs.</param>
-        /// <returns>This instance for fluent chaining.</returns>
-        public SymbolReaderHttpHandler AddGitCredentialManagerAuthentication(TextWriter log, Window mainWindow)
-            => AddHandler(new GitCredentialManagerHandler(log, GetWindowHandle(mainWindow)));
-
-        /// <summary>
-        /// Add a handler for Azure DevOps authentication using local credentials.
-        /// It will try to use cached credentials from Visual Studio, VS Code, 
-        /// Azure Powershell and Azure CLI.
-        /// </summary>
-        /// <param name="log">A logger.</param>
-        /// <param name="silent">If no local credentials can be found, then a browser window will
-        /// be opened to prompt the user. Set this to true to if you don't want that.</param>
-        /// <returns>This instance for fluent chaining.</returns>
-        public SymbolReaderHttpHandler AddAzureDevOpsAuthentication(TextWriter log, bool silent = false)
-        {
-            DefaultAzureCredentialOptions options = new DefaultAzureCredentialOptions
-            {
-                ExcludeInteractiveBrowserCredential = silent,
-                ExcludeManagedIdentityCredential = true // This is not designed to be used in a service.
-            };
-
-            return AddHandler(new AzureDevOpsHandler(log, new DefaultAzureCredential(options)));
-        }
-
-        /// <summary>
-        /// Add a handler for GitHub device flow authentication.
-        /// </summary>
-        /// <param name="log">A logger.</param>
-        /// <param name="mainWindow">The Window to use for parenting any modal
-        /// dialogs needed for authentication.</param>
-        /// <returns>This instance for fluent chaining.</returns>
-        public SymbolReaderHttpHandler AddGitHubDeviceCodeAuthentication(TextWriter log, Window mainWindow)
-            => AddHandler(new GitHubDeviceFlowHandler(log, mainWindow));
-
-        public SymbolReaderHttpHandler AddBasicHttpAuthentication(TextWriter log, Window mainWindow)
-            => AddHandler(new BasicHttpAuthHandler(log));
-
-        /// <summary>
-        /// Get the HWND of the given WPF window in a way that honors WPF
-        /// threading rules.
-        /// </summary>
-        /// <param name="window">The WPF window.</param>
-        /// <returns>The handle (HWND) of the given window.</returns>
-        private static IntPtr GetWindowHandle(Window window)
-            => window.Dispatcher.Invoke(() => new WindowInteropHelper(window).Handle);
     }
 
     /// <summary>
-    /// The delegate type that handlers invoke to chain to the next handler.
-    /// </summary>
-    /// <returns>A task.</returns>
-    internal delegate Task SymbolReaderHandlerDelegate();
-
-    /// <summary>
-    /// Context object passed to <see cref="IAsyncSymbolReaderHandler.ProcessRequestAsync(RequestContext, SymbolReaderHandlerDelegate, CancellationToken)"/>
-    /// </summary>
-    internal sealed class RequestContext
-    {
-        /// <summary>
-        /// The response.
-        /// </summary>
-        private HttpResponseMessage _response;
-
-        public RequestContext(HttpRequestMessage request)
-        {
-            Request = request;
-        }
-
-        /// <summary>
-        /// The request. Handlers may modify this as necessary
-        /// before or after calling the next handler in the chain.
-        /// </summary>
-        public HttpRequestMessage Request { get; }
-
-        /// <summary>
-        /// Gets or sets the response.It is initially null, and
-        /// it will be set by the innermost handler. Handlers
-        /// may examine it and modify it, if necessary, after
-        /// calling the next handler in the chain.
-        /// </summary>
-        public HttpResponseMessage Response
-        {
-            get => _response;
-            set
-            {
-                if (value != _response)
-                {
-                    if (_response != null)
-                    {
-                        _response.Dispose();
-                    }
-
-                    _response = value;
-                }
-            }
-        }
-    }
-
-    /// <summary>
-    /// Enumeration of supported authentication schemes.
-    /// </summary>
-    internal enum AuthScheme
-    {
-        /// <summary>
-        /// Basic authentication.
-        /// </summary>
-        Basic,
-
-        /// <summary>
-        /// Bearer token.
-        /// </summary>
-        Bearer
-    }
-
-    /// <summary>
-    /// This is similar to <see cref="AccessToken"/>, but it includes
-    /// the authentication scheme.
-    /// </summary>
-    internal readonly struct AuthToken : IEquatable<AuthToken>
-    {
-        /// <summary>
-        /// Creates a new instance of <see cref="AuthToken"/> using the supplied
-        /// parameters.
-        /// </summary>
-        /// <param name="scheme">The scheme.</param>
-        /// <param name="token">The token value.</param>
-        /// <param name="expiresOn">The token's expiry time.</param>
-        /// <param name="userName">Optional user name.</param>
-        public AuthToken(AuthScheme scheme, string token, DateTime expiresOn, string userName = null)
-        {
-            Scheme = scheme;
-            Token = token;
-            ExpiresOn = expiresOn;
-            UserName = userName;
-            Password = null;
-        }
-
-        /// <summary>
-        /// Create a <see cref="AuthScheme.Basic"/> using the given username
-        /// and password.
-        /// </summary>
-        /// <param name="username">The username.</param>
-        /// <param name="password">The password.</param>
-        private AuthToken(string username, string password)
-        {
-            Scheme = AuthScheme.Basic;
-            UserName = username;
-            Password = password;
-            ExpiresOn = DateTime.UtcNow + TimeSpan.FromDays(60);
-
-            // The Token is the Base-64-encoded value representing the
-            // username and password combined.
-            // The lifetime is set to 60 days.
-            string secret = username + ':' + password;
-            byte[] utf8Secret = Encoding.UTF8.GetBytes(secret);
-            Token = Convert.ToBase64String(utf8Secret);
-        }
-
-        /// <summary>
-        /// Creates a new <see cref="AuthToken"/> with the <see cref="AuthScheme.Basic"/> 
-        /// scheme from a user name and password. A single token value is computed as a
-        /// Base-64 encoded value representing the username and password combined.
-        /// If no lifetime is specified, the token will be valid for 60 days.
-        /// </summary>
-        /// <param name="username">The user name.</param>
-        /// <param name="password">The password.</param>
-        /// <returns>A constructed <see cref="AuthToken"/>.</returns>
-        public static AuthToken CreateBasicFromUsernameAndPassword(string username, string password)
-        {
-            if (string.IsNullOrEmpty(username))
-            {
-                throw new ArgumentException($"'{nameof(username)}' cannot be null or empty.", nameof(username));
-            }
-
-            if (string.IsNullOrEmpty(password))
-            {
-                throw new ArgumentException($"'{nameof(password)}' cannot be null or empty.", nameof(password));
-            }
-
-            return new AuthToken(username, password);
-        }
-
-        /// <summary>
-        /// Try to parse an <see cref="AuthToken"/> from an OAuth bearer token
-        /// as a Json Web Token.
-        /// </summary>
-        /// <param name="userName">The user name, if any.</param>
-        /// <param name="token">The Json Web Token (JWT) value.</param>
-        /// <param name="authToken">The auth token.</param>
-        /// <returns>True if the token could be parsed.</returns>
-        public static bool TryParseFromOAuthToken(string userName, string token, out AuthToken authToken)
-        {
-            try
-            {
-                var jwt = new JsonWebToken(token);
-                authToken= new AuthToken(AuthScheme.Bearer, token, jwt.ValidTo, userName);
-                return true;
-            }
-            catch (Exception)
-            {
-                authToken = default;
-                return false;
-            }
-        }
-
-        /// <summary>
-        /// Creates a new instance of <see cref="AuthToken"/> from an <see cref="AccessToken"/>
-        /// using the <see cref="AuthScheme.Bearer"/> scheme.
-        /// </summary>
-        /// <param name="token">The access token from Azure.Core</param>
-        public static AuthToken FromAzureCoreAccessToken(AccessToken token)
-            => new AuthToken(AuthScheme.Bearer, token.Token, token.ExpiresOn.UtcDateTime);
-
-        /// <summary>
-        /// Gets the authentication scheme to use with this token.
-        /// </summary>
-        public AuthScheme Scheme { get; }
-
-        /// <summary>
-        /// Gets the value of the token.
-        /// </summary>
-        public string Token { get; }
-
-        /// <summary>
-        /// Gets the time when the token expires.
-        /// </summary>
-        public DateTime ExpiresOn { get; }
-
-        /// <summary>
-        /// The username. May be null.
-        /// </summary>
-        public string UserName { get; }
-
-        /// <summary>
-        /// The password part of a basic authentication token.
-        /// </summary>
-        public string Password { get; }
-
-        public override bool Equals(object obj) => obj is AuthToken token && Equals(token);
-
-        public bool Equals(AuthToken other)
-        {
-            // Only the Scheme and Token take part
-            // in equality.
-            return Scheme == other.Scheme &&
-                   Token == other.Token;
-        }
-
-        public override int GetHashCode()
-        {
-            // Only the Scheme and Token take part
-            // in equality.
-            int hashCode = -41169086;
-            hashCode = hashCode * -1521134295 + Scheme.GetHashCode();
-            hashCode = hashCode * -1521134295 + StringComparer.Ordinal.GetHashCode(Token);
-            return hashCode;
-        }
-
-        public static bool operator ==(AuthToken left, AuthToken right) => left.Equals(right);
-
-        public static bool operator !=(AuthToken left, AuthToken right) => !(left == right);
-    }
-
-    /// <summary>
-    /// Interface for asynchronous symbol reader handlers.
-    /// </summary>
-    internal interface IAsyncSymbolReaderHandler
-    {
-        /// <summary>
-        /// Process the given request, modifying it if necessary and passing it on to the next handler.
-        /// </summary>
-        /// <param name="context">The request context.</param>
-        /// <param name="next">The next handler in the chain.</param>
-        /// <param name="cancellationToken">A cancellation token.</param>
-        /// <returns>A task that completes when desired modifications have been made.</returns>
-        Task ProcessRequestAsync(RequestContext context, SymbolReaderHandlerDelegate next, CancellationToken cancellationToken);
-    }
-
-    /// <summary>
-    /// Common base class for all <see cref="IAsyncSymbolReaderHandler"/> implementations.
-    /// Adds a logger with a handler-specific prefix.
-    /// </summary>
-    internal abstract class SymbolReaderHandlerBase : IAsyncSymbolReaderHandler
-    {
-        /// <summary>
-        /// The logger.
-        /// </summary>
-        private readonly TextWriter _log;
-
-        /// <summary>
-        /// A prefix for all messages written by <see cref="WriteLog(string, object[])"/>.
-        /// </summary>
-        private readonly string _logPrefix;
-
-        /// <summary>
-        /// Creates a new <see cref="SymbolReaderHandlerBase"/> with the given parameters.
-        /// </summary>
-        /// <param name="log">A logger. May be null.</param>
-        /// <param name="logPrefix">A prefix for log messages. May be null.</param>
-        protected SymbolReaderHandlerBase(TextWriter log, string logPrefix)
-        {
-            _log = log ?? TextWriter.Null;
-            _logPrefix = logPrefix;
-        }
-
-        /// <summary>
-        /// Implemented in derived classes to handle the requests.
-        /// Implementations should process the given request, modifying it if necessary
-        /// before calling the next handler.
-        /// </summary>
-        /// <param name="context">The request context.</param>
-        /// <param name="next">The next handler in the chain.</param>
-        /// <param name="cancellationToken">A cancellation token.</param>
-        /// <returns>A task that completes when desired modifications have been made.</returns>
-        public abstract Task ProcessRequestAsync(RequestContext context, SymbolReaderHandlerDelegate next, CancellationToken cancellationToken);
-
-        /// <summary>
-        /// Write a line to the log, prefixed with <see cref="_logPrefix"/>.
-        /// </summary>
-        /// <param name="format">A composite format string with optional placeholders.</param>
-        /// <param name="args">An object array that contains zero or more objects to format and write.</param>
-        protected void WriteLog(string format, params object[] args)
-        {
-            if (!string.IsNullOrEmpty(_logPrefix))
-            {
-                _log.Write(_logPrefix);
-            }
-
-            _log.WriteLine(format, args);
-        }
-
-        /// <summary>
-        /// Write a line to the log file and enclose it in square brackets
-        /// so that the status bar logger will pick it up.
-        /// </summary>
-        /// <param name="format">A composite format string with optional placeholders.</param>
-        /// <param name="args">An object array that contains zero or more objects to format and write.</param>
-        protected void WriteStatusLog(string format, params object[] args)
-        {
-            if (!string.IsNullOrEmpty(_logPrefix))
-            {
-                _log.Write(_logPrefix);
-            }
-
-            _log.WriteLine('[' + string.Format(format, args) + ']');
-        }
-    }
-
-    /// <summary>
-    /// Base class for request handlers that add authorization headers to
-    /// requests.
-    /// </summary>
-    internal abstract class SymbolReaderAuthHandlerBase : SymbolReaderHandlerBase
-    {
-        /// <summary>
-        /// The scheme name for Bearer tokens.
-        /// </summary>
-        protected const string BearerScheme = "Bearer";
-
-        /// <summary>
-        /// The scheme for Basic tokens.
-        /// </summary>
-        private const string BasicScheme = "Basic";
-
-        /// <summary>
-        /// A cache of access tokens per authority. It is shared by all
-        /// <see cref="SymbolReaderAuthHandlerBase"/> implementations.
-        /// </summary>
-        private static readonly ConcurrentDictionary<Uri, AuthToken> s_tokenCache = new ConcurrentDictionary<Uri, AuthToken>();
-
-        /// <summary>
-        /// Constructor to be called from derived classes.
-        /// </summary>
-        /// <param name="log">A logger. May be null.</param>
-        /// <param name="logPrefix">A prefix for log messages. May be null.</param>
-        protected SymbolReaderAuthHandlerBase(TextWriter log, string logPrefix) : base(log, logPrefix)
-        {
-        }
-
-        /// <summary>
-        /// Handles the request and calls the next handler in the chain, if necessary.
-        /// </summary>
-        /// <param name="context">The request context.</param>
-        /// <param name="next">The next handler.</param>
-        /// <param name="cancellationToken">A cancellation token.</param>
-        /// <returns>A task that completes when the request has been handled.</returns>
-        public override Task ProcessRequestAsync(RequestContext context, SymbolReaderHandlerDelegate next, CancellationToken cancellationToken)
-        {
-            HttpRequestMessage request = context.Request;
-            if (request.RequestUri.Scheme == Uri.UriSchemeHttps &&  // Require a secure connection
-                request.Headers.Authorization is null &&            // No existing auth header
-                TryGetAuthority(request.RequestUri, out Uri authority) // Is a recognized authority
-                )
-            {
-                if (!TryGetCachedToken(authority, logExpiration: true, out AuthToken cachedToken))
-                {
-                    return GetAuthTokenCoreAsync(context, next, authority, cancellationToken);
-                }
-
-                AddAuthorizationHeader(request, cachedToken);
-            }
-
-            return next();
-        }
-
-        /// <summary>
-        /// Call the derived class to get an access token for the given authority.
-        /// </summary>
-        /// <param name="context">The request context.</param>
-        /// <param name="next">The next handler.</param>
-        /// <param name="authority">The authority to use to acquire a new token.</param>
-        /// <param name="cancellationToken">A cancellation token.</param>
-        /// <returns></returns>
-        private async Task GetAuthTokenCoreAsync(RequestContext context, SymbolReaderHandlerDelegate next, Uri authority, CancellationToken cancellationToken)
-        {
-            AuthToken? token = await GetAuthTokenAsync(context, next, authority, cancellationToken).ConfigureAwait(false);
-            if (!token.HasValue)
-            {
-                // Call the next handler only if the derived class didn't.
-                if (context.Response is null)
-                {
-                    await next().ConfigureAwait(false);
-                }
-
-                return;
-            }
-
-            TryAddCachedToken(authority, token.Value);
-            AddAuthorizationHeader(context.Request, token.Value);
-
-            await next().ConfigureAwait(false);
-
-            if (context.Response?.StatusCode == HttpStatusCode.Unauthorized)
-            {
-                s_tokenCache.TryRemove(authority, out _);
-                await RejectTokenAsync(context, authority, token.Value, cancellationToken).ConfigureAwait(false);
-            }
-            else
-            {
-                await AcceptTokenAsync(context, authority, token.Value, cancellationToken).ConfigureAwait(false);
-            }
-        }
-
-        /// <summary>
-        /// May be overridden in derived classes to handle the case when 
-        /// authorization with a token succeeded.
-        /// </summary>
-        /// <param name="context">The request context.</param>
-        /// <param name="authority">The authority.</param>
-        /// <param name="token">The bad token.</param>
-        /// <param name="cancellationToken">A cancellation token.</param>
-        /// <returns>A task that completes when token acceptance has finished.</returns>
-        protected virtual Task AcceptTokenAsync(RequestContext context, Uri authority, AuthToken token, CancellationToken cancellationToken) => Task.CompletedTask;
-
-        /// <summary>
-        /// May be overridden in derived classes to handle the case when 
-        /// authorization failed.
-        /// </summary>
-        /// <param name="context">The request context.</param>
-        /// <param name="authority">The authority.</param>
-        /// <param name="token">The bad token.</param>
-        /// <param name="cancellationToken">A cancellation token.</param>
-        /// <returns>A task that completes when token rejection has finished.</returns>
-        protected virtual Task RejectTokenAsync(RequestContext context, Uri authority, AuthToken token, CancellationToken cancellationToken) => Task.CompletedTask;
-
-        /// <summary>
-        /// Implemented in derived classes to try and determine the authority from the request URI.
-        /// </summary>
-        /// <param name="requestUri">The request URI.</param>
-        /// <param name="authority">The authority, if known.</param>
-        /// <returns>True if <paramref name="requestUri"/> is one you recognize and know the authority.</returns>
-        protected abstract bool TryGetAuthority(Uri requestUri, out Uri authority);
-
-        /// <summary>
-        /// Overridden in derived classes to get an access token for the given authority.
-        /// </summary>
-        /// <param name="context">The request context.</param>
-        /// <param name="next">The next handler. Derived implementations do not need to
-        /// call this unless they need to handle the unauthenticated response. The base
-        /// class will check if <see cref="RequestContext.Response"/> is already set and
-        /// stop further processing.</param>
-        /// <param name="authority">The authority.</param>
-        /// <param name="cancellationToken">A cancellation token.</param>
-        /// <returns>An access token, if available, or null otherwise.</returns>
-        protected virtual Task<AuthToken?> GetAuthTokenAsync(RequestContext context, SymbolReaderHandlerDelegate next, Uri authority, CancellationToken cancellationToken) => Task.FromResult<AuthToken?>(null);
-
-        /// <summary>
-        /// Add an authorization header to the request using the Bearer scheme.
-        /// </summary>
-        /// <param name="request">The request to modify.</param>
-        /// <param name="authToken">The authorization token to add.</param>
-        protected static void AddAuthorizationHeader(HttpRequestMessage request, AuthToken authToken)
-        {
-            string scheme = GetAuthenticationHeaderScheme(authToken);
-            request.Headers.Authorization = new AuthenticationHeaderValue(scheme, authToken.Token);
-        }
-
-        /// <summary>
-        /// Checks if the access token is still valid vis-à-vis its lifetime.
-        /// </summary>
-        /// <param name="token">The access token.</param>
-        /// <returns><c>true</c> if the access token has not expired and is not
-        /// going to expire soon.</returns>
-        protected static bool IsAccessTokenStillGood(in AuthToken token)
-        {
-            if (token.ExpiresOn == default || token.Token == null)
-            {
-                return false;
-            }
-
-            TimeSpan timeLeft = token.ExpiresOn - DateTime.UtcNow;
-
-            // Try to refresh at least 5 minutes before expiration.
-            return timeLeft > TimeSpan.FromMinutes(5);
-        }
-
-        /// <summary>
-        /// Derived classes may call this if they need to cache additional access tokens
-        /// for authorities other than the one returned by <see cref="TryGetAuthority(Uri, out Uri)"/> 
-        /// (which are already cached by <see cref="SymbolReaderAuthHandlerBase"/>).
-        /// </summary>
-        /// <param name="authority">The authority.</param>
-        /// <param name="token">The token.</param>
-        /// <returns>True if the token was successfully cached.</returns>
-        protected bool TryAddCachedToken(Uri authority, in AuthToken token) => s_tokenCache.TryAdd(authority, token);
-
-        /// <summary>
-        /// Retrieve a token from the cache. If a cached token has expired, or is close to
-        /// the end of its lifetime, then it will be removed from the cache and this
-        /// will return false.
-        /// </summary>
-        /// <param name="authority">The authority.</param>
-        /// <param name="token">The token.</param>
-        /// <returns>True if a good access token was found in the cache.</returns>
-        protected bool TryGetCachedToken(Uri authority, out AuthToken token) => TryGetCachedToken(authority, logExpiration: false, out token);
-
-        /// <summary>
-        /// Retrieve a token from the cache. If a cached token has expired, or is close to
-        /// the end of its lifetime, then it will be removed from the cache and this
-        /// will return false.
-        /// </summary>
-        /// <param name="authority">The authority.</param>
-        /// <param name="logExpiration">Whether to write a line to the log when an expired token is removed from the cache.</param>
-        /// <param name="token">The token.</param>
-        /// <returns>True if a good access token was found in the cache.</returns>
-        private bool TryGetCachedToken(Uri authority, bool logExpiration, out AuthToken token)
-        {
-            if (s_tokenCache.TryGetValue(authority, out token))
-            {
-                if (IsAccessTokenStillGood(token))
-                {
-                    return true;
-                }
-
-                if (logExpiration)
-                {
-                    WriteLog("The authorization token for {0} has expired (or is close to expiration).");
-                }
-
-                s_tokenCache.TryRemove(authority, out _);
-            }
-
-            token = default;
-            return false;
-        }
-
-        /// <summary>
-        /// Examines the <see cref="AuthToken.Scheme"/> value of an
-        /// <see cref="AuthToken"/> and converts it to a string suitable for
-        /// an HTTP Authorization header.
-        /// </summary>
-        /// <param name="authToken">The authorization token.</param>
-        /// <returns>A string version of the scheme.</returns>
-        /// <exception cref="ArgumentException">The scheme is unrecognized.</exception>
-        private static string GetAuthenticationHeaderScheme(AuthToken authToken)
-        {
-            switch (authToken.Scheme)
-            {
-                case AuthScheme.Bearer:
-                    return BearerScheme;
-
-                case AuthScheme.Basic:
-                    return BasicScheme;
-
-                default:
-                    throw new ArgumentException($"'{nameof(authToken)}' specified an unrecognized {nameof(AuthToken.Scheme)}", nameof(authToken));
-            }
-        }
-    }
-
-    /// <summary>
-=======
->>>>>>> 65d4403f
     /// A handler that adds support for basic username:password authentication over HTTP
     /// </summary>
     internal sealed class BasicHttpAuthHandler : SymbolReaderAuthHandler

--- conflicted
+++ resolved
@@ -526,11 +526,7 @@
       <Link>Microsoft.IdentityModel.Tokens.dll</Link>
       <Visible>False</Visible>
     </EmbeddedResource>
-<<<<<<< HEAD
-    <EmbeddedResource Include="$(NuGetPackageRoot)\\System.Buffers\4.5.1\lib\net461\System.Buffers.dll">
-=======
     <EmbeddedResource Include="$(PkgSystem_Buffers)\lib\net461\System.Buffers.dll">
->>>>>>> 1eb1dd74
       <Type>Non-Resx</Type>
       <WithCulture>false</WithCulture>
       <LogicalName>.\System.Buffers.dll</LogicalName>
@@ -544,11 +540,7 @@
       <Link>System.Diagnostics.DiagnosticSource.dll</Link>
       <Visible>False</Visible>
     </EmbeddedResource>
-<<<<<<< HEAD
-    <EmbeddedResource Include="$(NuGetPackageRoot)\\System.Memory\4.5.4\lib\net461\System.Memory.dll">
-=======
     <EmbeddedResource Include="$(PkgSystem_Memory)\lib\net461\System.Memory.dll">
->>>>>>> 1eb1dd74
       <Type>Non-Resx</Type>
       <WithCulture>false</WithCulture>
       <LogicalName>.\System.Memory.dll</LogicalName>

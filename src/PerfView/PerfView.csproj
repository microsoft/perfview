--- conflicted
+++ resolved
@@ -22,12 +22,10 @@
     </AssemblyAttribute>
   </ItemGroup>
 
-<<<<<<< HEAD
   <PropertyGroup>
     <HighEntropyVA>true</HighEntropyVA>
   </PropertyGroup>
 
-=======
   <!-- Build a NuGet package containing PerfView.exe -->
   <PropertyGroup>
     <Description>PerfView</Description>
@@ -50,7 +48,6 @@
     </PropertyGroup>
   </Target>
 
->>>>>>> 5d8339d9
   <ItemGroup>
     <SuggestedBindingRedirects Include="Microsoft.Diagnostics.Tracing.TraceEvent, Culture=neutral, PublicKeyToken=b03f5f7f11d50a3a">
       <MaxVersion>$(TraceEventVersion).0</MaxVersion>

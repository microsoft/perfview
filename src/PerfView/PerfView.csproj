﻿<?xml version="1.0" encoding="utf-8"?>
<Project Sdk="Microsoft.NET.Sdk">

  <PropertyGroup>
    <TargetFramework>net462</TargetFramework>
    <OutputType>WinExe</OutputType>
    <AllowUnsafeBlocks>True</AllowUnsafeBlocks>
<<<<<<< HEAD
    <UseWPF>true</UseWPF>
    <ImportWindowsDesktopTargets>true</ImportWindowsDesktopTargets>
    <Prefer32Bit>False</Prefer32Bit>
=======
>>>>>>> f72925a2
    <StartupObject>PerfView.App</StartupObject>
    <PublishRepositoryUrl>true</PublishRepositoryUrl>

    <Description>PerfView</Description>
    <Company>Microsoft</Company>
    <Copyright>Copyright © Microsoft 2010</Copyright>
    <FileVersion>$(PerfViewVersion)</FileVersion>
  </PropertyGroup>

  <PropertyGroup Condition="'$(Configuration)' == 'Debug'">
    <CheckForOverflowUnderflow>true</CheckForOverflowUnderflow>
  </PropertyGroup>

  <ItemGroup>
    <AssemblyAttribute Include="PerfView.Properties.BuildDateAttribute">
      <_Parameter1>$([System.DateTime]::Now.ToString(`r`))</_Parameter1>
    </AssemblyAttribute>
  </ItemGroup>

  <ItemGroup>
    <SuggestedBindingRedirects Include="Microsoft.Diagnostics.Tracing.TraceEvent, Culture=neutral, PublicKeyToken=b03f5f7f11d50a3a">
      <MaxVersion>$(TraceEventVersion).0</MaxVersion>
      <Visible>false</Visible>
    </SuggestedBindingRedirects>
  </ItemGroup>

  <PropertyGroup>
    <DefineConstants>$(DefineConstants);PERFVIEW</DefineConstants>
    <NoWarn>$(NoWarn),0436,0618</NoWarn>
  </PropertyGroup>

  <PropertyGroup Condition="'$(PUBLIC_BUILD)' == 'true'">
    <DefineConstants>$(DefineConstants);PUBLIC_BUILD</DefineConstants>
  </PropertyGroup>

  <PropertyGroup>
    <ApplicationIcon>performance.ico</ApplicationIcon>
    <ApplicationManifest>app.manifest</ApplicationManifest>
  </PropertyGroup>

  <ItemGroup>
    <Reference Include="PresentationCore" />
    <Reference Include="PresentationFramework" />
    <Reference Include="ReachFramework" />
    <Reference Include="System.IO.Compression" />
    <Reference Include="System.Management" />
    <Reference Include="System.Printing" />
    <Reference Include="System.Xaml" />
    <Reference Include="WindowsBase" />
  </ItemGroup>

  <ItemGroup>
    <PackageReference Include="Microsoft.Diagnostics.Tracing.TraceEvent.SupportFiles" Version="$(MicrosoftDiagnosticsTracingTraceEventSupportFilesVersion)" PrivateAssets="all" />
    <PackageReference Include="PerfView.SupportFiles" Version="$(PerfViewSupportFilesVersion)" PrivateAssets="all" />
    <PackageReference Include="Microsoft.Diagnostics.Tracing.TraceEvent.AutomatedAnalysis.Analyzers" Version="$(MicrosoftDiagnosticsTracingTraceEventAutomatedAnalysisAnalyzersVersion)" PrivateAssets="all"/>

    <!-- *** SourceLink Support *** -->
    <PackageReference Include="Microsoft.SourceLink.GitHub" Version="1.0.0-beta-63127-02" PrivateAssets="All" />
  </ItemGroup>

  <ItemGroup>
    <ProjectReference Include="..\CSVReader\CSVReader.csproj" />
    <ProjectReference Include="..\EtwClrProfilerSigning\EtwClrProfilerSigning.csproj" />
    <ProjectReference Include="..\FastSerialization\FastSerialization.csproj" />
    <ProjectReference Include="..\traceEvent\TraceEvent.csproj" />
  </ItemGroup>

  <!-- Copy AutomatedAnalysis analyzers to the target directory. -->
  <ItemGroup>
    <AutomatedAnalysisAnalyzers Include="$(TraceEventAutomatedAnalysisAnalyzersBase)Microsoft.Diagnostics.Tracing.TraceEvent.AutomatedAnalysis.Analyzers.dll;$(TraceEventAutomatedAnalysisAnalyzersBase)TraceEvent.Analyzers.config.xml" />
  </ItemGroup>
  <Target Name="CopyAnalyzersToTarget" AfterTargets="Build">
    <Copy SourceFiles="@(AutomatedAnalysisAnalyzers)" DestinationFolder="$(TargetDir)Analyzers" />
  </Target>

  <ItemGroup>
    <Compile Include="..\heapDump\GCHeapDump.cs">
      <Link>memory\GCHeapDump.cs</Link>
    </Compile>
    <Compile Include="..\MemoryGraph\graph.cs">
      <Link>memory\graph.cs</Link>
    </Compile>
    <Compile Include="..\MemoryGraph\MemoryGraph.cs">
      <Link>memory\MemoryGraph.cs</Link>
    </Compile>
    <Compile Include="..\Utilities\DirectoryUtilities.cs">
      <Link>Utilities\DirectoryUtilities.cs</Link>
    </Compile>
    <Compile Include="..\Utilities\EnvironmentUtilities.cs">
      <Link>Utilities\EnvironmentUtilities.cs</Link>
    </Compile>
    <Compile Include="..\Utilities\FileUtilities.cs">
      <Link>Utilities\FileUtilities.cs</Link>
    </Compile>
    <Compile Include="..\Utilities\StringUtilities.cs">
      <Link>Utilities\StringUtilities.cs</Link>
    </Compile>
    <Compile Include="..\Utilities\XmlUtilities.cs">
      <Link>Utilities\XmlUtilities.cs</Link>
    </Compile>
    <Compile Include="..\EtwHeapDump\DotNetHeapDumper.cs">
      <Link>memory\DotNetHeapDumper.cs</Link>
    </Compile>
    <Compile Include="..\EtwHeapDump\DotNetHeapDumpGraphReader.cs">
      <Link>memory\DotNetHeapDumpGraphReader.cs</Link>
    </Compile>
    <Compile Include="..\HeapDumpCommon\DotNetHeapInfo.cs" />
    <Compile Include="..\Utilities\TeeTextWriter.cs" />
  </ItemGroup>

  <ItemGroup>
    <!-- The tutorial only gets included as an embedded resource -->
    <Compile Remove="SupportFiles\tutorial.cs" />
  </ItemGroup>

  <ItemGroup>
    <Compile Update="Properties\Resources.Designer.cs">
      <AutoGen>True</AutoGen>
      <DesignTime>True</DesignTime>
      <DependentUpon>Resources.resx</DependentUpon>
    </Compile>
    <Compile Update="Properties\Settings.Designer.cs">
      <AutoGen>True</AutoGen>
      <DependentUpon>Settings.settings</DependentUpon>
      <DesignTimeSharedInput>True</DesignTimeSharedInput>
    </Compile>
    <EmbeddedResource Update="Properties\Resources.resx">
      <Generator>ResXFileCodeGenerator</Generator>
      <LastGenOutput>Resources.Designer.cs</LastGenOutput>
      <SubType>Designer</SubType>
    </EmbeddedResource>
    <None Include="app.config" />
    <None Include="Properties\Settings.settings">
      <Generator>SettingsSingleFileGenerator</Generator>
      <LastGenOutput>Settings.Designer.cs</LastGenOutput>
    </None>
    <None Include="SupportFiles\Eula.rtf" />
  </ItemGroup>
  <ItemGroup>
    <EmbeddedResource Include="$(TraceEventSupportFilesBase)native\x86\msdia140.dll">
      <Type>Non-Resx</Type>
      <WithCulture>false</WithCulture>
      <LogicalName>.\x86\msdia140.dll</LogicalName>
      <Link>x86\msdia140.dll</Link>
      <Visible>False</Visible>
    </EmbeddedResource>
    <EmbeddedResource Include="$(TraceEventSupportFilesBase)native\x86\msvcp140.dll">
      <Type>Non-Resx</Type>
      <WithCulture>false</WithCulture>
      <LogicalName>.\x86\msvcp140.dll</LogicalName>
      <Link>x86\msvcp140.dll</Link>
      <Visible>False</Visible>
    </EmbeddedResource>
    <EmbeddedResource Include="$(TraceEventSupportFilesBase)native\x86\vcruntime140.dll">
      <Type>Non-Resx</Type>
      <WithCulture>false</WithCulture>
      <LogicalName>.\x86\vcruntime140.dll</LogicalName>
      <Link>x86\vcruntime140.dll</Link>
      <Visible>False</Visible>
    </EmbeddedResource>
    <EmbeddedResource Include="$(PerfViewSupportFilesBase)native\x86\sd.exe">
      <Type>Non-Resx</Type>
      <WithCulture>false</WithCulture>
      <LogicalName>.\x86\sd.exe</LogicalName>
      <Link>x86\sd.exe</Link>
      <Visible>False</Visible>
      <!-- Copy to output directory. Needed for debugger to work in scenarios that use these DLLs. -->
      <CopyToOutputDirectory>PreserveNewest</CopyToOutputDirectory>
    </EmbeddedResource>
    <EmbeddedResource Include="$(TraceEventSupportFilesBase)native\x86\KernelTraceControl.dll">
      <Type>Non-Resx</Type>
      <WithCulture>false</WithCulture>
      <LogicalName>.\x86\KernelTraceControl.dll</LogicalName>
      <Link>x86\KernelTraceControl.dll</Link>
      <Visible>False</Visible>
    </EmbeddedResource>
    <EmbeddedResource Include="$(TraceEventSupportFilesBase)native\x86\KernelTraceControl.Win61.dll">
      <Type>Non-Resx</Type>
      <WithCulture>false</WithCulture>
      <LogicalName>.\x86\KernelTraceControl.Win61.dll</LogicalName>
      <Link>x86\KernelTraceControl.Win61.dll</Link>
      <Visible>False</Visible>
    </EmbeddedResource>
    <EmbeddedResource Include="$(TraceEventSupportFilesBase)native\arm\KernelTraceControl.dll">
      <Type>Non-Resx</Type>
      <WithCulture>false</WithCulture>
      <LogicalName>.\arm\KernelTraceControl.dll</LogicalName>
      <Link>arm\KernelTraceControl.dll</Link>
      <Visible>False</Visible>
    </EmbeddedResource>
    <EmbeddedResource Include="$(TraceEventSupportFilesBase)native\amd64\KernelTraceControl.dll">
      <Type>Non-Resx</Type>
      <WithCulture>false</WithCulture>
      <LogicalName>.\amd64\KernelTraceControl.dll</LogicalName>
      <Link>amd64\KernelTraceControl.dll</Link>
      <Visible>False</Visible>
    </EmbeddedResource>
    <EmbeddedResource Include="$(TraceEventAutomatedAnalysisAnalyzersBase)Microsoft.Diagnostics.Tracing.TraceEvent.AutomatedAnalysis.Analyzers.dll">
      <Type>Non-Resx</Type>
      <WithCulture>false</WithCulture>
      <LogicalName>.\Analyzers\Microsoft.Diagnostics.Tracing.TraceEvent.AutomatedAnalysis.Analyzers.dll</LogicalName>
      <Link>Analyzers\Microsoft.Diagnostics.Tracing.TraceEvent.AutomatedAnalysis.Analyzers.dll</Link>
      <Visible>False</Visible>
    </EmbeddedResource>
    <EmbeddedResource Include="$(TraceEventAutomatedAnalysisAnalyzersBase)TraceEvent.Analyzers.config.xml">
      <Type>Non-Resx</Type>
      <WithCulture>false</WithCulture>
      <LogicalName>.\Analyzers\TraceEvent.Analyzers.config.xml</LogicalName>
      <Link>Analyzers\TraceEvent.Analyzers.config.xml</Link>
      <Visible>False</Visible>
    </EmbeddedResource>
    <EmbeddedResource Include="$(TraceEventSupportFilesBase)native\amd64\msdia140.dll">
      <Type>Non-Resx</Type>
      <WithCulture>false</WithCulture>
      <LogicalName>.\amd64\msdia140.dll</LogicalName>
      <Link>amd64\msdia140.dll</Link>
      <Visible>False</Visible>
    </EmbeddedResource>
    <EmbeddedResource Include="$(TraceEventSupportFilesBase)native\amd64\msvcp140.dll">
      <Type>Non-Resx</Type>
      <WithCulture>false</WithCulture>
      <LogicalName>.\amd64\msvcp140.dll</LogicalName>
      <Link>amd64\msvcp140.dll</Link>
      <Visible>False</Visible>
    </EmbeddedResource>
    <EmbeddedResource Include="$(TraceEventSupportFilesBase)native\amd64\vcruntime140.dll">
      <Type>Non-Resx</Type>
      <WithCulture>false</WithCulture>
      <LogicalName>.\amd64\vcruntime140.dll</LogicalName>
      <Link>amd64\vcruntime140.dll</Link>
      <Visible>False</Visible>
    </EmbeddedResource>
    <EmbeddedResource Include="$(TraceEventSupportFilesBase)native\amd64\vcruntime140_1.dll">
      <Type>Non-Resx</Type>
      <WithCulture>false</WithCulture>
      <LogicalName>.\amd64\vcruntime140_1.dll</LogicalName>
      <Link>amd64\vcruntime140_1.dll</Link>
      <Visible>False</Visible>
    </EmbeddedResource>
    <EmbeddedResource Include="..\HeapDump\bin\x64\$(Configuration)\net462\HeapDump.exe">
      <Type>Non-Resx</Type>
      <WithCulture>false</WithCulture>
      <LogicalName>.\amd64\HeapDump.exe</LogicalName>
      <Link>amd64\HeapDump.exe</Link>
      <Visible>False</Visible>
    </EmbeddedResource>
    <EmbeddedResource Include="..\HeapDump\bin\x64\$(Configuration)\net462\HeapDump.exe.config">
      <Type>Non-Resx</Type>
      <WithCulture>false</WithCulture>
      <LogicalName>.\amd64\HeapDump.exe.config</LogicalName>
      <Link>amd64\HeapDump.exe.config</Link>
      <Visible>False</Visible>
    </EmbeddedResource>
    <EmbeddedResource Include="..\HeapDump\$(OutDir)\HeapDump.exe">
      <Type>Non-Resx</Type>
      <WithCulture>false</WithCulture>
      <LogicalName>.\x86\HeapDump.exe</LogicalName>
      <Link>x86\HeapDump.exe</Link>
      <Visible>False</Visible>
    </EmbeddedResource>
    <!-- For Forcing GC and per-object allocation stats -->
    <EmbeddedResource Include="..\EtwClrProfilerSigning\bin\$(Configuration)\net462\x86\EtwClrProfiler.dll">
      <Type>Non-Resx</Type>
      <WithCulture>false</WithCulture>
      <LogicalName>.\x86\EtwClrProfiler.dll</LogicalName>
      <Link>x86\EtwClrProfiler.dll</Link>
      <Visible>False</Visible>
    </EmbeddedResource>
    <EmbeddedResource Include="..\EtwClrProfilerSigning\bin\$(Configuration)\net462\amd64\EtwClrProfiler.dll">
      <Type>Non-Resx</Type>
      <WithCulture>false</WithCulture>
      <LogicalName>.\amd64\EtwClrProfiler.dll</LogicalName>
      <Link>amd64\EtwClrProfiler.dll</Link>
      <Visible>False</Visible>
    </EmbeddedResource>
    <EmbeddedResource Include="SupportFiles\PerfView.xml">
      <Type>Non-Resx</Type>
      <WithCulture>false</WithCulture>
      <LogicalName>.\PerfView.xml</LogicalName>
      <Link>PerfView.xml</Link>
      <Visible>False</Visible>
    </EmbeddedResource>
    <EmbeddedResource Include="..\TraceEvent\$(OutDir)Microsoft.Diagnostics.Tracing.TraceEvent.dll">
      <Type>Non-Resx</Type>
      <WithCulture>false</WithCulture>
      <LogicalName>.\Microsoft.Diagnostics.Tracing.TraceEvent.dll</LogicalName>
      <Link>Microsoft.Diagnostics.Tracing.TraceEvent.dll</Link>
      <Visible>False</Visible>
    </EmbeddedResource>
    <EmbeddedResource Include="..\FastSerialization\$(OutDir)Microsoft.Diagnostics.FastSerialization.dll">
      <Type>Non-Resx</Type>
      <WithCulture>false</WithCulture>
      <LogicalName>.\Microsoft.Diagnostics.FastSerialization.dll</LogicalName>
      <Link>Microsoft.Diagnostics.FastSerialization.dll</Link>
      <Visible>False</Visible>
    </EmbeddedResource>
    <EmbeddedResource Include="..\TraceEvent\$(OutDir)System.Runtime.InteropServices.RuntimeInformation.dll">
      <Type>Non-Resx</Type>
      <WithCulture>false</WithCulture>
      <LogicalName>.\System.Runtime.InteropServices.RuntimeInformation.dll</LogicalName>
      <Link>System.Runtime.InteropServices.RuntimeInformation.dll</Link>
      <Visible>False</Visible>
    </EmbeddedResource>
    <EmbeddedResource Include="..\TraceEvent\$(OutDir)System.Collections.Immutable.dll">
      <Type>Non-Resx</Type>
      <WithCulture>false</WithCulture>
      <LogicalName>.\System.Collections.Immutable.dll</LogicalName>
      <Link>System.Collections.Immutable.dll</Link>
      <Visible>False</Visible>
    </EmbeddedResource>
    <EmbeddedResource Include="..\TraceEvent\$(OutDir)System.Reflection.Metadata.dll">
      <Type>Non-Resx</Type>
      <WithCulture>false</WithCulture>
      <LogicalName>.\System.Reflection.Metadata.dll</LogicalName>
      <Link>System.Reflection.Metadata.dll</Link>
      <Visible>False</Visible>
    </EmbeddedResource>
    <EmbeddedResource Include="..\TraceEvent\$(OutDir)System.Runtime.CompilerServices.Unsafe.dll">
      <Type>Non-Resx</Type>
      <WithCulture>false</WithCulture>
      <LogicalName>.\System.Runtime.CompilerServices.Unsafe.dll</LogicalName>
      <Link>System.Runtime.CompilerServices.Unsafe.dll</Link>
      <Visible>False</Visible>
    </EmbeddedResource>
    <EmbeddedResource Include="..\TraceEvent\$(OutDir)Microsoft.Diagnostics.Tracing.TraceEvent.xml">
      <Type>Non-Resx</Type>
      <WithCulture>false</WithCulture>
      <LogicalName>.\Microsoft.Diagnostics.Tracing.TraceEvent.xml</LogicalName>
      <Link>Microsoft.Diagnostics.Tracing.TraceEvent.xml</Link>
      <Visible>False</Visible>
    </EmbeddedResource>
    <EmbeddedResource Include="$(NuGetPackageRoot)\Microsoft.Diagnostics.Runtime\$(MicrosoftDiagnosticsRuntimeVersion)\lib\net45\Microsoft.Diagnostics.Runtime.dll">
      <Type>Non-Resx</Type>
      <WithCulture>false</WithCulture>
      <LogicalName>.\x86\Microsoft.Diagnostics.Runtime.dll</LogicalName>
      <Link>x86\Microsoft.Diagnostics.Runtime.dll</Link>
      <Visible>False</Visible>
    </EmbeddedResource>
    <EmbeddedResource Include="$(PerfViewSupportFilesBase)net40\Microsoft.DiagnosticsHub.Packaging.InteropEx.dll">
      <Type>Non-Resx</Type>
      <WithCulture>false</WithCulture>
      <LogicalName>.\Microsoft.DiagnosticsHub.Packaging.InteropEx.dll</LogicalName>
      <Link>Microsoft.DiagnosticsHub.Packaging.InteropEx.dll</Link>
      <Visible>False</Visible>
    </EmbeddedResource>
    <EmbeddedResource Include="$(PerfViewSupportFilesBase)native\x86\DiagnosticsHub.Packaging.dll">
      <Type>Non-Resx</Type>
      <WithCulture>false</WithCulture>
      <LogicalName>.\x86\DiagnosticsHub.Packaging.dll</LogicalName>
      <Link>x86\DiagnosticsHub.Packaging.dll</Link>
      <Visible>False</Visible>
      <!-- Copy to output directory. Needed for debugger to work in scenarios that use these DLLs. -->
      <CopyToOutputDirectory>PreserveNewest</CopyToOutputDirectory>
    </EmbeddedResource>
    <EmbeddedResource Include="$(PerfViewSupportFilesBase)native\amd64\DiagnosticsHub.Packaging.dll">
      <Type>Non-Resx</Type>
      <WithCulture>false</WithCulture>
      <LogicalName>.\amd64\DiagnosticsHub.Packaging.dll</LogicalName>
      <Link>x64\DiagnosticsHub.Packaging.dll</Link>
      <Visible>False</Visible>
      <!-- Copy to output directory. Needed for debugger to work in scenarios that use these DLLs. -->
      <CopyToOutputDirectory>PreserveNewest</CopyToOutputDirectory>
    </EmbeddedResource>
    <EmbeddedResource Include="$(PerfViewSupportFilesBase)net40\DiagnosticsHub.Packaging.Interop.dll">
      <Type>Non-Resx</Type>
      <WithCulture>false</WithCulture>
      <LogicalName>.\DiagnosticsHub.Packaging.Interop.dll</LogicalName>
      <Link>DiagnosticsHub.Packaging.Interop.dll</Link>
      <Visible>False</Visible>
    </EmbeddedResource>
    <EmbeddedResource Include="$(TraceEventSupportFilesBase)net45\OSExtensions.dll">
      <Type>Non-Resx</Type>
      <WithCulture>false</WithCulture>
      <LogicalName>.\OSExtensions.dll</LogicalName>
      <Link>OSExtensions.dll</Link>
      <Visible>False</Visible>
    </EmbeddedResource>
    <EmbeddedResource Include="$(TraceEventSupportFilesBase)net45\Dia2Lib.dll">
      <Type>Non-Resx</Type>
      <WithCulture>false</WithCulture>
      <LogicalName>.\Dia2Lib.dll</LogicalName>
      <Link>Dia2Lib.dll</Link>
      <Visible>False</Visible>
    </EmbeddedResource>
    <EmbeddedResource Include="SupportFiles\tutorial.exe">
      <Type>Non-Resx</Type>
      <WithCulture>false</WithCulture>
      <LogicalName>.\tutorial.exe</LogicalName>
      <Visible>False</Visible>
    </EmbeddedResource>
    <EmbeddedResource Include="SupportFiles\tutorial.pdb">
      <Type>Non-Resx</Type>
      <WithCulture>false</WithCulture>
      <LogicalName>.\tutorial.pdb</LogicalName>
      <Visible>False</Visible>
    </EmbeddedResource>
    <EmbeddedResource Include="SupportFiles\tutorial.cs">
      <Type>Non-Resx</Type>
      <WithCulture>false</WithCulture>
      <LogicalName>.\tutorial.cs.txt</LogicalName>
    </EmbeddedResource>
    <EmbeddedResource Include="SupportFiles\EULA.rtf">
      <Type>Non-Resx</Type>
      <WithCulture>false</WithCulture>
      <LogicalName>.\EULA.rtf</LogicalName>
    </EmbeddedResource>
    <EmbeddedResource Include="..\CsvReader\$(OutDir)CsvReader.dll">
      <Type>Non-Resx</Type>
      <WithCulture>false</WithCulture>
      <LogicalName>.\CsvReader.dll</LogicalName>
      <Link>CsvReader.dll</Link>
      <Visible>False</Visible>
    </EmbeddedResource>
    <EmbeddedResource Include="SupportFiles\UsersGuide.htm">
      <Type>Non-Resx</Type>
      <WithCulture>false</WithCulture>
      <LogicalName>.\UsersGuide.htm</LogicalName>
    </EmbeddedResource>
    <EmbeddedResource Include="SupportFiles\EventCounterVisualization.html">
      <Type>Non-Resx</Type>
      <WithCulture>false</WithCulture>
      <LogicalName>.\EventCounterVisualization.html</LogicalName>
    </EmbeddedResource>
    <EmbeddedResource Include="SupportFiles\PerfViewWebVideos.htm">
      <Type>Non-Resx</Type>
      <WithCulture>false</WithCulture>
      <LogicalName>.\PerfViewWebVideos.htm</LogicalName>
    </EmbeddedResource>
    <EmbeddedResource Include="SupportFiles\HtmlReportUsersGuide.htm">
      <Type>Non-Resx</Type>
      <WithCulture>false</WithCulture>
      <LogicalName>.\HtmlReportUsersGuide.htm</LogicalName>
    </EmbeddedResource>
    <!-- Support for perfview extensions -->
    <EmbeddedResource Include="..\PerfViewExtensions\GlobalSrc\Commands.cs">
      <Type>Non-Resx</Type>
      <WithCulture>false</WithCulture>
      <LogicalName>.\ExtensionTemplate\Commands.cs</LogicalName>
      <Link>ExtensionTemplate\Commands.cs</Link>
    </EmbeddedResource>
    <EmbeddedResource Include="..\PerfViewExtensions\GlobalSrc\Global.csproj">
      <Type>Non-Resx</Type>
      <WithCulture>false</WithCulture>
      <LogicalName>.\ExtensionTemplate\Global.csproj</LogicalName>
      <Link>ExtensionTemplate\Global.csproj</Link>
    </EmbeddedResource>
    <EmbeddedResource Include="..\PerfViewExtensions\GlobalSrc\Global.csproj.user">
      <Type>Non-Resx</Type>
      <WithCulture>false</WithCulture>
      <LogicalName>.\ExtensionTemplate\Global.csproj.user</LogicalName>
      <Link>ExtensionTemplate\Global.csproj.user</Link>
    </EmbeddedResource>
    <EmbeddedResource Include="SupportFiles\Images\MainViewer.png">
      <Type>Non-Resx</Type>
      <WithCulture>false</WithCulture>
      <LogicalName>.\Images\MainViewer.png</LogicalName>
    </EmbeddedResource>
    <EmbeddedResource Include="SupportFiles\Images\StackViewer.png">
      <Type>Non-Resx</Type>
      <WithCulture>false</WithCulture>
      <LogicalName>.\Images\StackViewer.png</LogicalName>
    </EmbeddedResource>
    <EmbeddedResource Include="SupportFiles\Images\EventViewer.png">
      <Type>Non-Resx</Type>
      <WithCulture>false</WithCulture>
      <LogicalName>.\Images\EventViewer.png</LogicalName>
    </EmbeddedResource>
    <EmbeddedResource Include="SupportFiles\Images\CallerCalleeView.png">
      <Type>Non-Resx</Type>
      <WithCulture>false</WithCulture>
      <LogicalName>.\Images\CallerCalleeView.png</LogicalName>
    </EmbeddedResource>
    <EmbeddedResource Include="SupportFiles\Images\CallTreeView.png">
      <Type>Non-Resx</Type>
      <WithCulture>false</WithCulture>
      <LogicalName>.\Images\CallTreeView.png</LogicalName>
    </EmbeddedResource>
    <EmbeddedResource Include="SupportFiles\Images\PrunedCallTreeView.png">
      <Type>Non-Resx</Type>
      <WithCulture>false</WithCulture>
      <LogicalName>.\Images\PrunedCallTreeView.png</LogicalName>
    </EmbeddedResource>
    <EmbeddedResource Include="SupportFiles\Images\Ungrouped.png">
      <Type>Non-Resx</Type>
      <WithCulture>false</WithCulture>
      <LogicalName>.\Images\Ungrouped.png</LogicalName>
    </EmbeddedResource>
    <EmbeddedResource Include="SupportFiles\Images\SourceCode.png">
      <Type>Non-Resx</Type>
      <WithCulture>false</WithCulture>
      <LogicalName>.\Images\SourceCode.png</LogicalName>
    </EmbeddedResource>
    <EmbeddedResource Include="SupportFiles\Images\MemoryCollection.png">
      <Type>Non-Resx</Type>
      <WithCulture>false</WithCulture>
      <LogicalName>.\Images\MemoryCollection.png</LogicalName>
    </EmbeddedResource>
    <EmbeddedResource Include="SupportFiles\Images\ThreadTimeWithStartStop.png">
      <Type>Non-Resx</Type>
      <WithCulture>false</WithCulture>
      <LogicalName>.\Images\ThreadTimeWithStartStop.png</LogicalName>
    </EmbeddedResource>
    <EmbeddedResource Include="SupportFiles\Images\FlameGraphView.png">
      <Type>Non-Resx</Type>
      <WithCulture>false</WithCulture>
      <LogicalName>.\Images\FlameGraphView.png</LogicalName>
    </EmbeddedResource>
  </ItemGroup>

  <ItemGroup>
    <Resource Include="images\**\*.*" />
    <Resource Include="GuiUtilities\TextEditor\Images\FindNext_VS.png" />
    <Resource Include="performance.ico" />
  </ItemGroup>

  <ItemGroup>
    <SplashScreen Include="SplashScreen.png" />
  </ItemGroup>

  <!-- ******************* Signing Support *********************** -->
  <ItemGroup>
    <FilesToSign Include="$(TargetPath)">
        <Authenticode>Microsoft400</Authenticode>
    </FilesToSign>
    <PackageReference Include="MicroBuild.Core" Version="0.2.0" />
  </ItemGroup>

</Project><|MERGE_RESOLUTION|>--- conflicted
+++ resolved
@@ -5,12 +5,9 @@
     <TargetFramework>net462</TargetFramework>
     <OutputType>WinExe</OutputType>
     <AllowUnsafeBlocks>True</AllowUnsafeBlocks>
-<<<<<<< HEAD
     <UseWPF>true</UseWPF>
     <ImportWindowsDesktopTargets>true</ImportWindowsDesktopTargets>
     <Prefer32Bit>False</Prefer32Bit>
-=======
->>>>>>> f72925a2
     <StartupObject>PerfView.App</StartupObject>
     <PublishRepositoryUrl>true</PublishRepositoryUrl>
 

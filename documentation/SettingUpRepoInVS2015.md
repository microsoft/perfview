--- conflicted
+++ resolved
@@ -100,10 +100,6 @@
  the maintainers ask for changes.   You update your commit as needed until finally the maintainers accept
  the pull request and it becomes part of the main repository.  
 
-<<<<<<< HEAD
-
-=======
->>>>>>> 6c1089b4
 ## To Fork or not to Fork?
 
  So there are two different ways you can set up your clone of the repository
@@ -208,11 +204,7 @@
   2. Merge the changes from the upstream/master branch into the LOCAL repository's master branch.
   3. Push the changes from the LOCAL repository's master branch into the fork master banch.  
 
-<<<<<<< HEAD
- #### Step 1: Fetching All Commits for the Upstream Repository.  
-=======
 ####Step 1: Fetching All Commits for the Upstream Repository.  
->>>>>>> 6c1089b4
 
   1. Click on the View -> Team Explorer menu item 
   2. Click on the bolded header (may say 'Home' or 'Changes', ...) and right click on 'Sync' option.  This will bring
@@ -223,11 +215,7 @@
 	 known remote).    Select 'upstream' and click the 'Fetch' button.  That will fetch all the changes from 'upstream', 
 	 and put them in the LOCAL Github repository.
 
-<<<<<<< HEAD
- #### Step 2: Merging the LOCAL repository's master branch to include changes from upstream/master
-=======
 ####Step 2: Merging the LOCAL repository's master branch to include changes from upstream/master
->>>>>>> 6c1089b4
 
   1. Click on the View -> Team Explorer menu item 
   2. Click on the top bolded header (may say 'Home' or 'Changes', ...) and right click on 'Branches' item which show you
@@ -245,11 +233,7 @@
 is a merge conflict with changes that you have made to 'master' (you really should never do that, put changes in some other
 branch (see below)), then you will need to resolve them and commit the merge explicitly.  
 
-<<<<<<< HEAD
- #### Step 3: Pushing the LOCAL repository to your GitHub Fork.  
-=======
 ####Step 3: Pushing the LOCAL repository to your GitHub Fork
->>>>>>> 6c1089b4
 
   1. Click on the View -> Team Explorer menu item 
   2. Click on the bolded header (may say 'Home' or 'Changes', ...) and right click on 'Sync' option.  This will bring
